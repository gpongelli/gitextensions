--- conflicted
+++ resolved
@@ -1,462 +1,459 @@
-﻿using GitUI.Editor;
-
-namespace GitUI
-{
-    partial class FormFileHistory
-    {
-        /// <summary>
-        /// Required designer variable.
-        /// </summary>
-        private System.ComponentModel.IContainer components = null;
-
-        /// <summary>
-        /// Clean up any resources being used.
-        /// </summary>
-        /// <param name="disposing">true if managed resources should be disposed; otherwise, false.</param>
-        protected override void Dispose(bool disposing)
-        {
-            if (disposing && (components != null))
-            {
-                components.Dispose();
-            }
-            base.Dispose(disposing);
-        }
-
-        #region Windows Form Designer generated code
-
-        /// <summary>
-        /// Required method for Designer support - do not modify
-        /// the contents of this method with the code editor.
-        /// </summary>
-        private void InitializeComponent()
-        {
-            this.components = new System.ComponentModel.Container();
-            this.splitContainer1 = new System.Windows.Forms.SplitContainer();
-            this.FileChanges = new GitUI.RevisionGrid();
-            this.DiffContextMenu = new System.Windows.Forms.ContextMenuStrip(this.components);
-            this.openWithDifftoolToolStripMenuItem = new System.Windows.Forms.ToolStripMenuItem();
-            this.diffToolremotelocalStripMenuItem = new System.Windows.Forms.ToolStripMenuItem();
-            this.saveAsToolStripMenuItem = new System.Windows.Forms.ToolStripMenuItem();
-            this.viewCommitToolStripMenuItem = new System.Windows.Forms.ToolStripMenuItem();
-            this.toolStripSeparator2 = new System.Windows.Forms.ToolStripSeparator();
-            this.manipuleerCommitToolStripMenuItem = new System.Windows.Forms.ToolStripMenuItem();
-            this.revertCommitToolStripMenuItem = new System.Windows.Forms.ToolStripMenuItem();
-            this.cherryPickThisCommitToolStripMenuItem = new System.Windows.Forms.ToolStripMenuItem();
-            this.toolStripSeparator1 = new System.Windows.Forms.ToolStripSeparator();
-            this.followFileHistoryToolStripMenuItem = new System.Windows.Forms.ToolStripMenuItem();
-            this.fullHistoryToolStripMenuItem = new System.Windows.Forms.ToolStripMenuItem();
-            this.tabControl1 = new System.Windows.Forms.TabControl();
-            this.ViewTab = new System.Windows.Forms.TabPage();
-            this.View = new GitUI.Editor.FileViewer();
-            this.DiffTab = new System.Windows.Forms.TabPage();
-            this.Diff = new GitUI.Editor.FileViewer();
-            this.Blame = new System.Windows.Forms.TabPage();
-            this.blameControl1 = new GitUI.Blame.BlameControl();
-            this.eventLog1 = new System.Diagnostics.EventLog();
-            this.ToolStrip = new System.Windows.Forms.ToolStrip();
-            this.toolStripLabel1 = new System.Windows.Forms.ToolStripLabel();
-            this.toolStripBranches = new System.Windows.Forms.ToolStripComboBox();
-            this.toolStripDropDownButton2 = new System.Windows.Forms.ToolStripDropDownButton();
-            this.toolStripSeparator19 = new System.Windows.Forms.ToolStripSeparator();
-            this.toolStripLabel2 = new System.Windows.Forms.ToolStripLabel();
-            this.toolStripTextBoxFilter = new System.Windows.Forms.ToolStripTextBox();
-            this.toolStripDropDownButton1 = new System.Windows.Forms.ToolStripDropDownButton();
-<<<<<<< HEAD
-            ((System.ComponentModel.ISupportInitialize)(this.splitContainer1)).BeginInit();
-=======
-            this.toolStripSeparator3 = new System.Windows.Forms.ToolStripSeparator();
-            this.toolStripSplitLoad = new System.Windows.Forms.ToolStripSplitButton();
-            this.loadHistoryOnShowToolStripMenuItem = new System.Windows.Forms.ToolStripMenuItem();
-            this.loadBlameOnShowToolStripMenuItem = new System.Windows.Forms.ToolStripMenuItem();
->>>>>>> 87ebb18e
-            this.splitContainer1.Panel1.SuspendLayout();
-            this.splitContainer1.Panel2.SuspendLayout();
-            this.splitContainer1.SuspendLayout();
-            this.DiffContextMenu.SuspendLayout();
-            this.tabControl1.SuspendLayout();
-            this.ViewTab.SuspendLayout();
-            this.DiffTab.SuspendLayout();
-            this.Blame.SuspendLayout();
-            ((System.ComponentModel.ISupportInitialize)(this.eventLog1)).BeginInit();
-            this.ToolStrip.SuspendLayout();
-            this.SuspendLayout();
-            // 
-            // splitContainer1
-            // 
-            this.splitContainer1.Dock = System.Windows.Forms.DockStyle.Fill;
-            this.splitContainer1.Location = new System.Drawing.Point(0, 25);
-            this.splitContainer1.Name = "splitContainer1";
-            this.splitContainer1.Orientation = System.Windows.Forms.Orientation.Horizontal;
-            // 
-            // splitContainer1.Panel1
-            // 
-            this.splitContainer1.Panel1.Controls.Add(this.FileChanges);
-            // 
-            // splitContainer1.Panel2
-            // 
-            this.splitContainer1.Panel2.Controls.Add(this.tabControl1);
-            this.splitContainer1.Size = new System.Drawing.Size(748, 419);
-            this.splitContainer1.SplitterDistance = 102;
-            this.splitContainer1.TabIndex = 0;
-            // 
-            // FileChanges
-            // 
-            this.FileChanges.BranchFilter = "";
-            this.FileChanges.ContextMenuStrip = this.DiffContextMenu;
-            this.FileChanges.CurrentCheckout = "";
-            this.FileChanges.Dock = System.Windows.Forms.DockStyle.Fill;
-            this.FileChanges.Filter = "";
-            this.FileChanges.FixedFilter = "";
-            this.FileChanges.Font = new System.Drawing.Font("Tahoma", 8.25F);
-            this.FileChanges.InMemAuthorFilter = "";
-            this.FileChanges.InMemCommitterFilter = "";
-            this.FileChanges.InMemMessageFilter = "";
-            this.FileChanges.LastRow = 0;
-            this.FileChanges.Location = new System.Drawing.Point(0, 0);
-            this.FileChanges.Name = "FileChanges";
-            this.FileChanges.NormalFont = new System.Drawing.Font("Microsoft Sans Serif", 8.25F, System.Drawing.FontStyle.Regular, System.Drawing.GraphicsUnit.Point, ((byte)(238)));
-            this.FileChanges.Size = new System.Drawing.Size(748, 102);
-            this.FileChanges.SuperprojectCurrentCheckout = null;
-            this.FileChanges.TabIndex = 2;
-            this.FileChanges.DoubleClick += new System.EventHandler(this.FileChangesDoubleClick);
-            // 
-            // DiffContextMenu
-            // 
-            this.DiffContextMenu.Items.AddRange(new System.Windows.Forms.ToolStripItem[] {
-            this.openWithDifftoolToolStripMenuItem,
-            this.diffToolremotelocalStripMenuItem,
-            this.saveAsToolStripMenuItem,
-            this.viewCommitToolStripMenuItem,
-            this.toolStripSeparator2,
-            this.manipuleerCommitToolStripMenuItem,
-            this.toolStripSeparator1,
-            this.followFileHistoryToolStripMenuItem,
-            this.fullHistoryToolStripMenuItem});
-            this.DiffContextMenu.Name = "DiffContextMenu";
-            this.DiffContextMenu.Size = new System.Drawing.Size(188, 170);
-            // 
-            // openWithDifftoolToolStripMenuItem
-            // 
-            this.openWithDifftoolToolStripMenuItem.Name = "openWithDifftoolToolStripMenuItem";
-            this.openWithDifftoolToolStripMenuItem.ShortcutKeys = System.Windows.Forms.Keys.F3;
-            this.openWithDifftoolToolStripMenuItem.Size = new System.Drawing.Size(187, 22);
-            this.openWithDifftoolToolStripMenuItem.Text = "Open with difftool";
-            this.openWithDifftoolToolStripMenuItem.Click += new System.EventHandler(this.OpenWithDifftoolToolStripMenuItemClick);
-            // 
-            // diffToolremotelocalStripMenuItem
-            // 
-            this.diffToolremotelocalStripMenuItem.Name = "diffToolremotelocalStripMenuItem";
-            this.diffToolremotelocalStripMenuItem.Size = new System.Drawing.Size(187, 22);
-            this.diffToolremotelocalStripMenuItem.Text = "Difftool remote < - > local";
-            this.diffToolremotelocalStripMenuItem.Click += new System.EventHandler(this.diffToolremotelocalStripMenuItem_Click);
-            // 
-            // saveAsToolStripMenuItem
-            // 
-            this.saveAsToolStripMenuItem.Name = "saveAsToolStripMenuItem";
-            this.saveAsToolStripMenuItem.Size = new System.Drawing.Size(187, 22);
-            this.saveAsToolStripMenuItem.Text = "Save as";
-            this.saveAsToolStripMenuItem.Click += new System.EventHandler(this.saveAsToolStripMenuItem_Click);
-            // 
-            // viewCommitToolStripMenuItem
-            // 
-            this.viewCommitToolStripMenuItem.Name = "viewCommitToolStripMenuItem";
-            this.viewCommitToolStripMenuItem.Size = new System.Drawing.Size(187, 22);
-            this.viewCommitToolStripMenuItem.Text = "View commit";
-            this.viewCommitToolStripMenuItem.Click += new System.EventHandler(this.viewCommitToolStripMenuItem_Click);
-            // 
-            // toolStripSeparator2
-            // 
-            this.toolStripSeparator2.Name = "toolStripSeparator2";
-            this.toolStripSeparator2.Size = new System.Drawing.Size(184, 6);
-            // 
-            // manipuleerCommitToolStripMenuItem
-            // 
-            this.manipuleerCommitToolStripMenuItem.DropDownItems.AddRange(new System.Windows.Forms.ToolStripItem[] {
-            this.revertCommitToolStripMenuItem,
-            this.cherryPickThisCommitToolStripMenuItem});
-            this.manipuleerCommitToolStripMenuItem.Name = "manipuleerCommitToolStripMenuItem";
-            this.manipuleerCommitToolStripMenuItem.Size = new System.Drawing.Size(187, 22);
-            this.manipuleerCommitToolStripMenuItem.Text = "Manipulate commit";
-            // 
-            // revertCommitToolStripMenuItem
-            // 
-            this.revertCommitToolStripMenuItem.Name = "revertCommitToolStripMenuItem";
-            this.revertCommitToolStripMenuItem.Size = new System.Drawing.Size(156, 22);
-            this.revertCommitToolStripMenuItem.Text = "Revert commit";
-            this.revertCommitToolStripMenuItem.Click += new System.EventHandler(this.revertCommitToolStripMenuItem_Click);
-            // 
-            // cherryPickThisCommitToolStripMenuItem
-            // 
-            this.cherryPickThisCommitToolStripMenuItem.Name = "cherryPickThisCommitToolStripMenuItem";
-            this.cherryPickThisCommitToolStripMenuItem.Size = new System.Drawing.Size(156, 22);
-            this.cherryPickThisCommitToolStripMenuItem.Text = "Cherry pick commit";
-            this.cherryPickThisCommitToolStripMenuItem.Click += new System.EventHandler(this.cherryPickThisCommitToolStripMenuItem_Click);
-            // 
-            // toolStripSeparator1
-            // 
-            this.toolStripSeparator1.Name = "toolStripSeparator1";
-            this.toolStripSeparator1.Size = new System.Drawing.Size(184, 6);
-            // 
-            // followFileHistoryToolStripMenuItem
-            // 
-            this.followFileHistoryToolStripMenuItem.Name = "followFileHistoryToolStripMenuItem";
-            this.followFileHistoryToolStripMenuItem.Size = new System.Drawing.Size(187, 22);
-            this.followFileHistoryToolStripMenuItem.Text = "Detect and follow renames";
-            this.followFileHistoryToolStripMenuItem.Click += new System.EventHandler(this.followFileHistoryToolStripMenuItem_Click);
-            // 
-            // fullHistoryToolStripMenuItem
-            // 
-            this.fullHistoryToolStripMenuItem.Name = "fullHistoryToolStripMenuItem";
-            this.fullHistoryToolStripMenuItem.Size = new System.Drawing.Size(187, 22);
-            this.fullHistoryToolStripMenuItem.Text = "Full history";
-            this.fullHistoryToolStripMenuItem.Click += new System.EventHandler(this.fullHistoryToolStripMenuItem_Click);
-            // 
-            // tabControl1
-            // 
-            this.tabControl1.Controls.Add(this.ViewTab);
-            this.tabControl1.Controls.Add(this.DiffTab);
-            this.tabControl1.Controls.Add(this.Blame);
-            this.tabControl1.Dock = System.Windows.Forms.DockStyle.Fill;
-            this.tabControl1.Location = new System.Drawing.Point(0, 0);
-            this.tabControl1.Name = "tabControl1";
-            this.tabControl1.SelectedIndex = 0;
-            this.tabControl1.Size = new System.Drawing.Size(748, 313);
-            this.tabControl1.TabIndex = 0;
-            this.tabControl1.SelectedIndexChanged += new System.EventHandler(this.TabControl1SelectedIndexChanged);
-            // 
-            // ViewTab
-            // 
-            this.ViewTab.Controls.Add(this.View);
-            this.ViewTab.Location = new System.Drawing.Point(4, 21);
-            this.ViewTab.Name = "ViewTab";
-            this.ViewTab.Padding = new System.Windows.Forms.Padding(3);
-            this.ViewTab.Size = new System.Drawing.Size(740, 288);
-            this.ViewTab.TabIndex = 0;
-            this.ViewTab.Text = "View";
-            this.ViewTab.UseVisualStyleBackColor = true;
-            // 
-            // View
-            // 
-            this.View.Dock = System.Windows.Forms.DockStyle.Fill;
-            this.View.Font = new System.Drawing.Font("Tahoma", 8.25F);
-            this.View.Location = new System.Drawing.Point(3, 3);
-            this.View.Margin = new System.Windows.Forms.Padding(3, 2, 3, 2);
-            this.View.Name = "View";
-            this.View.Size = new System.Drawing.Size(734, 282);
-            this.View.TabIndex = 0;
-            // 
-            // DiffTab
-            // 
-            this.DiffTab.Controls.Add(this.Diff);
-            this.DiffTab.Location = new System.Drawing.Point(4, 21);
-            this.DiffTab.Name = "DiffTab";
-            this.DiffTab.Padding = new System.Windows.Forms.Padding(3);
-            this.DiffTab.Size = new System.Drawing.Size(740, 288);
-            this.DiffTab.TabIndex = 1;
-            this.DiffTab.Text = "Diff";
-            this.DiffTab.UseVisualStyleBackColor = true;
-            // 
-            // Diff
-            // 
-            this.Diff.Dock = System.Windows.Forms.DockStyle.Fill;
-            this.Diff.Font = new System.Drawing.Font("Tahoma", 8.25F);
-            this.Diff.Location = new System.Drawing.Point(3, 3);
-            this.Diff.Margin = new System.Windows.Forms.Padding(3, 2, 3, 2);
-            this.Diff.Name = "Diff";
-            this.Diff.Size = new System.Drawing.Size(734, 282);
-            this.Diff.TabIndex = 0;
-            // 
-            // Blame
-            // 
-            this.Blame.Controls.Add(this.blameControl1);
-            this.Blame.Location = new System.Drawing.Point(4, 21);
-            this.Blame.Name = "Blame";
-            this.Blame.Size = new System.Drawing.Size(740, 288);
-            this.Blame.TabIndex = 2;
-            this.Blame.Text = "Blame";
-            this.Blame.UseVisualStyleBackColor = true;
-            // 
-            // blameControl1
-            // 
-            this.blameControl1.Dock = System.Windows.Forms.DockStyle.Fill;
-            this.blameControl1.Font = new System.Drawing.Font("Tahoma", 8.25F);
-            this.blameControl1.Location = new System.Drawing.Point(0, 0);
-            this.blameControl1.Name = "blameControl1";
-            this.blameControl1.Size = new System.Drawing.Size(740, 288);
-            this.blameControl1.TabIndex = 0;
-            // 
-            // eventLog1
-            // 
-            this.eventLog1.SynchronizingObject = this;
-            // 
-            // ToolStrip
-            // 
-            this.ToolStrip.GripMargin = new System.Windows.Forms.Padding(0);
-            this.ToolStrip.GripStyle = System.Windows.Forms.ToolStripGripStyle.Hidden;
-            this.ToolStrip.ImeMode = System.Windows.Forms.ImeMode.NoControl;
-            this.ToolStrip.Items.AddRange(new System.Windows.Forms.ToolStripItem[] {
-            this.toolStripLabel1,
-            this.toolStripBranches,
-            this.toolStripDropDownButton2,
-            this.toolStripSeparator19,
-            this.toolStripLabel2,
-            this.toolStripTextBoxFilter,
-            this.toolStripDropDownButton1,
-            this.toolStripSeparator3,
-            this.toolStripSplitLoad});
-            this.ToolStrip.LayoutStyle = System.Windows.Forms.ToolStripLayoutStyle.HorizontalStackWithOverflow;
-            this.ToolStrip.Location = new System.Drawing.Point(0, 0);
-            this.ToolStrip.Name = "ToolStrip";
-            this.ToolStrip.Padding = new System.Windows.Forms.Padding(0);
-            this.ToolStrip.Size = new System.Drawing.Size(748, 25);
-            this.ToolStrip.TabIndex = 5;
-            this.ToolStrip.Text = "toolStrip1";
-            // 
-            // toolStripLabel1
-            // 
-            this.toolStripLabel1.Name = "toolStripLabel1";
-            this.toolStripLabel1.Size = new System.Drawing.Size(47, 22);
-            this.toolStripLabel1.Text = "Branches:";
-            // 
-            // toolStripBranches
-            // 
-            this.toolStripBranches.Name = "toolStripBranches";
-            this.toolStripBranches.Size = new System.Drawing.Size(150, 25);
-            // 
-            // toolStripDropDownButton2
-            // 
-            this.toolStripDropDownButton2.DisplayStyle = System.Windows.Forms.ToolStripItemDisplayStyle.Image;
-            this.toolStripDropDownButton2.Image = global::GitUI.Properties.Resources.Settings;
-            this.toolStripDropDownButton2.ImageTransparentColor = System.Drawing.Color.Magenta;
-            this.toolStripDropDownButton2.Name = "toolStripDropDownButton2";
-            this.toolStripDropDownButton2.Size = new System.Drawing.Size(29, 22);
-            // 
-            // toolStripSeparator19
-            // 
-            this.toolStripSeparator19.Name = "toolStripSeparator19";
-            this.toolStripSeparator19.Size = new System.Drawing.Size(6, 25);
-            // 
-            // toolStripLabel2
-            // 
-            this.toolStripLabel2.Name = "toolStripLabel2";
-            this.toolStripLabel2.Size = new System.Drawing.Size(27, 22);
-            this.toolStripLabel2.Text = "Filter:";
-            // 
-            // toolStripTextBoxFilter
-            // 
-            this.toolStripTextBoxFilter.ForeColor = System.Drawing.Color.Black;
-            this.toolStripTextBoxFilter.Name = "toolStripTextBoxFilter";
-            this.toolStripTextBoxFilter.Size = new System.Drawing.Size(120, 25);
-            // 
-            // toolStripDropDownButton1
-            // 
-            this.toolStripDropDownButton1.DisplayStyle = System.Windows.Forms.ToolStripItemDisplayStyle.Image;
-            this.toolStripDropDownButton1.Image = global::GitUI.Properties.Resources.Settings;
-            this.toolStripDropDownButton1.ImageTransparentColor = System.Drawing.Color.Magenta;
-            this.toolStripDropDownButton1.Name = "toolStripDropDownButton1";
-            this.toolStripDropDownButton1.Size = new System.Drawing.Size(29, 22);
-            // 
-            // toolStripSeparator3
-            // 
-            this.toolStripSeparator3.Name = "toolStripSeparator3";
-            this.toolStripSeparator3.Size = new System.Drawing.Size(6, 25);
-            // 
-            // toolStripSplitLoad
-            // 
-            this.toolStripSplitLoad.DisplayStyle = System.Windows.Forms.ToolStripItemDisplayStyle.Image;
-            this.toolStripSplitLoad.DropDownItems.AddRange(new System.Windows.Forms.ToolStripItem[] {
-            this.loadHistoryOnShowToolStripMenuItem,
-            this.loadBlameOnShowToolStripMenuItem});
-            this.toolStripSplitLoad.Image = global::GitUI.Properties.Resources.arrow_refresh;
-            this.toolStripSplitLoad.ImageTransparentColor = System.Drawing.Color.Magenta;
-            this.toolStripSplitLoad.Name = "toolStripSplitLoad";
-            this.toolStripSplitLoad.Size = new System.Drawing.Size(32, 22);
-            this.toolStripSplitLoad.ToolTipText = "Load file history";
-            this.toolStripSplitLoad.ButtonClick += new System.EventHandler(this.toolStripSplitLoad_ButtonClick);
-            // 
-            // loadHistoryOnShowToolStripMenuItem
-            // 
-            this.loadHistoryOnShowToolStripMenuItem.Checked = true;
-            this.loadHistoryOnShowToolStripMenuItem.CheckState = System.Windows.Forms.CheckState.Checked;
-            this.loadHistoryOnShowToolStripMenuItem.Name = "loadHistoryOnShowToolStripMenuItem";
-            this.loadHistoryOnShowToolStripMenuItem.Size = new System.Drawing.Size(187, 22);
-            this.loadHistoryOnShowToolStripMenuItem.Text = "Load history on show";
-            this.loadHistoryOnShowToolStripMenuItem.Click += new System.EventHandler(this.loadHistoryOnShowToolStripMenuItem_Click);
-            // 
-            // loadBlameOnShowToolStripMenuItem
-            // 
-            this.loadBlameOnShowToolStripMenuItem.Checked = true;
-            this.loadBlameOnShowToolStripMenuItem.CheckState = System.Windows.Forms.CheckState.Checked;
-            this.loadBlameOnShowToolStripMenuItem.Name = "loadBlameOnShowToolStripMenuItem";
-            this.loadBlameOnShowToolStripMenuItem.Size = new System.Drawing.Size(187, 22);
-            this.loadBlameOnShowToolStripMenuItem.Text = "Load blame on show";
-            this.loadBlameOnShowToolStripMenuItem.Click += new System.EventHandler(this.loadBlameOnShowToolStripMenuItem_Click);
-            // 
-            // FormFileHistory
-            // 
-            this.AutoScaleDimensions = new System.Drawing.SizeF(6F, 12F);
-            this.AutoScaleMode = System.Windows.Forms.AutoScaleMode.Font;
-            this.ClientSize = new System.Drawing.Size(748, 444);
-            this.Controls.Add(this.splitContainer1);
-            this.Controls.Add(this.ToolStrip);
-            this.MinimumSize = new System.Drawing.Size(300, 200);
-            this.Name = "FormFileHistory";
-            this.StartPosition = System.Windows.Forms.FormStartPosition.CenterParent;
-            this.Text = "File History";
-            this.FormClosing += new System.Windows.Forms.FormClosingEventHandler(this.FormFileHistoryFormClosing);
-            this.Load += new System.EventHandler(this.FormFileHistoryLoad);
-            this.splitContainer1.Panel1.ResumeLayout(false);
-            this.splitContainer1.Panel2.ResumeLayout(false);
-            ((System.ComponentModel.ISupportInitialize)(this.splitContainer1)).EndInit();
-            this.splitContainer1.ResumeLayout(false);
-            this.DiffContextMenu.ResumeLayout(false);
-            this.tabControl1.ResumeLayout(false);
-            this.ViewTab.ResumeLayout(false);
-            this.DiffTab.ResumeLayout(false);
-            this.Blame.ResumeLayout(false);
-            ((System.ComponentModel.ISupportInitialize)(this.eventLog1)).EndInit();
-            this.ToolStrip.ResumeLayout(false);
-            this.ToolStrip.PerformLayout();
-            this.ResumeLayout(false);
-            this.PerformLayout();
-
-        }
-
-        #endregion
-
-        private System.Windows.Forms.SplitContainer splitContainer1;
-        private System.Windows.Forms.TabControl tabControl1;
-        private System.Windows.Forms.TabPage ViewTab;
-        private System.Windows.Forms.TabPage DiffTab;
-        private System.Windows.Forms.TabPage Blame;
-        private System.Diagnostics.EventLog eventLog1;
-        private FileViewer View;
-        private FileViewer Diff;
-        private RevisionGrid FileChanges;
-        private System.Windows.Forms.ContextMenuStrip DiffContextMenu;
-        private System.Windows.Forms.ToolStripMenuItem openWithDifftoolToolStripMenuItem;
-        private Blame.BlameControl blameControl1;
-        private System.Windows.Forms.ToolStripMenuItem saveAsToolStripMenuItem;
-        private System.Windows.Forms.ToolStripSeparator toolStripSeparator1;
-        private System.Windows.Forms.ToolStripMenuItem followFileHistoryToolStripMenuItem;
-        private System.Windows.Forms.ToolStripMenuItem fullHistoryToolStripMenuItem;
-        private System.Windows.Forms.ToolStripMenuItem manipuleerCommitToolStripMenuItem;
-        private System.Windows.Forms.ToolStripMenuItem cherryPickThisCommitToolStripMenuItem;
-        private System.Windows.Forms.ToolStripMenuItem revertCommitToolStripMenuItem;
-        private System.Windows.Forms.ToolStripSeparator toolStripSeparator2;
-        private System.Windows.Forms.ToolStripMenuItem viewCommitToolStripMenuItem;
-        private System.Windows.Forms.ToolStrip ToolStrip;
-        private System.Windows.Forms.ToolStripLabel toolStripLabel1;
-        private System.Windows.Forms.ToolStripComboBox toolStripBranches;
-        private System.Windows.Forms.ToolStripDropDownButton toolStripDropDownButton2;
-        private System.Windows.Forms.ToolStripSeparator toolStripSeparator19;
-        private System.Windows.Forms.ToolStripLabel toolStripLabel2;
-        private System.Windows.Forms.ToolStripTextBox toolStripTextBoxFilter;
-        private System.Windows.Forms.ToolStripDropDownButton toolStripDropDownButton1;
-        private System.Windows.Forms.ToolStripMenuItem diffToolremotelocalStripMenuItem;
-        private System.Windows.Forms.ToolStripSplitButton toolStripSplitLoad;
-        private System.Windows.Forms.ToolStripMenuItem loadHistoryOnShowToolStripMenuItem;
-        private System.Windows.Forms.ToolStripSeparator toolStripSeparator3;
-        private System.Windows.Forms.ToolStripMenuItem loadBlameOnShowToolStripMenuItem;
-    }
+﻿using GitUI.Editor;
+
+namespace GitUI
+{
+    partial class FormFileHistory
+    {
+        /// <summary>
+        /// Required designer variable.
+        /// </summary>
+        private System.ComponentModel.IContainer components = null;
+
+        /// <summary>
+        /// Clean up any resources being used.
+        /// </summary>
+        /// <param name="disposing">true if managed resources should be disposed; otherwise, false.</param>
+        protected override void Dispose(bool disposing)
+        {
+            if (disposing && (components != null))
+            {
+                components.Dispose();
+            }
+            base.Dispose(disposing);
+        }
+
+        #region Windows Form Designer generated code
+
+        /// <summary>
+        /// Required method for Designer support - do not modify
+        /// the contents of this method with the code editor.
+        /// </summary>
+        private void InitializeComponent()
+        {
+            this.components = new System.ComponentModel.Container();
+            this.splitContainer1 = new System.Windows.Forms.SplitContainer();
+            this.FileChanges = new GitUI.RevisionGrid();
+            this.DiffContextMenu = new System.Windows.Forms.ContextMenuStrip(this.components);
+            this.openWithDifftoolToolStripMenuItem = new System.Windows.Forms.ToolStripMenuItem();
+            this.diffToolremotelocalStripMenuItem = new System.Windows.Forms.ToolStripMenuItem();
+            this.saveAsToolStripMenuItem = new System.Windows.Forms.ToolStripMenuItem();
+            this.viewCommitToolStripMenuItem = new System.Windows.Forms.ToolStripMenuItem();
+            this.toolStripSeparator2 = new System.Windows.Forms.ToolStripSeparator();
+            this.manipuleerCommitToolStripMenuItem = new System.Windows.Forms.ToolStripMenuItem();
+            this.revertCommitToolStripMenuItem = new System.Windows.Forms.ToolStripMenuItem();
+            this.cherryPickThisCommitToolStripMenuItem = new System.Windows.Forms.ToolStripMenuItem();
+            this.toolStripSeparator1 = new System.Windows.Forms.ToolStripSeparator();
+            this.followFileHistoryToolStripMenuItem = new System.Windows.Forms.ToolStripMenuItem();
+            this.fullHistoryToolStripMenuItem = new System.Windows.Forms.ToolStripMenuItem();
+            this.tabControl1 = new System.Windows.Forms.TabControl();
+            this.ViewTab = new System.Windows.Forms.TabPage();
+            this.View = new GitUI.Editor.FileViewer();
+            this.DiffTab = new System.Windows.Forms.TabPage();
+            this.Diff = new GitUI.Editor.FileViewer();
+            this.Blame = new System.Windows.Forms.TabPage();
+            this.blameControl1 = new GitUI.Blame.BlameControl();
+            this.eventLog1 = new System.Diagnostics.EventLog();
+            this.ToolStrip = new System.Windows.Forms.ToolStrip();
+            this.toolStripLabel1 = new System.Windows.Forms.ToolStripLabel();
+            this.toolStripBranches = new System.Windows.Forms.ToolStripComboBox();
+            this.toolStripDropDownButton2 = new System.Windows.Forms.ToolStripDropDownButton();
+            this.toolStripSeparator19 = new System.Windows.Forms.ToolStripSeparator();
+            this.toolStripLabel2 = new System.Windows.Forms.ToolStripLabel();
+            this.toolStripTextBoxFilter = new System.Windows.Forms.ToolStripTextBox();
+            this.toolStripDropDownButton1 = new System.Windows.Forms.ToolStripDropDownButton();
+            ((System.ComponentModel.ISupportInitialize)(this.splitContainer1)).BeginInit();
+            this.toolStripSeparator3 = new System.Windows.Forms.ToolStripSeparator();
+            this.toolStripSplitLoad = new System.Windows.Forms.ToolStripSplitButton();
+            this.loadHistoryOnShowToolStripMenuItem = new System.Windows.Forms.ToolStripMenuItem();
+            this.loadBlameOnShowToolStripMenuItem = new System.Windows.Forms.ToolStripMenuItem();
+            this.splitContainer1.Panel1.SuspendLayout();
+            this.splitContainer1.Panel2.SuspendLayout();
+            this.splitContainer1.SuspendLayout();
+            this.DiffContextMenu.SuspendLayout();
+            this.tabControl1.SuspendLayout();
+            this.ViewTab.SuspendLayout();
+            this.DiffTab.SuspendLayout();
+            this.Blame.SuspendLayout();
+            ((System.ComponentModel.ISupportInitialize)(this.eventLog1)).BeginInit();
+            this.ToolStrip.SuspendLayout();
+            this.SuspendLayout();
+            // 
+            // splitContainer1
+            // 
+            this.splitContainer1.Dock = System.Windows.Forms.DockStyle.Fill;
+            this.splitContainer1.Location = new System.Drawing.Point(0, 25);
+            this.splitContainer1.Name = "splitContainer1";
+            this.splitContainer1.Orientation = System.Windows.Forms.Orientation.Horizontal;
+            // 
+            // splitContainer1.Panel1
+            // 
+            this.splitContainer1.Panel1.Controls.Add(this.FileChanges);
+            // 
+            // splitContainer1.Panel2
+            // 
+            this.splitContainer1.Panel2.Controls.Add(this.tabControl1);
+            this.splitContainer1.Size = new System.Drawing.Size(748, 419);
+            this.splitContainer1.SplitterDistance = 102;
+            this.splitContainer1.TabIndex = 0;
+            // 
+            // FileChanges
+            // 
+            this.FileChanges.BranchFilter = "";
+            this.FileChanges.ContextMenuStrip = this.DiffContextMenu;
+            this.FileChanges.CurrentCheckout = "";
+            this.FileChanges.Dock = System.Windows.Forms.DockStyle.Fill;
+            this.FileChanges.Filter = "";
+            this.FileChanges.FixedFilter = "";
+            this.FileChanges.Font = new System.Drawing.Font("Tahoma", 8.25F);
+            this.FileChanges.InMemAuthorFilter = "";
+            this.FileChanges.InMemCommitterFilter = "";
+            this.FileChanges.InMemMessageFilter = "";
+            this.FileChanges.LastRow = 0;
+            this.FileChanges.Location = new System.Drawing.Point(0, 0);
+            this.FileChanges.Name = "FileChanges";
+            this.FileChanges.NormalFont = new System.Drawing.Font("Microsoft Sans Serif", 8.25F, System.Drawing.FontStyle.Regular, System.Drawing.GraphicsUnit.Point, ((byte)(238)));
+            this.FileChanges.Size = new System.Drawing.Size(748, 102);
+            this.FileChanges.SuperprojectCurrentCheckout = null;
+            this.FileChanges.TabIndex = 2;
+            this.FileChanges.DoubleClick += new System.EventHandler(this.FileChangesDoubleClick);
+            // 
+            // DiffContextMenu
+            // 
+            this.DiffContextMenu.Items.AddRange(new System.Windows.Forms.ToolStripItem[] {
+            this.openWithDifftoolToolStripMenuItem,
+            this.diffToolremotelocalStripMenuItem,
+            this.saveAsToolStripMenuItem,
+            this.viewCommitToolStripMenuItem,
+            this.toolStripSeparator2,
+            this.manipuleerCommitToolStripMenuItem,
+            this.toolStripSeparator1,
+            this.followFileHistoryToolStripMenuItem,
+            this.fullHistoryToolStripMenuItem});
+            this.DiffContextMenu.Name = "DiffContextMenu";
+            this.DiffContextMenu.Size = new System.Drawing.Size(188, 170);
+            // 
+            // openWithDifftoolToolStripMenuItem
+            // 
+            this.openWithDifftoolToolStripMenuItem.Name = "openWithDifftoolToolStripMenuItem";
+            this.openWithDifftoolToolStripMenuItem.ShortcutKeys = System.Windows.Forms.Keys.F3;
+            this.openWithDifftoolToolStripMenuItem.Size = new System.Drawing.Size(187, 22);
+            this.openWithDifftoolToolStripMenuItem.Text = "Open with difftool";
+            this.openWithDifftoolToolStripMenuItem.Click += new System.EventHandler(this.OpenWithDifftoolToolStripMenuItemClick);
+            // 
+            // diffToolremotelocalStripMenuItem
+            // 
+            this.diffToolremotelocalStripMenuItem.Name = "diffToolremotelocalStripMenuItem";
+            this.diffToolremotelocalStripMenuItem.Size = new System.Drawing.Size(187, 22);
+            this.diffToolremotelocalStripMenuItem.Text = "Difftool remote < - > local";
+            this.diffToolremotelocalStripMenuItem.Click += new System.EventHandler(this.diffToolremotelocalStripMenuItem_Click);
+            // 
+            // saveAsToolStripMenuItem
+            // 
+            this.saveAsToolStripMenuItem.Name = "saveAsToolStripMenuItem";
+            this.saveAsToolStripMenuItem.Size = new System.Drawing.Size(187, 22);
+            this.saveAsToolStripMenuItem.Text = "Save as";
+            this.saveAsToolStripMenuItem.Click += new System.EventHandler(this.saveAsToolStripMenuItem_Click);
+            // 
+            // viewCommitToolStripMenuItem
+            // 
+            this.viewCommitToolStripMenuItem.Name = "viewCommitToolStripMenuItem";
+            this.viewCommitToolStripMenuItem.Size = new System.Drawing.Size(187, 22);
+            this.viewCommitToolStripMenuItem.Text = "View commit";
+            this.viewCommitToolStripMenuItem.Click += new System.EventHandler(this.viewCommitToolStripMenuItem_Click);
+            // 
+            // toolStripSeparator2
+            // 
+            this.toolStripSeparator2.Name = "toolStripSeparator2";
+            this.toolStripSeparator2.Size = new System.Drawing.Size(184, 6);
+            // 
+            // manipuleerCommitToolStripMenuItem
+            // 
+            this.manipuleerCommitToolStripMenuItem.DropDownItems.AddRange(new System.Windows.Forms.ToolStripItem[] {
+            this.revertCommitToolStripMenuItem,
+            this.cherryPickThisCommitToolStripMenuItem});
+            this.manipuleerCommitToolStripMenuItem.Name = "manipuleerCommitToolStripMenuItem";
+            this.manipuleerCommitToolStripMenuItem.Size = new System.Drawing.Size(187, 22);
+            this.manipuleerCommitToolStripMenuItem.Text = "Manipulate commit";
+            // 
+            // revertCommitToolStripMenuItem
+            // 
+            this.revertCommitToolStripMenuItem.Name = "revertCommitToolStripMenuItem";
+            this.revertCommitToolStripMenuItem.Size = new System.Drawing.Size(156, 22);
+            this.revertCommitToolStripMenuItem.Text = "Revert commit";
+            this.revertCommitToolStripMenuItem.Click += new System.EventHandler(this.revertCommitToolStripMenuItem_Click);
+            // 
+            // cherryPickThisCommitToolStripMenuItem
+            // 
+            this.cherryPickThisCommitToolStripMenuItem.Name = "cherryPickThisCommitToolStripMenuItem";
+            this.cherryPickThisCommitToolStripMenuItem.Size = new System.Drawing.Size(156, 22);
+            this.cherryPickThisCommitToolStripMenuItem.Text = "Cherry pick commit";
+            this.cherryPickThisCommitToolStripMenuItem.Click += new System.EventHandler(this.cherryPickThisCommitToolStripMenuItem_Click);
+            // 
+            // toolStripSeparator1
+            // 
+            this.toolStripSeparator1.Name = "toolStripSeparator1";
+            this.toolStripSeparator1.Size = new System.Drawing.Size(184, 6);
+            // 
+            // followFileHistoryToolStripMenuItem
+            // 
+            this.followFileHistoryToolStripMenuItem.Name = "followFileHistoryToolStripMenuItem";
+            this.followFileHistoryToolStripMenuItem.Size = new System.Drawing.Size(187, 22);
+            this.followFileHistoryToolStripMenuItem.Text = "Detect and follow renames";
+            this.followFileHistoryToolStripMenuItem.Click += new System.EventHandler(this.followFileHistoryToolStripMenuItem_Click);
+            // 
+            // fullHistoryToolStripMenuItem
+            // 
+            this.fullHistoryToolStripMenuItem.Name = "fullHistoryToolStripMenuItem";
+            this.fullHistoryToolStripMenuItem.Size = new System.Drawing.Size(187, 22);
+            this.fullHistoryToolStripMenuItem.Text = "Full history";
+            this.fullHistoryToolStripMenuItem.Click += new System.EventHandler(this.fullHistoryToolStripMenuItem_Click);
+            // 
+            // tabControl1
+            // 
+            this.tabControl1.Controls.Add(this.ViewTab);
+            this.tabControl1.Controls.Add(this.DiffTab);
+            this.tabControl1.Controls.Add(this.Blame);
+            this.tabControl1.Dock = System.Windows.Forms.DockStyle.Fill;
+            this.tabControl1.Location = new System.Drawing.Point(0, 0);
+            this.tabControl1.Name = "tabControl1";
+            this.tabControl1.SelectedIndex = 0;
+            this.tabControl1.Size = new System.Drawing.Size(748, 313);
+            this.tabControl1.TabIndex = 0;
+            this.tabControl1.SelectedIndexChanged += new System.EventHandler(this.TabControl1SelectedIndexChanged);
+            // 
+            // ViewTab
+            // 
+            this.ViewTab.Controls.Add(this.View);
+            this.ViewTab.Location = new System.Drawing.Point(4, 21);
+            this.ViewTab.Name = "ViewTab";
+            this.ViewTab.Padding = new System.Windows.Forms.Padding(3);
+            this.ViewTab.Size = new System.Drawing.Size(740, 288);
+            this.ViewTab.TabIndex = 0;
+            this.ViewTab.Text = "View";
+            this.ViewTab.UseVisualStyleBackColor = true;
+            // 
+            // View
+            // 
+            this.View.Dock = System.Windows.Forms.DockStyle.Fill;
+            this.View.Font = new System.Drawing.Font("Tahoma", 8.25F);
+            this.View.Location = new System.Drawing.Point(3, 3);
+            this.View.Margin = new System.Windows.Forms.Padding(3, 2, 3, 2);
+            this.View.Name = "View";
+            this.View.Size = new System.Drawing.Size(734, 282);
+            this.View.TabIndex = 0;
+            // 
+            // DiffTab
+            // 
+            this.DiffTab.Controls.Add(this.Diff);
+            this.DiffTab.Location = new System.Drawing.Point(4, 21);
+            this.DiffTab.Name = "DiffTab";
+            this.DiffTab.Padding = new System.Windows.Forms.Padding(3);
+            this.DiffTab.Size = new System.Drawing.Size(740, 288);
+            this.DiffTab.TabIndex = 1;
+            this.DiffTab.Text = "Diff";
+            this.DiffTab.UseVisualStyleBackColor = true;
+            // 
+            // Diff
+            // 
+            this.Diff.Dock = System.Windows.Forms.DockStyle.Fill;
+            this.Diff.Font = new System.Drawing.Font("Tahoma", 8.25F);
+            this.Diff.Location = new System.Drawing.Point(3, 3);
+            this.Diff.Margin = new System.Windows.Forms.Padding(3, 2, 3, 2);
+            this.Diff.Name = "Diff";
+            this.Diff.Size = new System.Drawing.Size(734, 282);
+            this.Diff.TabIndex = 0;
+            // 
+            // Blame
+            // 
+            this.Blame.Controls.Add(this.blameControl1);
+            this.Blame.Location = new System.Drawing.Point(4, 21);
+            this.Blame.Name = "Blame";
+            this.Blame.Size = new System.Drawing.Size(740, 288);
+            this.Blame.TabIndex = 2;
+            this.Blame.Text = "Blame";
+            this.Blame.UseVisualStyleBackColor = true;
+            // 
+            // blameControl1
+            // 
+            this.blameControl1.Dock = System.Windows.Forms.DockStyle.Fill;
+            this.blameControl1.Font = new System.Drawing.Font("Tahoma", 8.25F);
+            this.blameControl1.Location = new System.Drawing.Point(0, 0);
+            this.blameControl1.Name = "blameControl1";
+            this.blameControl1.Size = new System.Drawing.Size(740, 288);
+            this.blameControl1.TabIndex = 0;
+            // 
+            // eventLog1
+            // 
+            this.eventLog1.SynchronizingObject = this;
+            // 
+            // ToolStrip
+            // 
+            this.ToolStrip.GripMargin = new System.Windows.Forms.Padding(0);
+            this.ToolStrip.GripStyle = System.Windows.Forms.ToolStripGripStyle.Hidden;
+            this.ToolStrip.ImeMode = System.Windows.Forms.ImeMode.NoControl;
+            this.ToolStrip.Items.AddRange(new System.Windows.Forms.ToolStripItem[] {
+            this.toolStripLabel1,
+            this.toolStripBranches,
+            this.toolStripDropDownButton2,
+            this.toolStripSeparator19,
+            this.toolStripLabel2,
+            this.toolStripTextBoxFilter,
+            this.toolStripDropDownButton1,
+            this.toolStripSeparator3,
+            this.toolStripSplitLoad});
+            this.ToolStrip.LayoutStyle = System.Windows.Forms.ToolStripLayoutStyle.HorizontalStackWithOverflow;
+            this.ToolStrip.Location = new System.Drawing.Point(0, 0);
+            this.ToolStrip.Name = "ToolStrip";
+            this.ToolStrip.Padding = new System.Windows.Forms.Padding(0);
+            this.ToolStrip.Size = new System.Drawing.Size(748, 25);
+            this.ToolStrip.TabIndex = 5;
+            this.ToolStrip.Text = "toolStrip1";
+            // 
+            // toolStripLabel1
+            // 
+            this.toolStripLabel1.Name = "toolStripLabel1";
+            this.toolStripLabel1.Size = new System.Drawing.Size(47, 22);
+            this.toolStripLabel1.Text = "Branches:";
+            // 
+            // toolStripBranches
+            // 
+            this.toolStripBranches.Name = "toolStripBranches";
+            this.toolStripBranches.Size = new System.Drawing.Size(150, 25);
+            // 
+            // toolStripDropDownButton2
+            // 
+            this.toolStripDropDownButton2.DisplayStyle = System.Windows.Forms.ToolStripItemDisplayStyle.Image;
+            this.toolStripDropDownButton2.Image = global::GitUI.Properties.Resources.Settings;
+            this.toolStripDropDownButton2.ImageTransparentColor = System.Drawing.Color.Magenta;
+            this.toolStripDropDownButton2.Name = "toolStripDropDownButton2";
+            this.toolStripDropDownButton2.Size = new System.Drawing.Size(29, 22);
+            // 
+            // toolStripSeparator19
+            // 
+            this.toolStripSeparator19.Name = "toolStripSeparator19";
+            this.toolStripSeparator19.Size = new System.Drawing.Size(6, 25);
+            // 
+            // toolStripLabel2
+            // 
+            this.toolStripLabel2.Name = "toolStripLabel2";
+            this.toolStripLabel2.Size = new System.Drawing.Size(27, 22);
+            this.toolStripLabel2.Text = "Filter:";
+            // 
+            // toolStripTextBoxFilter
+            // 
+            this.toolStripTextBoxFilter.ForeColor = System.Drawing.Color.Black;
+            this.toolStripTextBoxFilter.Name = "toolStripTextBoxFilter";
+            this.toolStripTextBoxFilter.Size = new System.Drawing.Size(120, 25);
+            // 
+            // toolStripDropDownButton1
+            // 
+            this.toolStripDropDownButton1.DisplayStyle = System.Windows.Forms.ToolStripItemDisplayStyle.Image;
+            this.toolStripDropDownButton1.Image = global::GitUI.Properties.Resources.Settings;
+            this.toolStripDropDownButton1.ImageTransparentColor = System.Drawing.Color.Magenta;
+            this.toolStripDropDownButton1.Name = "toolStripDropDownButton1";
+            this.toolStripDropDownButton1.Size = new System.Drawing.Size(29, 22);
+            // 
+            // toolStripSeparator3
+            // 
+            this.toolStripSeparator3.Name = "toolStripSeparator3";
+            this.toolStripSeparator3.Size = new System.Drawing.Size(6, 25);
+            // 
+            // toolStripSplitLoad
+            // 
+            this.toolStripSplitLoad.DisplayStyle = System.Windows.Forms.ToolStripItemDisplayStyle.Image;
+            this.toolStripSplitLoad.DropDownItems.AddRange(new System.Windows.Forms.ToolStripItem[] {
+            this.loadHistoryOnShowToolStripMenuItem,
+            this.loadBlameOnShowToolStripMenuItem});
+            this.toolStripSplitLoad.Image = global::GitUI.Properties.Resources.arrow_refresh;
+            this.toolStripSplitLoad.ImageTransparentColor = System.Drawing.Color.Magenta;
+            this.toolStripSplitLoad.Name = "toolStripSplitLoad";
+            this.toolStripSplitLoad.Size = new System.Drawing.Size(32, 22);
+            this.toolStripSplitLoad.ToolTipText = "Load file history";
+            this.toolStripSplitLoad.ButtonClick += new System.EventHandler(this.toolStripSplitLoad_ButtonClick);
+            // 
+            // loadHistoryOnShowToolStripMenuItem
+            // 
+            this.loadHistoryOnShowToolStripMenuItem.Checked = true;
+            this.loadHistoryOnShowToolStripMenuItem.CheckState = System.Windows.Forms.CheckState.Checked;
+            this.loadHistoryOnShowToolStripMenuItem.Name = "loadHistoryOnShowToolStripMenuItem";
+            this.loadHistoryOnShowToolStripMenuItem.Size = new System.Drawing.Size(187, 22);
+            this.loadHistoryOnShowToolStripMenuItem.Text = "Load history on show";
+            this.loadHistoryOnShowToolStripMenuItem.Click += new System.EventHandler(this.loadHistoryOnShowToolStripMenuItem_Click);
+            // 
+            // loadBlameOnShowToolStripMenuItem
+            // 
+            this.loadBlameOnShowToolStripMenuItem.Checked = true;
+            this.loadBlameOnShowToolStripMenuItem.CheckState = System.Windows.Forms.CheckState.Checked;
+            this.loadBlameOnShowToolStripMenuItem.Name = "loadBlameOnShowToolStripMenuItem";
+            this.loadBlameOnShowToolStripMenuItem.Size = new System.Drawing.Size(187, 22);
+            this.loadBlameOnShowToolStripMenuItem.Text = "Load blame on show";
+            this.loadBlameOnShowToolStripMenuItem.Click += new System.EventHandler(this.loadBlameOnShowToolStripMenuItem_Click);
+            // 
+            // FormFileHistory
+            // 
+            this.AutoScaleDimensions = new System.Drawing.SizeF(6F, 12F);
+            this.AutoScaleMode = System.Windows.Forms.AutoScaleMode.Font;
+            this.ClientSize = new System.Drawing.Size(748, 444);
+            this.Controls.Add(this.splitContainer1);
+            this.Controls.Add(this.ToolStrip);
+            this.MinimumSize = new System.Drawing.Size(300, 200);
+            this.Name = "FormFileHistory";
+            this.StartPosition = System.Windows.Forms.FormStartPosition.CenterParent;
+            this.Text = "File History";
+            this.FormClosing += new System.Windows.Forms.FormClosingEventHandler(this.FormFileHistoryFormClosing);
+            this.Load += new System.EventHandler(this.FormFileHistoryLoad);
+            this.splitContainer1.Panel1.ResumeLayout(false);
+            this.splitContainer1.Panel2.ResumeLayout(false);
+            ((System.ComponentModel.ISupportInitialize)(this.splitContainer1)).EndInit();
+            this.splitContainer1.ResumeLayout(false);
+            this.DiffContextMenu.ResumeLayout(false);
+            this.tabControl1.ResumeLayout(false);
+            this.ViewTab.ResumeLayout(false);
+            this.DiffTab.ResumeLayout(false);
+            this.Blame.ResumeLayout(false);
+            ((System.ComponentModel.ISupportInitialize)(this.eventLog1)).EndInit();
+            this.ToolStrip.ResumeLayout(false);
+            this.ToolStrip.PerformLayout();
+            this.ResumeLayout(false);
+            this.PerformLayout();
+
+        }
+
+        #endregion
+
+        private System.Windows.Forms.SplitContainer splitContainer1;
+        private System.Windows.Forms.TabControl tabControl1;
+        private System.Windows.Forms.TabPage ViewTab;
+        private System.Windows.Forms.TabPage DiffTab;
+        private System.Windows.Forms.TabPage Blame;
+        private System.Diagnostics.EventLog eventLog1;
+        private FileViewer View;
+        private FileViewer Diff;
+        private RevisionGrid FileChanges;
+        private System.Windows.Forms.ContextMenuStrip DiffContextMenu;
+        private System.Windows.Forms.ToolStripMenuItem openWithDifftoolToolStripMenuItem;
+        private Blame.BlameControl blameControl1;
+        private System.Windows.Forms.ToolStripMenuItem saveAsToolStripMenuItem;
+        private System.Windows.Forms.ToolStripSeparator toolStripSeparator1;
+        private System.Windows.Forms.ToolStripMenuItem followFileHistoryToolStripMenuItem;
+        private System.Windows.Forms.ToolStripMenuItem fullHistoryToolStripMenuItem;
+        private System.Windows.Forms.ToolStripMenuItem manipuleerCommitToolStripMenuItem;
+        private System.Windows.Forms.ToolStripMenuItem cherryPickThisCommitToolStripMenuItem;
+        private System.Windows.Forms.ToolStripMenuItem revertCommitToolStripMenuItem;
+        private System.Windows.Forms.ToolStripSeparator toolStripSeparator2;
+        private System.Windows.Forms.ToolStripMenuItem viewCommitToolStripMenuItem;
+        private System.Windows.Forms.ToolStrip ToolStrip;
+        private System.Windows.Forms.ToolStripLabel toolStripLabel1;
+        private System.Windows.Forms.ToolStripComboBox toolStripBranches;
+        private System.Windows.Forms.ToolStripDropDownButton toolStripDropDownButton2;
+        private System.Windows.Forms.ToolStripSeparator toolStripSeparator19;
+        private System.Windows.Forms.ToolStripLabel toolStripLabel2;
+        private System.Windows.Forms.ToolStripTextBox toolStripTextBoxFilter;
+        private System.Windows.Forms.ToolStripDropDownButton toolStripDropDownButton1;
+        private System.Windows.Forms.ToolStripMenuItem diffToolremotelocalStripMenuItem;
+        private System.Windows.Forms.ToolStripSplitButton toolStripSplitLoad;
+        private System.Windows.Forms.ToolStripMenuItem loadHistoryOnShowToolStripMenuItem;
+        private System.Windows.Forms.ToolStripSeparator toolStripSeparator3;
+        private System.Windows.Forms.ToolStripMenuItem loadBlameOnShowToolStripMenuItem;
+    }
 }