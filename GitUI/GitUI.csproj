--- conflicted
+++ resolved
@@ -507,13 +507,10 @@
     <EmbeddedResource Include="Browse.ja.resx">
       <DependentUpon>Browse.cs</DependentUpon>
       <SubType>Designer</SubType>
-<<<<<<< HEAD
     </EmbeddedResource>
     <EmbeddedResource Include="Browse.nl.resx">
       <DependentUpon>Browse.cs</DependentUpon>
       <SubType>Designer</SubType>
-=======
->>>>>>> 8d05b228
     </EmbeddedResource>
     <EmbeddedResource Include="Browse.resx">
       <DependentUpon>Browse.cs</DependentUpon>
@@ -522,13 +519,10 @@
     <EmbeddedResource Include="Commit.ja.resx">
       <DependentUpon>Commit.cs</DependentUpon>
       <SubType>Designer</SubType>
-<<<<<<< HEAD
     </EmbeddedResource>
     <EmbeddedResource Include="Commit.nl.resx">
       <DependentUpon>Commit.cs</DependentUpon>
       <SubType>Designer</SubType>
-=======
->>>>>>> 8d05b228
     </EmbeddedResource>
     <EmbeddedResource Include="Commit.resx">
       <DependentUpon>Commit.cs</DependentUpon>
@@ -577,7 +571,6 @@
     <EmbeddedResource Include="FileViewer.ja.resx">
       <DependentUpon>FileViewer.cs</DependentUpon>
       <SubType>Designer</SubType>
-<<<<<<< HEAD
     </EmbeddedResource>
     <EmbeddedResource Include="FileViewer.nl.resx">
       <DependentUpon>FileViewer.cs</DependentUpon>
@@ -586,24 +579,18 @@
     <EmbeddedResource Include="FindAndReplaceForm.nl.resx">
       <DependentUpon>FindAndReplaceForm.cs</DependentUpon>
       <SubType>Designer</SubType>
-=======
->>>>>>> 8d05b228
     </EmbeddedResource>
     <EmbeddedResource Include="FormBranch.ja.resx">
       <DependentUpon>FormBranch.cs</DependentUpon>
       <SubType>Designer</SubType>
-<<<<<<< HEAD
     </EmbeddedResource>
     <EmbeddedResource Include="FormBranch.nl.resx">
       <DependentUpon>FormBranch.cs</DependentUpon>
       <SubType>Designer</SubType>
-=======
->>>>>>> 8d05b228
     </EmbeddedResource>
     <EmbeddedResource Include="FormBranchSmall.ja.resx">
       <DependentUpon>FormBranchSmall.cs</DependentUpon>
       <SubType>Designer</SubType>
-<<<<<<< HEAD
     </EmbeddedResource>
     <EmbeddedResource Include="FormBranchSmall.nl.resx">
       <DependentUpon>FormBranchSmall.cs</DependentUpon>
@@ -612,8 +599,6 @@
     <EmbeddedResource Include="FormCherryPick.nl.resx">
       <DependentUpon>FormCherryPick.cs</DependentUpon>
       <SubType>Designer</SubType>
-=======
->>>>>>> 8d05b228
     </EmbeddedResource>
     <EmbeddedResource Include="FormCherryPickCommitSmall.resx">
       <DependentUpon>FormCherryPickCommitSmall.cs</DependentUpon>
@@ -698,13 +683,10 @@
     <EmbeddedResource Include="FormDeleteBranch.ja.resx">
       <DependentUpon>FormDeleteBranch.cs</DependentUpon>
       <SubType>Designer</SubType>
-<<<<<<< HEAD
     </EmbeddedResource>
     <EmbeddedResource Include="FormDeleteBranch.nl.resx">
       <DependentUpon>FormDeleteBranch.cs</DependentUpon>
       <SubType>Designer</SubType>
-=======
->>>>>>> 8d05b228
     </EmbeddedResource>
     <EmbeddedResource Include="FormDeleteBranch.resx">
       <DependentUpon>FormDeleteBranch.cs</DependentUpon>
@@ -757,13 +739,10 @@
     <EmbeddedResource Include="FormMergeBranch.ja.resx">
       <DependentUpon>FormMergeBranch.cs</DependentUpon>
       <SubType>Designer</SubType>
-<<<<<<< HEAD
     </EmbeddedResource>
     <EmbeddedResource Include="FormMergeBranch.nl.resx">
       <DependentUpon>FormMergeBranch.cs</DependentUpon>
       <SubType>Designer</SubType>
-=======
->>>>>>> 8d05b228
     </EmbeddedResource>
     <EmbeddedResource Include="FormMergeBranch.resx">
       <DependentUpon>FormMergeBranch.cs</DependentUpon>
@@ -784,13 +763,10 @@
     <EmbeddedResource Include="FormPull.ja.resx">
       <DependentUpon>FormPull.cs</DependentUpon>
       <SubType>Designer</SubType>
-<<<<<<< HEAD
     </EmbeddedResource>
     <EmbeddedResource Include="FormPull.nl.resx">
       <DependentUpon>FormPull.cs</DependentUpon>
       <SubType>Designer</SubType>
-=======
->>>>>>> 8d05b228
     </EmbeddedResource>
     <EmbeddedResource Include="FormPull.resx">
       <DependentUpon>FormPull.cs</DependentUpon>
@@ -799,13 +775,10 @@
     <EmbeddedResource Include="FormPush.ja.resx">
       <DependentUpon>FormPush.cs</DependentUpon>
       <SubType>Designer</SubType>
-<<<<<<< HEAD
     </EmbeddedResource>
     <EmbeddedResource Include="FormPush.nl.resx">
       <DependentUpon>FormPush.cs</DependentUpon>
       <SubType>Designer</SubType>
-=======
->>>>>>> 8d05b228
     </EmbeddedResource>
     <EmbeddedResource Include="FormPush.resx">
       <DependentUpon>FormPush.cs</DependentUpon>
@@ -826,13 +799,10 @@
     <EmbeddedResource Include="FormResetCurrentBranch.ja.resx">
       <DependentUpon>FormResetCurrentBranch.cs</DependentUpon>
       <SubType>Designer</SubType>
-<<<<<<< HEAD
     </EmbeddedResource>
     <EmbeddedResource Include="FormResetCurrentBranch.nl.resx">
       <DependentUpon>FormResetCurrentBranch.cs</DependentUpon>
       <SubType>Designer</SubType>
-=======
->>>>>>> 8d05b228
     </EmbeddedResource>
     <EmbeddedResource Include="FormResetCurrentBranch.resx">
       <DependentUpon>FormResetCurrentBranch.cs</DependentUpon>
@@ -841,13 +811,10 @@
     <EmbeddedResource Include="FormResolveConflicts.ja.resx">
       <DependentUpon>FormResolveConflicts.cs</DependentUpon>
       <SubType>Designer</SubType>
-<<<<<<< HEAD
     </EmbeddedResource>
     <EmbeddedResource Include="FormResolveConflicts.nl.resx">
       <DependentUpon>FormResolveConflicts.cs</DependentUpon>
       <SubType>Designer</SubType>
-=======
->>>>>>> 8d05b228
     </EmbeddedResource>
     <EmbeddedResource Include="FormResolveConflicts.resx">
       <DependentUpon>FormResolveConflicts.cs</DependentUpon>
@@ -888,13 +855,10 @@
     <EmbeddedResource Include="FormVerify.ja.resx">
       <DependentUpon>FormVerify.cs</DependentUpon>
       <SubType>Designer</SubType>
-<<<<<<< HEAD
     </EmbeddedResource>
     <EmbeddedResource Include="FormVerify.nl.resx">
       <DependentUpon>FormVerify.cs</DependentUpon>
       <SubType>Designer</SubType>
-=======
->>>>>>> 8d05b228
     </EmbeddedResource>
     <EmbeddedResource Include="FormVerify.resx">
       <DependentUpon>FormVerify.cs</DependentUpon>
@@ -928,13 +892,10 @@
     <EmbeddedResource Include="RevisionGrid.ja.resx">
       <DependentUpon>RevisionGrid.cs</DependentUpon>
       <SubType>Designer</SubType>
-<<<<<<< HEAD
     </EmbeddedResource>
     <EmbeddedResource Include="RevisionGrid.nl.resx">
       <DependentUpon>RevisionGrid.cs</DependentUpon>
       <SubType>Designer</SubType>
-=======
->>>>>>> 8d05b228
     </EmbeddedResource>
     <EmbeddedResource Include="RevisionGrid.resx">
       <DependentUpon>RevisionGrid.cs</DependentUpon>
