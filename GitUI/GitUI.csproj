--- conflicted
+++ resolved
@@ -60,13 +60,6 @@
     <TreatWarningsAsErrors>true</TreatWarningsAsErrors>
   </PropertyGroup>
   <ItemGroup>
-<<<<<<< HEAD
-    <Reference Include="ConEmu.WinForms, Version=1.0.0.0, Culture=neutral, PublicKeyToken=00340228797aafb8, processorArchitecture=MSIL">
-      <HintPath>..\packages\ConEmu.Control.WinForms.1.0.20160313.1\lib\net40\ConEmu.WinForms.dll</HintPath>
-      <Private>True</Private>
-    </Reference>
-=======
->>>>>>> fd0e086d
     <Reference Include="PSTaskDialog">
       <HintPath>..\Bin\PSTaskDialog.dll</HintPath>
     </Reference>
