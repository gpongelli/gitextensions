﻿using System;
using System.ComponentModel;
using System.Windows.Forms;
using GitCommands;

namespace GitUI
{
    /// <summary>Base class for a <see cref="UserControl"/> requiring 
    /// <see cref="GitModule"/> and <see cref="GitUICommands"/>.</summary>
    public class GitModuleControl : GitExtensionsControl
    {
        [Browsable(false)]
        public bool UICommandsSourceParentSearch { get; private set; }

        /// <summary>Occurs after the <see cref="UICommandsSource"/> is changed.</summary>
        [Browsable(false)]
        public event GitUICommandsSourceSetEventHandler GitUICommandsSourceSet;
        private IGitUICommandsSource _uiCommandsSource;

        
        /// <summary>Gets the <see cref="IGitUICommandsSource"/>.</summary>
        [DesignerSerializationVisibility(DesignerSerializationVisibility.Hidden)]
        [Browsable(false)]
        public IGitUICommandsSource UICommandsSource
        {
            get
            {
                if (_uiCommandsSource == null)
                    SearchForUICommandsSource();
                if (_uiCommandsSource == null)
                    throw new NullReferenceException("UICommandsSource");
                return _uiCommandsSource;
            }
            set
            {
                if (value == null)
                    throw new ArgumentException("Can not assign null value to UICommandsSource");
                if (_uiCommandsSource != null)
                    throw new ArgumentException("UICommandsSource is already set");

                _uiCommandsSource = value;
                OnUICommandsSourceChanged(this, _uiCommandsSource);
            }
        }
        private IGitUICommandsSource _UICommandsSource;

        /// <summary>Gets the <see cref="UICommandsSource"/>'s <see cref="GitUICommands"/> reference.</summary>
        [Browsable(false)]
        public GitUICommands UICommands { get { return UICommandsSource.UICommands; } }

        /// <summary>Gets the <see cref="UICommands"/>' <see cref="GitModule"/> reference.</summary>
        [Browsable(false)]
        public GitModule Module { get { return UICommands.Module; } }

        public GitModuleControl()
        {
            UICommandsSourceParentSearch = true;
        }

        protected override void Dispose(bool disposing)
        {
            if (_uiCommandsSource != null)
                DisposeUICommandsSource();

            base.Dispose(disposing);
        }

        /// <summary>Occurs when the <see cref="UICommandsSource"/> is disposed.</summary>
        protected virtual void DisposeUICommandsSource()
        {
            _uiCommandsSource = null;
        }

        /// <summary>Searches up the <see cref="UserControl"/>'s parent tree until it finds a <see cref="IGitUICommandsSource"/>.</summary>
        void SearchForUICommandsSource()
        {
            if (!UICommandsSourceParentSearch)
                return;

            lock (this)
            {
                if (_uiCommandsSource != null)
                    return;

                IGitUICommandsSource cmdsSrc = null;
                Control parent = Parent;
                while (parent != null && cmdsSrc == null)
                {
                    if (parent is IGitUICommandsSource)
                        cmdsSrc = parent as IGitUICommandsSource;
                    else
                        parent = parent.Parent;
                }

                UICommandsSource = cmdsSrc;
            }
        }

        protected override bool ExecuteCommand(int command)
        {
            return ExecuteScriptCommand(command)
                || base.ExecuteCommand(command);
        }

        /// <summary>Tries to run scripts identified by a <paramref name="command"/> 
        /// and returns true if any executed.</summary>
        protected bool ExecuteScriptCommand(int command)
        {
            return Script.ScriptRunner.ExecuteScriptCommand(this, Module, command, this as RevisionGrid);
        }

        /// <summary>Raises the <see cref="GitUICommandsSourceSet"/> event.</summary>
        protected virtual void OnUICommandsSourceChanged(object sender, IGitUICommandsSource newSource)
        {
            var handler = GitUICommandsSourceSet;
            if (handler != null)
<<<<<<< HEAD
                handler(this, _UICommandsSource);
=======
                handler(this, newSource);
>>>>>>> 8930f097
        }
    }
}<|MERGE_RESOLUTION|>--- conflicted
+++ resolved
@@ -114,11 +114,7 @@
         {
             var handler = GitUICommandsSourceSet;
             if (handler != null)
-<<<<<<< HEAD
-                handler(this, _UICommandsSource);
-=======
                 handler(this, newSource);
->>>>>>> 8930f097
         }
     }
 }