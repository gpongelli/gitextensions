--- conflicted
+++ resolved
@@ -1,4 +1,3 @@
-<<<<<<< HEAD
 <?xml version="1.0" encoding="utf-8"?>
 <root>
   <!-- 
@@ -208,6 +207,38 @@
         RK5CYII=
 </value>
   </data>
+  <data name="toolStripDropDownButton2.Image" type="System.Drawing.Bitmap, System.Drawing" mimetype="application/x-microsoft.net.object.bytearray.base64">
+    <value>
+        iVBORw0KGgoAAAANSUhEUgAAABAAAAAQCAYAAAAf8/9hAAAAAXNSR0IArs4c6QAAAARnQU1BAACxjwv8
+        YQUAAAAgY0hSTQAAeiYAAICEAAD6AAAAgOgAAHUwAADqYAAAOpgAABdwnLpRPAAAAk5JREFUOE91kt9L
+        01EYxs+ENiGDoHDRkCEVWm4rf4QO6qb/oBsJAsky2qVJGy6wIij6tViksylLNpl1EVK7KJZZ2NKBIS2h
+        bSzRmyGhkWFrqAlP5zlt4qp94YH3+zyf9+V73vPViCKPJRDbilXdScYa3WpwuuXQz2JsgV/vTe48cPlN
+        2eGHSXSM/1BiTY9Z0SGmB3GruS8eOBL4DHNP7H7b6DeEf0GJNT2VSYbsP4NqumPB3llgZAVwvl9Dp1Rw
+        GUqs6TEjQ7ZggMUzXs7p4SzgWQCGloBhKVfij1jTY0bm6OAMTO6ofmNIlf3ptr3Xwv4L0Sz8i8CtONAg
+        z21oH4hQrOkxI0OWPWpAfmGnXy7i/EQGg/NAnS+BLcfOnZGxkWJNjxkZsvnFipruD/aOyDJ8aeDuDHBl
+        agWVl0KPZGMpbzCnUnrMyJBlD3tF1Z13F9vffkfvHHBdnrdrMot9N8Z8f2+ZHjMyZNnDXiEqG/X8vObQ
+        PGyvl9CTAmrlu7k/UZ8fwpoeMzJk2cNeMlqpPRWOx8O20a/ompLXJs9Z25+AxfvJa+qLe1jTY0aGLHty
+        vUJU2Id2W/0p3JObbhnJwBFdg2t6HZ3yL3TIs7Kmx4wMWfZsPmZJ9c2x0NXJDG5/XMdZueVTLxbk52aU
+        WNNjRoasbC7ZPEBT3uY+bnQ+iTQNpLDL5nnV/CwN50RW6UQorTyrzMiQzd1Owa518s0g9JZGIbYfbPAl
+        0fr8ixJresJQ16QYIcj+9+G989O0osxYvaPV5aaE1rg/tzBmZDae34mu1J3G3CpsAAAAAElFTkSuQmCC
+</value>
+  </data>
+  <data name="toolStripDropDownButton1.Image" type="System.Drawing.Bitmap, System.Drawing" mimetype="application/x-microsoft.net.object.bytearray.base64">
+    <value>
+        iVBORw0KGgoAAAANSUhEUgAAABAAAAAQCAYAAAAf8/9hAAAAAXNSR0IArs4c6QAAAARnQU1BAACxjwv8
+        YQUAAAAgY0hSTQAAeiYAAICEAAD6AAAAgOgAAHUwAADqYAAAOpgAABdwnLpRPAAAAk5JREFUOE91kt9L
+        01EYxs+ENiGDoHDRkCEVWm4rf4QO6qb/oBsJAsky2qVJGy6wIij6tViksylLNpl1EVK7KJZZ2NKBIS2h
+        bSzRmyGhkWFrqAlP5zlt4qp94YH3+zyf9+V73vPViCKPJRDbilXdScYa3WpwuuXQz2JsgV/vTe48cPlN
+        2eGHSXSM/1BiTY9Z0SGmB3GruS8eOBL4DHNP7H7b6DeEf0GJNT2VSYbsP4NqumPB3llgZAVwvl9Dp1Rw
+        GUqs6TEjQ7ZggMUzXs7p4SzgWQCGloBhKVfij1jTY0bm6OAMTO6ofmNIlf3ptr3Xwv4L0Sz8i8CtONAg
+        z21oH4hQrOkxI0OWPWpAfmGnXy7i/EQGg/NAnS+BLcfOnZGxkWJNjxkZsvnFipruD/aOyDJ8aeDuDHBl
+        agWVl0KPZGMpbzCnUnrMyJBlD3tF1Z13F9vffkfvHHBdnrdrMot9N8Z8f2+ZHjMyZNnDXiEqG/X8vObQ
+        PGyvl9CTAmrlu7k/UZ8fwpoeMzJk2cNeMlqpPRWOx8O20a/ompLXJs9Z25+AxfvJa+qLe1jTY0aGLHty
+        vUJU2Id2W/0p3JObbhnJwBFdg2t6HZ3yL3TIs7Kmx4wMWfZsPmZJ9c2x0NXJDG5/XMdZueVTLxbk52aU
+        WNNjRoasbC7ZPEBT3uY+bnQ+iTQNpLDL5nnV/CwN50RW6UQorTyrzMiQzd1Owa518s0g9JZGIbYfbPAl
+        0fr8ixJresJQ16QYIcj+9+G989O0osxYvaPV5aaE1rg/tzBmZDae34mu1J3G3CpsAAAAAElFTkSuQmCC
+</value>
+  </data>
   <metadata name="FileTreeContextMenu.TrayLocation" type="System.Drawing.Point, System.Drawing, Version=2.0.0.0, Culture=neutral, PublicKeyToken=b03f5f7f11d50a3a">
     <value>117, 54</value>
   </metadata>
@@ -267,537 +298,6 @@
   <data name="checkoutBranchToolStripMenuItem.Image" type="System.Drawing.Bitmap, System.Drawing" mimetype="application/x-microsoft.net.object.bytearray.base64">
     <value>
         iVBORw0KGgoAAAANSUhEUgAAABAAAAAQCAYAAAAf8/9hAAAAAXNSR0IArs4c6QAAAARnQU1BAACxjwv8
-        YQUAAAAgY0hSTQAAeiYAAICEAAD6AAAAgOgAAHUwAADqYAAAOpgAABdwnLpRPAAAAAlwSFlzAAALDQAA
-        Cw0B7QfALAAAAUVJREFUOE+dkztLA0EUhdc6/8I+P8Mfo5VFNBhFAz5QGx+FYmOlhYU2aZRdJSpiUCwk
-        VoKFwRiyF2wCIgY83jvODPuYCcELZ3e4u+ebc4fdEQDBVvS0EwTBOCtbu5NjxQlHX7XEqy6bYZNv+ZI+
-        S+DOygG0QUxKUoMgTgBvVRQlU/kgPoCKawCfejIXZKgRNh4IsQdiAQuH0UH2IPv8dJvN66w11osDYgGc
-        uDCzXzsykFd+snpPWLkjLDcIS7eERdbj1x/FjJMEyNiF0t7JsYE0v4HqDaF6TZi/Yl0SZusEbllIFpCC
-        yAiND6ByEbO6KEcdlMN3zNVj/OgULkAK0uM3olYfU2dtlE7fUDnvQAJISjk3HyAFEUPtuYfpsI2uNsuo
-        MvIgQC6JpJGdjTn1L/i+9eTBZs3DAlQS1qiWrG3ZEWTxX/0ClcknquUM9tMAAAAASUVORK5CYII=
-</value>
-  </data>
-  <data name="cherryPickToolStripMenuItem.Image" type="System.Drawing.Bitmap, System.Drawing" mimetype="application/x-microsoft.net.object.bytearray.base64">
-    <value>
-        iVBORw0KGgoAAAANSUhEUgAAABAAAAAQCAYAAAAf8/9hAAAAAXNSR0IArs4c6QAAAARnQU1BAACxjwv8
-        YQUAAAAgY0hSTQAAeiYAAICEAAD6AAAAgOgAAHUwAADqYAAAOpgAABdwnLpRPAAAAAlwSFlzAAALDQAA
-        Cw0B7QfALAAAASlJREFUOE+dk7FLAzEUxp+zu5OT4Na6CK79NwoWxDGuuujgcHAgOHhTUl0KUgcHh6IU
-        QZxusojiYDcn4cT/wOHg831BT66UXDDwuyTH+768JC8LAMQ5Z0XEKLHNGWN2fDANrLXaxbefeK+tGeR5
-        jia4zFyDsixRFEUjjKsZrJ1NrYJ/wH2LUPiko+uvMObNYGMiYM946vwhcjD4APZew1D8iUdvsj01dYPL
-        dyB5DkPhA849HK+Pu1UGUWdA0Q2OYLGFe/1yrtjqGptugYILHGAfHZyghxe147/oOmDwHU5xjK6H89at
-        DKIrcXey+Zu2ZnKIkeZRZZCm6ZDFESLLMiRJgo5te+EY7s9Ab3NRWVHaEbSW+zKiyeqVDP0WYph5plxw
-        yS8cIw7FfAMstqWCsPVB/gAAAABJRU5ErkJggg==
-</value>
-  </data>
-  <data name="cloneToolStripMenuItem.Image" type="System.Drawing.Bitmap, System.Drawing" mimetype="application/x-microsoft.net.object.bytearray.base64">
-    <value>
-        iVBORw0KGgoAAAANSUhEUgAAABAAAAAQCAYAAAAf8/9hAAAAAXNSR0IArs4c6QAAAARnQU1BAACxjwv8
-        YQUAAAAgY0hSTQAAeiYAAICEAAD6AAAAgOgAAHUwAADqYAAAOpgAABdwnLpRPAAAAAlwSFlzAAALDQAA
-        Cw0B7QfALAAAAYpJREFUOE+VkzFIQlEUhm9b4NTS4FbQGERiTSERTVGBULNEFDo6hDVIYFAuhUMWNjho
-        UZBEDQ4RCA4WIRXSEEQiFA0OFmhSQf29/2Tmq1fZg8O5597vfPfdd3kN1tXToFLKqcV/n5XjyQ6X0gQ4
-        egR27gCOf3u4To58hVUi2C4A/tyngHNGMs6RI68TbOaBuav6BOTI6wTRW8B7Ud8RyJHXCcLXgCdTn4Ac
-        eZ0glAXcaWAodiMLX6N5dwQqqaphO3EKI9fGweL5K8YS5R+DzSnEsY4lyax1Av/ZM/o3soa7C6g1rMEH
-        FwYkfxP40mXDa3NeOquv7cUE7OgGc81xgnKE2cOioYBgHFuY0ZoGYUEPWiSz5ryIKJhO3lcFtR/QkXYI
-        5ME4rC9mtD01SmYtzTEVFsFUoqAT9EZyUpdKJdj37AK7MApL0SyZdVOgj7dgEkEo86ATuA/y1bpWsox5
-        ae6MDMMSSL1fY/vCftTo7mvnCMuOlZ1Zs+/j9zVpg1a6/ogubd2mBTN59qk3YwKIK/BfWjsAAAAASUVO
-        RK5CYII=
-</value>
-  </data>
-  <data name="commitToolStripMenuItem.Image" type="System.Drawing.Bitmap, System.Drawing" mimetype="application/x-microsoft.net.object.bytearray.base64">
-    <value>
-        iVBORw0KGgoAAAANSUhEUgAAABAAAAAQCAYAAAAf8/9hAAAAAXNSR0IArs4c6QAAAARnQU1BAACxjwv8
-        YQUAAAAgY0hSTQAAeiYAAICEAAD6AAAAgOgAAHUwAADqYAAAOpgAABdwnLpRPAAAAAlwSFlzAAALDQAA
-        Cw0B7QfALAAAAf9JREFUOE+dk01IG1EUhSebrLLRRUEEUdxZFaEbRRcVRNRFQfybdhGUaExKVagiWCUk
-        mgQRRZNFFTOgWQgGXCj4syhdh1qxmGBpCaGLhi5KEBQqKIXjO8PM0zFd9cLJ3Ln3uyeP4T4bAMVmsylm
-        9B3W2EXuFuoWajDqSfHcEVpPdKRvTZaziv5jhBh2vzqqQzg9jK38Ag4Q08WcNfbI/NOgd7/6tetjIxKX
-        y0hgEZvwQ8OULuassUeGLE3kCXhsum9fLGPjrx9rN+NYfSTW2CNjnMQuDbp2n44FzwYRv55F9GoEkas3
-        BXJ9agJFhixnpEHPXnVS+xlA5GIMC/mhAnHQDDJkOSMNeg9qbuO/QwjlBvR/MTWXc+r5wyATz4fBGYuB
-        9isAX1a1wI+Hp7M98P1QEcv5+SH/SIPOnaov0cwkZjIqxr+9sJiYL6xTZMhyRhq0vi+f9R07MffdhdFU
-        G0ZSrRYTvlPskSHLmftFKlJK1KNarHydwESqE56TZrhPnusmfFKssUeGrCJmHm6ivXmpLND/oR6L528x
-        dabC+7lFfkzmrLFHhqzYo/s9MFbT0Rgsnaf7u+RLhE49CKW9CKY9CJ969Rp7ZATvsGyiYcAbxUbts8kn
-        WlusMiM2lLuPdq0yyxp7BqPfvoLLZBjxNhYLVQhVGWLOGnsypAGT/9Ud2C1E0MYpkTAAAAAASUVORK5C
-        YII=
-</value>
-  </data>
-  <data name="branchToolStripMenuItem.Image" type="System.Drawing.Bitmap, System.Drawing" mimetype="application/x-microsoft.net.object.bytearray.base64">
-    <value>
-        iVBORw0KGgoAAAANSUhEUgAAABAAAAAQCAYAAAAf8/9hAAAAAXNSR0IArs4c6QAAAARnQU1BAACxjwv8
-        YQUAAAAgY0hSTQAAeiYAAICEAAD6AAAAgOgAAHUwAADqYAAAOpgAABdwnLpRPAAAAAlwSFlzAAALDQAA
-        Cw0B7QfALAAAAUVJREFUOE+dkztLA0EUhdc6/8I+P8Mfo5VFNBhFAz5QGx+FYmOlhYU2aZRdJSpiUCwk
-        VoKFwRiyF2wCIgY83jvODPuYCcELZ3e4u+ebc4fdEQDBVvS0EwTBOCtbu5NjxQlHX7XEqy6bYZNv+ZI+
-        S+DOygG0QUxKUoMgTgBvVRQlU/kgPoCKawCfejIXZKgRNh4IsQdiAQuH0UH2IPv8dJvN66w11osDYgGc
-        uDCzXzsykFd+snpPWLkjLDcIS7eERdbj1x/FjJMEyNiF0t7JsYE0v4HqDaF6TZi/Yl0SZusEbllIFpCC
-        yAiND6ByEbO6KEcdlMN3zNVj/OgULkAK0uM3olYfU2dtlE7fUDnvQAJISjk3HyAFEUPtuYfpsI2uNsuo
-        MvIgQC6JpJGdjTn1L/i+9eTBZs3DAlQS1qiWrG3ZEWTxX/0ClcknquUM9tMAAAAASUVORK5CYII=
-</value>
-  </data>
-  <data name="tagToolStripMenuItem.Image" type="System.Drawing.Bitmap, System.Drawing" mimetype="application/x-microsoft.net.object.bytearray.base64">
-    <value>
-        iVBORw0KGgoAAAANSUhEUgAAABAAAAAQCAYAAAAf8/9hAAAAAXNSR0IArs4c6QAAAARnQU1BAACxjwv8
-        YQUAAAAgY0hSTQAAeiYAAICEAAD6AAAAgOgAAHUwAADqYAAAOpgAABdwnLpRPAAAAAlwSFlzAAALDQAA
-        Cw0B7QfALAAAAVJJREFUOE+dkz9Lw1AUxePcb+Hu7ueoWCQVNEJqtC2C1IoIEhFBcVdw6uCgUCcHBycX
-        rR9AEKHUQnMHcajYoRb0eO8jeeRvKd5wkseD83vnvrw3BcDYf6qfGoaxxorXmTt7sp4yr6bEq15ua4s/
-        yZJ5lsBTKwHwDWJSkhoHSQXwUjOicKosSBZAxQ0A3xhkJpmohSOq4RNeKkQDnObyRXwjfzDCMW3jkKo4
-        oAre8ZyAaAAnzlmNhasA8oFXuFTGHjnYpVXsUIll4wUPEUgYIG3niuf56wDSRgs1srDJ2qAlVFllKuIe
-        txoSB0Qg0sIj7uB4JpyeiVK3APutgIq3iF9+/IX80xQ9JjrJEH3cjJpY6czBaufhdE18gZRZ9i0tQYDS
-        EDFc9huwO/P8N3rKLK1Ky+MAkXYkiShsjtyFrLMe3ti4eVKASsKa9iVjXboFGfxXf6hJBM3k/VwgAAAA
-        AElFTkSuQmCC
-</value>
-  </data>
-  <data name="initNewRepositoryToolStripMenuItem.Image" type="System.Drawing.Bitmap, System.Drawing" mimetype="application/x-microsoft.net.object.bytearray.base64">
-    <value>
-        iVBORw0KGgoAAAANSUhEUgAAABAAAAAQCAYAAAAf8/9hAAAAAXNSR0IArs4c6QAAAARnQU1BAACxjwv8
-        YQUAAAAgY0hSTQAAeiYAAICEAAD6AAAAgOgAAHUwAADqYAAAOpgAABdwnLpRPAAAAAlwSFlzAAALDQAA
-        Cw0B7QfALAAAAa1JREFUOE+Vkk8ow2EYxx9NFBeTHExWy2m1pB1krtqF3LhImaQdHFwchFpZTji5abk4
-        OLiQVjtYoSRtC6WppZnGmtXW2p+weDzfnx9h+6321qe+Pd/v87zv+3t/RFVW+JgsoFpG0wscUk/s0sQA
-        uuYhIS+t5ZKLDKBrHnBzRPH34j4D6KoD5J5dgvUb2XEgfm3mj5dtBWjUfmfQowy99JHx7qJN7tr9h1xy
-        nkv5JQXo/z560Es769QeOWvmQtrDJTnuW36T33Jufs3O8Wtm/AvRqMFDBln0oBeH0O1u0JR/h4LpmEPC
-        bi6mRrmQsguDKnalBg8ZZNGDXgyoE5qEfo+LfPFrC+dTTs492YQ+FZtSg4cMsmoPen9Wg6hOefNUNunk
-        zINFMKtYGDV4yAjIlq/TPeqNBjo4m3DIUa2ceRxSgEYNHjKaTxr00nIyMiJNM8Is34eMCtCowUNGc8CV
-        j84ziVV+jk7w7Uk9u6ZpC0CjBg+ZigPkx9CF/SQ7mtizQgfGFhqWYCuARg0eMshqnUK/MEljYhqERvWF
-        8KWhDaqn17yC+q74wpV2QK3M+wRHmWPqTFR0DgAAAABJRU5ErkJggg==
-</value>
-  </data>
-  <data name="pullToolStripMenuItem.Image" type="System.Drawing.Bitmap, System.Drawing" mimetype="application/x-microsoft.net.object.bytearray.base64">
-    <value>
-        iVBORw0KGgoAAAANSUhEUgAAABAAAAAQCAYAAAAf8/9hAAAAAXNSR0IArs4c6QAAAARnQU1BAACxjwv8
-        YQUAAAAgY0hSTQAAeiYAAICEAAD6AAAAgOgAAHUwAADqYAAAOpgAABdwnLpRPAAAAPFJREFUOE9jYKA2
-        MJt3bZr5vOv/0TFInCi7QBov/P//f9tPBAbxQeJEG7D52///fS8QGMQnyYC1n/7/b3+MwCA+SQYsf/P/
-        f91tBAbxSTJg/vP//0uvIDCIT9AA5NDvu/X/f/ZpBAbxYbGCMzZACg5+/P9/IlBx3sn//5MO/4NjEB8k
-        DpLH6RLDySfmgySnARWmHvz1P2LXdzgG8UHiIHmQOlzRya3ZvHUtSNGEq///x+z88t9/80cwDeKDxEHy
-        QM3c+NID3JCuC7//J+76+B9EE6sZZjDckPWPiLcZ3VVwQ4hxNs4wAUqIEfIzUfkDnyIAYx4ny5/q96wA
-        AAAASUVORK5CYII=
-</value>
-  </data>
-  <data name="pushToolStripMenuItem.Image" type="System.Drawing.Bitmap, System.Drawing" mimetype="application/x-microsoft.net.object.bytearray.base64">
-    <value>
-        iVBORw0KGgoAAAANSUhEUgAAABAAAAAQCAYAAAAf8/9hAAAAAXNSR0IArs4c6QAAAARnQU1BAACxjwv8
-        YQUAAAAgY0hSTQAAeiYAAICEAAD6AAAAgOgAAHUwAADqYAAAOpgAABdwnLpRPAAAAAlwSFlzAAALDQAA
-        Cw0B7QfALAAAAQ1JREFUOE9j/P//PwNFAGQANkPM512fBsT/QTS6BTA9YH3YDIBpvgmUxGYIXgNgmnf/
-        /P9//rv//0E0uiE4DYBp3vbt//8Jz///b38MoUF8ZEOwGgDTvPHj//8d9///r7uNwCA+SBxmCC4D/p/+
-        BXQ20MYGoOdLryAwiA8SB8mDDMFqgNGUk/OhNvzvu/X/f/ZpBAbxYXIgdbjCgBsYXUoghROBGpIO/4Nj
-        EB8kDpIHYm5CsfC/C+j8iF3f4RjEhxoAThIEDWg+++e//+aPcAzik2RA7cnv/93WvIZjEJ8kAxYC/Vxx
-        5Cscg/hEG6Dfd2gJLMSRaZA4LE8Qygvg2ABiXSQMDn28BiCbSgobALhoK4uduoL3AAAAAElFTkSuQmCC
-</value>
-  </data>
-  <data name="stashToolStripMenuItem.Image" type="System.Drawing.Bitmap, System.Drawing" mimetype="application/x-microsoft.net.object.bytearray.base64">
-    <value>
-        iVBORw0KGgoAAAANSUhEUgAAABAAAAAQCAYAAAAf8/9hAAAAAXNSR0IArs4c6QAAAARnQU1BAACxjwv8
-        YQUAAAAgY0hSTQAAeiYAAICEAAD6AAAAgOgAAHUwAADqYAAAOpgAABdwnLpRPAAAAUlJREFUOE9jfHyq
-        6v+HB8sZkIGAQiSDrFkbI0jsX3bGJoa5c1DkmX788YMLXF6l+P///4NAvAyIF4ExSAyEUXRBOSAD/3Gw
-        bEI14Pe8///fl/8HuQamGUaDxJANwm7Alwn//z9PA2vG5hqQITCNINuRMQNY09v2/3/vRUMMwOMadEPA
-        LgNrel7//+dVf4gBBFyD1Qt/Hpb9/3TOFWIAFtf8f1sIFC+Ehw9KuIA0/XpQ9f/9WW+IAVhc8/9p/H8Q
-        Rg5kuCFgTa9m/P96swBsADbX/L0d/B+OHySBXQmPZvSow+aaH5c9/sPwzxvhYFeipBNYwOByzYfTNv9h
-        +MtFX7Ar4QagRw1yQoK55u0p5/8w/PFCEDjMEAagJQxQIoF5CxY2X65n/Yfh73fKwWGG1QvISRZbskZP
-        5nD1GIkDWy4iJIYtrRPSA5IHAC9mGtrPNZ12AAAAAElFTkSuQmCC
-</value>
-  </data>
-  <data name="startAuthenticationAgentToolStripMenuItem.Image" type="System.Drawing.Bitmap, System.Drawing" mimetype="application/x-microsoft.net.object.bytearray.base64">
-    <value>
-        iVBORw0KGgoAAAANSUhEUgAAACAAAAAgCAYAAABzenr0AAAAAXNSR0IArs4c6QAAAARnQU1BAACxjwv8
-        YQUAAAAgY0hSTQAAeiYAAICEAAD6AAAAgOgAAHUwAADqYAAAOpgAABdwnLpRPAAAAQRJREFUWEftlosO
-        QiEIhn10H+28mQWLIg/qD+ramm6s5fTwcZWUzop7oDyvkvxkifIaQu9vBasBrP/bABDlW0NTaF3XVXLO
-        LK9caIVlqSdYsbUMILdi1LV8Tqy3gKLV4QKo3a6BogDaZVMwKwDq+M0AuXPhppziXEsj83ugIRAz461N
-        B5ALhHWlRLWOi5TkAAoCUQAEgkmnJ7jfitUAkNVf5fgJAWY9eWlFVxSI44HjAbgR6YOdWcFVBVyz+mPy
-        4qG/cp/g1OACQbBiR3s1z8qsUE1OQ4CQ21uXIj3hPfNZr6B3T4cLnRNcAK2hlPYj1lN8phLPSlDU8tUj
-        mfvlG2bnXx54AO7M4DdCkOhQAAAAAElFTkSuQmCC
-</value>
-  </data>
-  <data name="generateOrImportKeyToolStripMenuItem.Image" type="System.Drawing.Bitmap, System.Drawing" mimetype="application/x-microsoft.net.object.bytearray.base64">
-    <value>
-        iVBORw0KGgoAAAANSUhEUgAAACAAAAAgCAYAAABzenr0AAAAAXNSR0IArs4c6QAAAARnQU1BAACxjwv8
-        YQUAAAAgY0hSTQAAeiYAAICEAAD6AAAAgOgAAHUwAADqYAAAOpgAABdwnLpRPAAAAWZJREFUWEfFVgES
-        gyAM05/zNH/GbLFaSgsFxHnH7YaMpE0I27f1TxQQ+3rIByGGsGXjfCUJLeNTgBOZL0iY4F+QaIJrJECX
-        14YAuAkRhkpAmmX2O4DFmIqCvYTuxZy7bS1iVCUHf4WAVyIAluANSfAYZjrxH3S4FoEtcK1zXJaCQM0w
-        IjlQXw7OC7Ikk1lQOPUCkfMytW5gqpwt6Aoizam0l/VOAy+OsjeK5TEpKmUty1pOrdc+DeO6st8MpRqg
-        9IELSVkUj+Mwh1YVJzV70Zy6+h/ufsWEQw1A9JHQma38dvxDAIhYozz3Q+Vq+rcJ5OAhhNYJ6uLGJNCq
-        f6I2pV3A8Vb78U6wO8DBI56SzwmkSlNn/kAgl2QpAU8SKASmvXD9fUrG8g4yI5CeMSRq6g0gvg5ACXyU
-        gKfj1TWzfsDNaxdQ6x2XayQTXARYe2+pYG62egwfr+Gsdcw/XbHLFw8ZUJh2CPwHFOR+6ftiupQAAAAA
-        SUVORK5CYII=
-</value>
-  </data>
-  <data name="PuTTYToolStripMenuItem.Image" type="System.Drawing.Bitmap, System.Drawing" mimetype="application/x-microsoft.net.object.bytearray.base64">
-    <value>
-        iVBORw0KGgoAAAANSUhEUgAAABAAAAAQCAYAAAAf8/9hAAAAAXNSR0IArs4c6QAAAARnQU1BAACxjwv8
-        YQUAAAAgY0hSTQAAeiYAAICEAAD6AAAAgOgAAHUwAADqYAAAOpgAABdwnLpRPAAAAJVJREFUOE+lkwsO
-        wCAIQ/XmHM2bsRRHRIIfNhNi4tInLa6W/eLN53rQFo5Wa42JCOAdXNiix9YLIuKPAAIqD+itDjE6SXYA
-        G0U8oyDeATQY2SH0hXOF+SAlMBzeCBViJ2ESH757cL3szdEYJ4Am7m6aLPpH9AJ+JK7p2rRTI/MeT56t
-        hfDNpwC2/aiTqx9Hx7XYl3/uA3fvXxjHcEm8AAAAAElFTkSuQmCC
-</value>
-  </data>
-  <data name="gitMaintenanceToolStripMenuItem.Image" type="System.Drawing.Bitmap, System.Drawing" mimetype="application/x-microsoft.net.object.bytearray.base64">
-    <value>
-        iVBORw0KGgoAAAANSUhEUgAAABAAAAAQCAYAAAAf8/9hAAAAAXNSR0IArs4c6QAAAARnQU1BAACxjwv8
-        YQUAAAAgY0hSTQAAeiYAAICEAAD6AAAAgOgAAHUwAADqYAAAOpgAABdwnLpRPAAAAAlwSFlzAAALDQAA
-        Cw0B7QfALAAAATJJREFUOE+Vk7FLQlEYxXP2v2gRgvwLGp2aHXNocFBwSKghLAihIGlJMEwapMgheg1C
-        QQ2PEIIaCgp0aGl0EBeHggedzvfUe9+7+eAq/IZz3vkOfJfP2ILx6+aTNVo506c+Waq954M+gP8xFgCD
-        V+CzraEW30xHF/RuAPdQQz1fwccVcF/WUEcWyM7yMQieG0B7R0NtZmTOX8Hf+esReGmO6dC/3QOcLY1o
-        8acZ5v05VfB0CrQK9jAfLnCrQDNrD/Phgocj/NbXrAHz4YK3a+DuYIyzDa+xjp/jtEK0+CrDvCpwM4kL
-        84W9yyJGlVWFaDMjc9NDivPCFsmyIEHPKWG4n1KIntyBn5nk45GX+N3aRH93RSF6vkvsnGF0vqEAtXXB
-        rDeRYfGt/kwMhd4kuPOsgj8UnPS5cM+uKgAAAABJRU5ErkJggg==
-</value>
-  </data>
-  <data name="settingsToolStripMenuItem2.Image" type="System.Drawing.Bitmap, System.Drawing" mimetype="application/x-microsoft.net.object.bytearray.base64">
-    <value>
-        iVBORw0KGgoAAAANSUhEUgAAABAAAAAQCAYAAAAf8/9hAAAAAXNSR0IArs4c6QAAAARnQU1BAACxjwv8
-        YQUAAAAgY0hSTQAAeiYAAICEAAD6AAAAgOgAAHUwAADqYAAAOpgAABdwnLpRPAAAAAlwSFlzAAALDQAA
-        Cw0B7QfALAAAATNJREFUOE+9U7tOhEAUXev9i+2NpT8DNZHayo9QKjc028A3SEmyDSVakaWgIKGiwoYI
-        Jsd7Lgyy7iYaNnGSmzP3MWfuY+ZqJcv3/WeBO5Gt4zgugFUYhsbGkK1t224QBEc2y7JcOkkgZwAidRJI
-        sNq4uKf9p41x/0fA2xdl0HXdVAo3Rh/J/lZC0zSo6xrEeV+0B5zAvInU6fA8LzRp89ayLPV2Y6NfCW53
-        GRLZPZWA99aB+tjdteS34YG2bZFlmeI4kY341hPBywfwcADu9+9zAq2PB5h6mqaKZqRm3JrBbwSsP0kS
-        7cMigqqqEMcxiIsIiqJAFEUgniV45XOtgd3h82wP+r5HnucgnhDcPO5D9sEI9emNS6fm4+Rh6sPrGf4M
-        l45L5HrEYTzf68R/RMDgS+QL/31lPnV3vSUAAAAASUVORK5CYII=
-</value>
-  </data>
-  <data name="commitcountPerUserToolStripMenuItem.Image" type="System.Drawing.Bitmap, System.Drawing" mimetype="application/x-microsoft.net.object.bytearray.base64">
-    <value>
-        iVBORw0KGgoAAAANSUhEUgAAABAAAAAQCAYAAAAf8/9hAAAAAXNSR0IArs4c6QAAAARnQU1BAACxjwv8
-        YQUAAAAgY0hSTQAAeiYAAICEAAD6AAAAgOgAAHUwAADqYAAAOpgAABdwnLpRPAAAAAlwSFlzAAALDQAA
-        Cw0B7QfALAAAAXVJREFUOE+lk00oBGEYx9fZ2dHFzUEOlJODi4uDg2yuuJADDmoPbOSwcZhNaUNh1WRr
-        47B2Uz5KPi5COdDW7kUoRImyUvLzPNO+a1a7lkz9+/XMvPOb92OeMsDzr0sF39OwkAxJcCVUaJzz8SIC
-        TuXB+hsOVfRnQTwD1i0ofxQ8NnpDElxxpr/6DIErHJYSwI2MOko5VJG+EHkAfxqHpQUH5zAXA6ERLN7A
-        0BkoSwu2jiG4DEIjmLmAviNQqqBuozIkUZo4J+PRF4jtwpjUQiOYkhV17X+gzArYZo0Isw5V9CWwEzAY
-        AKERTMr0OzZfURrB/JvFcKYHZb5gLgrdPtmHaE4wfvJOa/wJpRFYj6P03HlR5guCYWjvlX0I5wQjh680
-        r9yjNAL/9QBt6SaU+YLEjhy67IHQLGFJ1u47eEFpBNOXE/SnOlHmBMn6Ftv9I2lda+3Z7l7QutqusN2n
-        oLVpxHLpxipJTZZa/+pe0WYq1jiF7n8Cii2LLGi4Vf4AAAAASUVORK5CYII=
-</value>
-  </data>
-  <data name="gitcommandLogToolStripMenuItem.Image" type="System.Drawing.Bitmap, System.Drawing" mimetype="application/x-microsoft.net.object.bytearray.base64">
-    <value>
-        iVBORw0KGgoAAAANSUhEUgAAABAAAAAQCAYAAAAf8/9hAAAAAXNSR0IArs4c6QAAAARnQU1BAACxjwv8
-        YQUAAAAgY0hSTQAAeiYAAICEAAD6AAAAgOgAAHUwAADqYAAAOpgAABdwnLpRPAAAAAlwSFlzAAALDQAA
-        Cw0B7QfALAAAAQxJREFUOE+Vk0tug0AQRO2dj5BlJG4TZcklvM6WA8BZWPo8IFjAgq/4/2lPtTKRgwme
-        jFTqAaoedIs5E9EJy7KsqygffLFZmqZ96rp+3nt2AgAyTfMm6u6ybZsg6X2sygCk9yD/AuxBlAGyjW07
-        SoDtYL7nxdknwLIstK4r63EvrwE7BEzTRNA4jr80DAN1XccfcwiAUZoR6Pueg1VVUVmWrwEwt23Lgbqu
-        uWZZRnEcUxRFxwD0iRDelOc5pWnKoTAMWUEQ8Gz+bGGeZyqKgpIkYbPv++S6LnmeR47j8B7tHc4Aw5Nt
-        NE1DUmjrcIiGYXyBrCJ45Xn4+Q/ESbsIvQm9vxA8lyfA3klTuXcHVnH9VeR4oOEAAAAASUVORK5CYII=
-</value>
-  </data>
-  <data name="aboutToolStripMenuItem.Image" type="System.Drawing.Bitmap, System.Drawing" mimetype="application/x-microsoft.net.object.bytearray.base64">
-    <value>
-        iVBORw0KGgoAAAANSUhEUgAAABAAAAAQCAYAAAAf8/9hAAAAAXNSR0IArs4c6QAAAARnQU1BAACxjwv8
-        YQUAAAAgY0hSTQAAeiYAAICEAAD6AAAAgOgAAHUwAADqYAAAOpgAABdwnLpRPAAAAAlwSFlzAAALDQAA
-        Cw0B7QfALAAAAgtJREFUOE+dU09Ik2Ec/nb5QOjkIQgvdZBgBynFsqMHPXVI7OIlqMM3EKWo0ESFHFHr
-        IMEU50YkDhGEXZyIdWljFGvD/QEdO0gR/kMdw8gp/sGefo/b+27prRce3ofn9/ye7/2+7/faABi3vGmj
-        YpnCLcF9wZ2SHpU9IPAJjpU37rhhGAxoHE8pWE2+NHojeXz4AQR3iyCnxpp4LeVnrw5o8CQ6W/xZTK0B
-        k1tAfxponV47Azk11uihlyGVASbTp34CbsGrFcAvu1rk1Fijp3QSUwfUj8QePwvtYEyKg1lgIAPMyBPV
-        IqfGGj30skcHNIzGo6OZE7xcAp4ni3BEjvQrkCudHnrZU34FT/LYK0d88u0UXdEiPPI0tciVTo9PvI3S
-        80/ASPYPrPABHoWKcC+f6ABypVuRQ7gzp/yQ+zrg5rsvKVeiAOtzAR0ff59hOHWkA8iVTg+97NEB1wcD
-        zq5P63ga2UN7MIe22RzeLh7oAHJqrNFDL3t0gFF1+cptbxqvY7/wYD6Hu4FNvIkXdAA5NdbooZc95QDD
-        MGt7/EPNE8twft2FtbCDe4EN/RfIqbFGD70yzuU54FTJunS1e9zFdMf8Kl6EttEXzsueR59waqzRQ+/5
-        SWSAjQVBXc1D13v7UHBFTJx92J1z36mxVvLYLgSoC8KjCaoF1wT2EsipmRUXr3wX+DH+F38BZdWPV89n
-        BjUAAAAASUVORK5CYII=
-</value>
-  </data>
-  <metadata name="gitItemBindingSource.TrayLocation" type="System.Drawing.Point, System.Drawing, Version=2.0.0.0, Culture=neutral, PublicKeyToken=b03f5f7f11d50a3a">
-    <value>398, 17</value>
-  </metadata>
-  <metadata name="gitRevisionBindingSource.TrayLocation" type="System.Drawing.Point, System.Drawing, Version=2.0.0.0, Culture=neutral, PublicKeyToken=b03f5f7f11d50a3a">
-    <value>222, 17</value>
-  </metadata>
-  <metadata name="$this.TrayHeight" type="System.Int32, mscorlib, Version=2.0.0.0, Culture=neutral, PublicKeyToken=b77a5c561934e089">
-    <value>127</value>
-  </metadata>
-=======
-<?xml version="1.0" encoding="utf-8"?>
-<root>
-  <!-- 
-    Microsoft ResX Schema 
-    
-    Version 2.0
-    
-    The primary goals of this format is to allow a simple XML format 
-    that is mostly human readable. The generation and parsing of the 
-    various data types are done through the TypeConverter classes 
-    associated with the data types.
-    
-    Example:
-    
-    ... ado.net/XML headers & schema ...
-    <resheader name="resmimetype">text/microsoft-resx</resheader>
-    <resheader name="version">2.0</resheader>
-    <resheader name="reader">System.Resources.ResXResourceReader, System.Windows.Forms, ...</resheader>
-    <resheader name="writer">System.Resources.ResXResourceWriter, System.Windows.Forms, ...</resheader>
-    <data name="Name1"><value>this is my long string</value><comment>this is a comment</comment></data>
-    <data name="Color1" type="System.Drawing.Color, System.Drawing">Blue</data>
-    <data name="Bitmap1" mimetype="application/x-microsoft.net.object.binary.base64">
-        <value>[base64 mime encoded serialized .NET Framework object]</value>
-    </data>
-    <data name="Icon1" type="System.Drawing.Icon, System.Drawing" mimetype="application/x-microsoft.net.object.bytearray.base64">
-        <value>[base64 mime encoded string representing a byte array form of the .NET Framework object]</value>
-        <comment>This is a comment</comment>
-    </data>
-                
-    There are any number of "resheader" rows that contain simple 
-    name/value pairs.
-    
-    Each data row contains a name, and value. The row also contains a 
-    type or mimetype. Type corresponds to a .NET class that support 
-    text/value conversion through the TypeConverter architecture. 
-    Classes that don't support this are serialized and stored with the 
-    mimetype set.
-    
-    The mimetype is used for serialized objects, and tells the 
-    ResXResourceReader how to depersist the object. This is currently not 
-    extensible. For a given mimetype the value must be set accordingly:
-    
-    Note - application/x-microsoft.net.object.binary.base64 is the format 
-    that the ResXResourceWriter will generate, however the reader can 
-    read any of the formats listed below.
-    
-    mimetype: application/x-microsoft.net.object.binary.base64
-    value   : The object must be serialized with 
-            : System.Runtime.Serialization.Formatters.Binary.BinaryFormatter
-            : and then encoded with base64 encoding.
-    
-    mimetype: application/x-microsoft.net.object.soap.base64
-    value   : The object must be serialized with 
-            : System.Runtime.Serialization.Formatters.Soap.SoapFormatter
-            : and then encoded with base64 encoding.
-
-    mimetype: application/x-microsoft.net.object.bytearray.base64
-    value   : The object must be serialized into a byte array 
-            : using a System.ComponentModel.TypeConverter
-            : and then encoded with base64 encoding.
-    -->
-  <xsd:schema id="root" xmlns="" xmlns:xsd="http://www.w3.org/2001/XMLSchema" xmlns:msdata="urn:schemas-microsoft-com:xml-msdata">
-    <xsd:import namespace="http://www.w3.org/XML/1998/namespace" />
-    <xsd:element name="root" msdata:IsDataSet="true">
-      <xsd:complexType>
-        <xsd:choice maxOccurs="unbounded">
-          <xsd:element name="metadata">
-            <xsd:complexType>
-              <xsd:sequence>
-                <xsd:element name="value" type="xsd:string" minOccurs="0" />
-              </xsd:sequence>
-              <xsd:attribute name="name" use="required" type="xsd:string" />
-              <xsd:attribute name="type" type="xsd:string" />
-              <xsd:attribute name="mimetype" type="xsd:string" />
-              <xsd:attribute ref="xml:space" />
-            </xsd:complexType>
-          </xsd:element>
-          <xsd:element name="assembly">
-            <xsd:complexType>
-              <xsd:attribute name="alias" type="xsd:string" />
-              <xsd:attribute name="name" type="xsd:string" />
-            </xsd:complexType>
-          </xsd:element>
-          <xsd:element name="data">
-            <xsd:complexType>
-              <xsd:sequence>
-                <xsd:element name="value" type="xsd:string" minOccurs="0" msdata:Ordinal="1" />
-                <xsd:element name="comment" type="xsd:string" minOccurs="0" msdata:Ordinal="2" />
-              </xsd:sequence>
-              <xsd:attribute name="name" type="xsd:string" use="required" msdata:Ordinal="1" />
-              <xsd:attribute name="type" type="xsd:string" msdata:Ordinal="3" />
-              <xsd:attribute name="mimetype" type="xsd:string" msdata:Ordinal="4" />
-              <xsd:attribute ref="xml:space" />
-            </xsd:complexType>
-          </xsd:element>
-          <xsd:element name="resheader">
-            <xsd:complexType>
-              <xsd:sequence>
-                <xsd:element name="value" type="xsd:string" minOccurs="0" msdata:Ordinal="1" />
-              </xsd:sequence>
-              <xsd:attribute name="name" type="xsd:string" use="required" />
-            </xsd:complexType>
-          </xsd:element>
-        </xsd:choice>
-      </xsd:complexType>
-    </xsd:element>
-  </xsd:schema>
-  <resheader name="resmimetype">
-    <value>text/microsoft-resx</value>
-  </resheader>
-  <resheader name="version">
-    <value>2.0</value>
-  </resheader>
-  <resheader name="reader">
-    <value>System.Resources.ResXResourceReader, System.Windows.Forms, Version=2.0.0.0, Culture=neutral, PublicKeyToken=b77a5c561934e089</value>
-  </resheader>
-  <resheader name="writer">
-    <value>System.Resources.ResXResourceWriter, System.Windows.Forms, Version=2.0.0.0, Culture=neutral, PublicKeyToken=b77a5c561934e089</value>
-  </resheader>
-  <metadata name="ToolStrip.TrayLocation" type="System.Drawing.Point, System.Drawing, Version=2.0.0.0, Culture=neutral, PublicKeyToken=b03f5f7f11d50a3a">
-    <value>126, 17</value>
-  </metadata>
-  <assembly alias="System.Drawing" name="System.Drawing, Version=2.0.0.0, Culture=neutral, PublicKeyToken=b03f5f7f11d50a3a" />
-  <data name="RefreshButton.Image" type="System.Drawing.Bitmap, System.Drawing" mimetype="application/x-microsoft.net.object.bytearray.base64">
-    <value>
-        iVBORw0KGgoAAAANSUhEUgAAABAAAAAQCAYAAAAf8/9hAAAAAXNSR0IArs4c6QAAAARnQU1BAACxjwv8
-        YQUAAAAgY0hSTQAAeiYAAICEAAD6AAAAgOgAAHUwAADqYAAAOpgAABdwnLpRPAAAAilJREFUOE+dk91P
-        kmEYh/2LOqg2V5vNrZz5hbpYbTpdpRZOsgOXTW0oIiq+Im+MDwlEMszPpimhAsICpsMv0lxaMVsdeGZ1
-        Vgfalb5nCGuu5/B9fu/1e+5duzMyznCmtyc5+nPEGaLpI/UT9xEDwr8BP34fEPy6gBjTofRUU/ayhBvO
-        AoosOShGb3N3qBzR25sesvczgTUuook0YVzR4Xhnwrlpxnb8zbTaiyHWRVe0DblZhnHWkAz5/usAy3of
-        fTEt7m07/RsGnsWNmNf0iCvdCEsatFEVrW+bKNTnopvsSgb49+ZQhR7xfKsfR9yEfrmTmpFKsjsvcVl1
-        kQuN5ygW88gXclAPq1JHECId6CJtUmNPVEOZTY7JJyYFi9T5NDoa0s9fPVaB3FFIsfm61GQPWlOCphkj
-        h0eHhL8ECSUCLH704f8wx/z7N2T4d+ZZ2Pbi3fTg2Zjh9eqU5Nz3zZMCGo27KXfJpbJcIRuZkJv+VcO7
-        TjqWW5IuXTG7pLJvqfPYSjeNsw95MFCbCpj45EZ7/LM6/JjKCTm3XsgotedRN1mFENFISnVL7dy0ljAU
-        ciUDpj6PoYk2MbLjlJQOblmTlLaHmyWlVe4KlLZa9g/2TwF2x3my2MDgpkVSalk38HSlB2FZizrYjPJV
-        DaXGAuqsCjYS6+nnd63aqZ++h2L8DteELK5oMslsOc/V1iwUlmpcAWdq8+kVOlmcqoHK/9++E41D4cEz
-        Af4CIbWLxz0wWegAAAAASUVORK5CYII=
-</value>
-  </data>
-  <data name="toolStripSplitStash.Image" type="System.Drawing.Bitmap, System.Drawing" mimetype="application/x-microsoft.net.object.bytearray.base64">
-    <value>
-        iVBORw0KGgoAAAANSUhEUgAAABAAAAAQCAYAAAAf8/9hAAAAAXNSR0IArs4c6QAAAARnQU1BAACxjwv8
-        YQUAAAAgY0hSTQAAeiYAAICEAAD6AAAAgOgAAHUwAADqYAAAOpgAABdwnLpRPAAAAUlJREFUOE9jfHyq
-        6v+HB8sZkIGAQiSDrFkbI0jsb3bGJoa5c1DkmX/88YMLXF6l+P///4NAvAyIF4ExSAyEUXRBOSAD/3Kw
-        bEI14Pe8///fl/8HuQamGUaDxJANwm7Alwn//z9PA2vG5hqQITCNINuRMQNY09v2/3/vRUMMwOMadEPA
-        LgNrel7//+dVf4gBBFyD1Qt/Hpb9/3TOFWIAFtf8f1sIFC+Ehw9KuIA0/XpQ9f/9WW+IAVhc8/9p/H8Q
-        Rg5kuCFgTa9m/P96swBsADbX/L0d/B+OHySBXQmPZvSow+aaH5c9/sPwzxvhYFeipBNYwOByzYfTNv9h
-        +MtFX7Ar4QagRw1yQoK55u0p5/8w/PFCEDjMEAagJQxQIoF5CxY2X65n/Yfh73fKwWGG1QvISRZbskZP
-        5nD1GIkDWy4iJIYtrRPSA5IHAO3qGrZPzd2AAAAAAElFTkSuQmCC
-</value>
-  </data>
-  <data name="toolStripButton1.Image" type="System.Drawing.Bitmap, System.Drawing" mimetype="application/x-microsoft.net.object.bytearray.base64">
-    <value>
-        iVBORw0KGgoAAAANSUhEUgAAABAAAAAQCAYAAAAf8/9hAAAAAXNSR0IArs4c6QAAAARnQU1BAACxjwv8
-        YQUAAAAgY0hSTQAAeiYAAICEAAD6AAAAgOgAAHUwAADqYAAAOpgAABdwnLpRPAAAAfxJREFUOE+NkktI
-        G1EYhSdZuKmrogsFETctGAziSm0XChJdFEHxMbqQSjRNSlWoD4gtITEmSAj4gOIrYLMoNDWgiI9F6Tq0
-        FcUEpRKCC0MXEgQFBaXkdM6QjE6i4oVD7v3Pd84Mk6sRMlbrt9Ic7ROtSYCmRdAKVbKdFEKCBsHkRXJh
-        ue3gOjOjnNs3y0ydW+VwR97gS8KDDSzK4p4zemTuLGhb1701/niBwNkkAvDiM+zwwSqLe87okSGrKuFr
-        s/3r6SSW/tkxdzWI2QxxRo8MWWaUkuZV3cD4Xg/8l2OYOe/D9Pm7LBl/vgRFhiwzSkHLii7kO3Zg+nQA
-        nkRvlhhMLzJkmVEKXq0VXPtPXHDFu+WnpOWMd8n724uMP+EGM6oC318HbDFRBWeGP8RaYTsSsRi3Sx/y
-        2YVS0BR8vjsTHcHHqIjBP42qkvSBc4oMWWaUAsOn4jHbry44D43oDzegL2xQlfBM0SNDlpmbvzJPKBC3
-        9Jg6GMJQuAnm7VqYtmvkEv5SnNEjQ1aQMrfvQk6tt8jx+nslvPvvYd0TYfldp3xM7jmjR4asFL65B6mm
-        3Gpn4QTbR0MdcO2Y4YpYMB4xw71jkWf0yEh87l3XWZMy9BXD+b6GueKodO9591E/XxLjTPL1KYbsvYuv
-        9lRSiaTSlLjnLOu1Hyp6lPcftiDAj9m4maMAAAAASUVORK5CYII=
-</value>
-  </data>
-  <data name="toolStripButtonPull.Image" type="System.Drawing.Bitmap, System.Drawing" mimetype="application/x-microsoft.net.object.bytearray.base64">
-    <value>
-        iVBORw0KGgoAAAANSUhEUgAAABAAAAAQCAYAAAAf8/9hAAAAAXNSR0IArs4c6QAAAARnQU1BAACxjwv8
-        YQUAAAAgY0hSTQAAeiYAAICEAAD6AAAAgOgAAHUwAADqYAAAOpgAABdwnLpRPAAAAPFJREFUOE9jYKA2
-        MJt3bZr5vOv/0TFInCi7QBov/P//f9tPBAbxQeJEG7D52///fS8QGMQnyYC1n/7/b3+MwCA+SQYsf/P/
-        f91tBAbxSTJg/vP//0uvIDCIT9AA5NDvu/X/f/ZpBAbxYbGCMzZACg5+/P9/IlBx3sn//5MO/4NjEB8k
-        DpLH6RLDySfmgySnARWmHvz1P2LXdzgG8UHiIHmQOlzRya3ZvHUtSNGEq///x+z88t9/80cwDeKDxEHy
-        QM3c+NID3JCuC7//J+76+B9EE6sZZjDckPWPiLcZ3VVwQ4hxNs4wAUqIEfIzUfkDnyIAYx4ny5/q96wA
-        AAAASUVORK5CYII=
-</value>
-  </data>
-  <data name="toolStripButtonPush.Image" type="System.Drawing.Bitmap, System.Drawing" mimetype="application/x-microsoft.net.object.bytearray.base64">
-    <value>
-        iVBORw0KGgoAAAANSUhEUgAAABAAAAAQCAYAAAAf8/9hAAAAAXNSR0IArs4c6QAAAARnQU1BAACxjwv8
-        YQUAAAAgY0hSTQAAeiYAAICEAAD6AAAAgOgAAHUwAADqYAAAOpgAABdwnLpRPAAAAPZJREFUOE9jYKAV
-        MJt3bZr5vOv/QTTJdsA03/z//z/JhsA07/75///8d///g2iiDYFp3vbt//8Jz///b38MoUF8gobANG/8
-        +P9/x/3//+tuIzCIDxLHawhI8vQvoLOBNjYAPV96BYFBfJA4SB6kDmugGk4+MR8kCcJ9t/7/zz6NwCA+
-        TA6kDlescAMllEAKJwI1JB3+B8cgPtRmJaAakDrcAKSwC+j8iF3f4RjEx+l0dKNACpvP/vnvv/kjHIP4
-        JBlQe/L7f7c1r+EYxCfJgIVAP1cc+QrHID7RBuj1HloCC3FkGiRObJ4AxwYQ6yJhwqFPrOno6gBOAydi
-        zjzA+AAAAABJRU5ErkJggg==
-</value>
-  </data>
-  <data name="GitBash.Image" type="System.Drawing.Bitmap, System.Drawing" mimetype="application/x-microsoft.net.object.bytearray.base64">
-    <value>
-        iVBORw0KGgoAAAANSUhEUgAAABAAAAAQCAYAAAAf8/9hAAAAAXNSR0IArs4c6QAAAARnQU1BAACxjwv8
-        YQUAAAAgY0hSTQAAeiYAAICEAAD6AAAAgOgAAHUwAADqYAAAOpgAABdwnLpRPAAAAJJJREFUOE9jNJt3
-        bRojA2MmA4ngP8P/6aeStLIYtmzZ8v/C////t/0kHoPUg/SB7QQxFr/4/7/yGvEYpB7FgDVP/v9vv0g8
-        BqlHMcB83vX/pGIUA4A+AfmHJLx69WpEGIA0g0wkFsPUwwORVNuxGkCs7VC/owbiMHEBqd5ASQekBCCy
-        WnA0btq0yZdcTGIGxq4cAK5E+vvW/wAzAAAAAElFTkSuQmCC
-</value>
-  </data>
-  <data name="EditSettings.Image" type="System.Drawing.Bitmap, System.Drawing" mimetype="application/x-microsoft.net.object.bytearray.base64">
-    <value>
-        iVBORw0KGgoAAAANSUhEUgAAABAAAAAQCAYAAAAf8/9hAAAAAXNSR0IArs4c6QAAAARnQU1BAACxjwv8
-        YQUAAAAgY0hSTQAAeiYAAICEAAD6AAAAgOgAAHUwAADqYAAAOpgAABdwnLpRPAAAASdJREFUOE+9U7FO
-        hEAQVVr/4npt/Ro+YK+28h+MVEdoruG+QUqSayjRihwFBQkVFTZEMDz3ze2eyJGgVzjJ5u3M7Lx9OwPX
-        V9p83984jqOGYfCVUmvGwjDcaFDc84jruuu5mGSDIACNaApIIDEa94b0LPZ/BFQxp2pRQdd1J9ncWN8+
-        a5GARU3ToK5rwWlfZALjJtInq+d5Oyubt5ZlKbfbGPNy+/02Q6Jpn0vAe+tA30ziRuOKBW3bIssyQSN9
-        pXPMHwlePoDHA/Cwfx8TSJ4FlJ6mqeCPt/+WgO9PkkT6cBFBVVWI4xjEiwiKokAURSDOErzyc62B7eFz
-        tgd93yPPcxDPCO6e9js20i769n+YjpPFp/GNDsm49Lo1eBzPty3lJ8f/6H4B83jhpmp12P0AAAAASUVO
-        RK5CYII=
-</value>
-  </data>
-  <data name="toolStripDropDownButton2.Image" type="System.Drawing.Bitmap, System.Drawing" mimetype="application/x-microsoft.net.object.bytearray.base64">
-    <value>
-        iVBORw0KGgoAAAANSUhEUgAAABAAAAAQCAYAAAAf8/9hAAAAAXNSR0IArs4c6QAAAARnQU1BAACxjwv8
-        YQUAAAAgY0hSTQAAeiYAAICEAAD6AAAAgOgAAHUwAADqYAAAOpgAABdwnLpRPAAAAk5JREFUOE91kt9L
-        01EYxs+ENiGDoHDRkCEVWm4rf4QO6qb/oBsJAsky2qVJGy6wIij6tViksylLNpl1EVK7KJZZ2NKBIS2h
-        bSzRmyGhkWFrqAlP5zlt4qp94YH3+zyf9+V73vPViCKPJRDbilXdScYa3WpwuuXQz2JsgV/vTe48cPlN
-        2eGHSXSM/1BiTY9Z0SGmB3GruS8eOBL4DHNP7H7b6DeEf0GJNT2VSYbsP4NqumPB3llgZAVwvl9Dp1Rw
-        GUqs6TEjQ7ZggMUzXs7p4SzgWQCGloBhKVfij1jTY0bm6OAMTO6ofmNIlf3ptr3Xwv4L0Sz8i8CtONAg
-        z21oH4hQrOkxI0OWPWpAfmGnXy7i/EQGg/NAnS+BLcfOnZGxkWJNjxkZsvnFipruD/aOyDJ8aeDuDHBl
-        agWVl0KPZGMpbzCnUnrMyJBlD3tF1Z13F9vffkfvHHBdnrdrMot9N8Z8f2+ZHjMyZNnDXiEqG/X8vObQ
-        PGyvl9CTAmrlu7k/UZ8fwpoeMzJk2cNeMlqpPRWOx8O20a/ompLXJs9Z25+AxfvJa+qLe1jTY0aGLHty
-        vUJU2Id2W/0p3JObbhnJwBFdg2t6HZ3yL3TIs7Kmx4wMWfZsPmZJ9c2x0NXJDG5/XMdZueVTLxbk52aU
-        WNNjRoasbC7ZPEBT3uY+bnQ+iTQNpLDL5nnV/CwN50RW6UQorTyrzMiQzd1Owa518s0g9JZGIbYfbPAl
-        0fr8ixJresJQ16QYIcj+9+G989O0osxYvaPV5aaE1rg/tzBmZDae34mu1J3G3CpsAAAAAElFTkSuQmCC
-</value>
-  </data>
-  <data name="toolStripDropDownButton1.Image" type="System.Drawing.Bitmap, System.Drawing" mimetype="application/x-microsoft.net.object.bytearray.base64">
-    <value>
-        iVBORw0KGgoAAAANSUhEUgAAABAAAAAQCAYAAAAf8/9hAAAAAXNSR0IArs4c6QAAAARnQU1BAACxjwv8
-        YQUAAAAgY0hSTQAAeiYAAICEAAD6AAAAgOgAAHUwAADqYAAAOpgAABdwnLpRPAAAAk5JREFUOE91kt9L
-        01EYxs+ENiGDoHDRkCEVWm4rf4QO6qb/oBsJAsky2qVJGy6wIij6tViksylLNpl1EVK7KJZZ2NKBIS2h
-        bSzRmyGhkWFrqAlP5zlt4qp94YH3+zyf9+V73vPViCKPJRDbilXdScYa3WpwuuXQz2JsgV/vTe48cPlN
-        2eGHSXSM/1BiTY9Z0SGmB3GruS8eOBL4DHNP7H7b6DeEf0GJNT2VSYbsP4NqumPB3llgZAVwvl9Dp1Rw
-        GUqs6TEjQ7ZggMUzXs7p4SzgWQCGloBhKVfij1jTY0bm6OAMTO6ofmNIlf3ptr3Xwv4L0Sz8i8CtONAg
-        z21oH4hQrOkxI0OWPWpAfmGnXy7i/EQGg/NAnS+BLcfOnZGxkWJNjxkZsvnFipruD/aOyDJ8aeDuDHBl
-        agWVl0KPZGMpbzCnUnrMyJBlD3tF1Z13F9vffkfvHHBdnrdrMot9N8Z8f2+ZHjMyZNnDXiEqG/X8vObQ
-        PGyvl9CTAmrlu7k/UZ8fwpoeMzJk2cNeMlqpPRWOx8O20a/ompLXJs9Z25+AxfvJa+qLe1jTY0aGLHty
-        vUJU2Id2W/0p3JObbhnJwBFdg2t6HZ3yL3TIs7Kmx4wMWfZsPmZJ9c2x0NXJDG5/XMdZueVTLxbk52aU
-        WNNjRoasbC7ZPEBT3uY+bnQ+iTQNpLDL5nnV/CwN50RW6UQorTyrzMiQzd1Owa518s0g9JZGIbYfbPAl
-        0fr8ixJresJQ16QYIcj+9+G989O0osxYvaPV5aaE1rg/tzBmZDae34mu1J3G3CpsAAAAAElFTkSuQmCC
-</value>
-  </data>
-  <metadata name="FileTreeContextMenu.TrayLocation" type="System.Drawing.Point, System.Drawing, Version=2.0.0.0, Culture=neutral, PublicKeyToken=b03f5f7f11d50a3a">
-    <value>117, 54</value>
-  </metadata>
-  <metadata name="DiffContextMenu.TrayLocation" type="System.Drawing.Point, System.Drawing, Version=2.0.0.0, Culture=neutral, PublicKeyToken=b03f5f7f11d50a3a">
-    <value>696, 17</value>
-  </metadata>
-  <metadata name="TreeContextMenu.TrayLocation" type="System.Drawing.Point, System.Drawing, Version=2.0.0.0, Culture=neutral, PublicKeyToken=b03f5f7f11d50a3a">
-    <value>556, 17</value>
-  </metadata>
-  <metadata name="menuStrip1.TrayLocation" type="System.Drawing.Point, System.Drawing, Version=2.0.0.0, Culture=neutral, PublicKeyToken=b03f5f7f11d50a3a">
-    <value>17, 17</value>
-  </metadata>
-  <data name="openToolStripMenuItem.Image" type="System.Drawing.Bitmap, System.Drawing" mimetype="application/x-microsoft.net.object.bytearray.base64">
-    <value>
-        iVBORw0KGgoAAAANSUhEUgAAABAAAAAQCAYAAAAf8/9hAAAAAXNSR0IArs4c6QAAAARnQU1BAACxjwv8
-        YQUAAAAgY0hSTQAAeiYAAICEAAD6AAAAgOgAAHUwAADqYAAAOpgAABdwnLpRPAAAAM9JREFUOE9jYKAG
-        uLRSYdrlVYr/ScEgPXC7sWn8cin6////63Dg02DLUAz4//80kmKIgv8/6rDj/8uxGbDy///fDRD8fz5R
-        3kFzwaL//7+UQfCPxv///00DGgQUw4oPYnHB75n//7/OIg4D1WKGwae+//8fxxCHgWoxDXjd8v/PdX+i
-        8H+gWkwDnlT9/3LekSj8H6gWw4Cfdwv/vz5mRhQGqcV0wasZ/79czyIK/weqRTFg11TxJaQkY5BakB7k
-        bMQN5CgBsS6RGKQWpGcQAAD9vgJAKfpw/wAAAABJRU5ErkJggg==
-</value>
-  </data>
-  <data name="refreshToolStripMenuItem.Image" type="System.Drawing.Bitmap, System.Drawing" mimetype="application/x-microsoft.net.object.bytearray.base64">
-    <value>
-        iVBORw0KGgoAAAANSUhEUgAAABAAAAAQCAIAAACQkWg2AAAAAXNSR0IArs4c6QAAAARnQU1BAACxjwv8
-        YQUAAAAgY0hSTQAAeiYAAICEAAD6AAAAgOgAAHUwAADqYAAAOpgAABdwnLpRPAAAAfhJREFUOE9j+I8b
-        bLiy5u+/v2jyDHg05K1On7CnG7uG9z/e7nu4c8LJzpwtKVHLAoLneftOc81YkZC0KHrCth5kPSAb7n24
-        M/38hObDlZNOdc65MGXexakzz0+Ycrqn/2R7+5GGkKl+kzb3w/UwvPv+dtrZvr6TrUuuzJ5xrn/W+UlT
-        z/ROONXRfay59Uhd/cFKn173zjXtCA27722v21+68NKMOeen9B5vS10e59BmaVVnYlym5z/B06vbtXFp
-        HYqTug+3dB5uAJradaQ5ambIlF0T4NK+jV5lc4rRPZ2yMjZkjo//VA+gebP3TUeWnrJp0p+/fw7d37f/
-        zp69N3ftvrZ9x+WtDLuv79h5Zdu2i1u2nNu08fR6YMDverQFWduK80uiF4QATXTvdvDrdkePh6U35rUc
-        r4ZrWHByNjBk+4619Z/sKNucnzs3E0XD6ltLWo9XNx4qj1sdEr7YL3C2Z/aa5O7DzcDw7TzWFDY9YNH+
-        BQgN62+vbD5Sufz6PGD4zr80HR6+TYeqgOGbvCQ2Z2bms7fPkDTcWFWzt3j+xWnA8J12tn/iqa7u462N
-        +6py1qYGTvLOnp5x7s5ZoFNRnLTg9Oy8DWkZqxJdum3tms3Nq42c620zpqUs2DMPaDbEY+ieBqa25Llx
-        eFIkugZgsC46NB+PBgDTtVMOQl44ggAAAABJRU5ErkJggg==
-</value>
-  </data>
-  <data name="fileExplorerToolStripMenuItem.Image" type="System.Drawing.Bitmap, System.Drawing" mimetype="application/x-microsoft.net.object.bytearray.base64">
-    <value>
-        iVBORw0KGgoAAAANSUhEUgAAABAAAAAQCAYAAAAf8/9hAAAAAXNSR0IArs4c6QAAAARnQU1BAACxjwv8
-        YQUAAAAgY0hSTQAAeiYAAICEAAD6AAAAgOgAAHUwAADqYAAAOpgAABdwnLpRPAAAAM9JREFUOE9jYKAG
-        uLRSYdrlVYr/ScEgPXC7sWn8cin6////63Dg02DLUAz4//80kmKIgv8/6rDj/8uxGbDy///fDRD8fz5R
-        3kFzwaL//7+UQfCPxv///00DGgQUw4oPYnHB75n//7/OIg4D1WKGwae+//8fxxCHgWoxDXjd8v/PdX+i
-        8H+gWkwDnlT9/3LekSj8H6gWw4Cfdwv/vz5mRhQGqcV0wasZ/79czyIK/weqRTFg11TxJaQkY5BakB7k
-        bMQN5CgBsS6RGKQWpGcQAAD9vgJAKfpw/wAAAABJRU5ErkJggg==
-</value>
-  </data>
-  <data name="gitBashToolStripMenuItem.Image" type="System.Drawing.Bitmap, System.Drawing" mimetype="application/x-microsoft.net.object.bytearray.base64">
-    <value>
-        iVBORw0KGgoAAAANSUhEUgAAABAAAAAQCAYAAAAf8/9hAAAAAXNSR0IArs4c6QAAAARnQU1BAACxjwv8
-        YQUAAAAgY0hSTQAAeiYAAICEAAD6AAAAgOgAAHUwAADqYAAAOpgAABdwnLpRPAAAAJJJREFUOE9jNJt3
-        bRojA2MmA4ngP8P/6aeStLIYtmzZ8v/C////t/0kHoPUg/SB7QQxFr/4/7/yGvEYpB7FgDVP/v9vv0g8
-        BqlHMcB83vX/pGIUA4A+AfmHJLx69WpEGIA0g0wkFsPUwwORVNuxGkCs7VC/owbiMHEBqd5ASQekBCCy
-        WnA0btq0yZdcTGIGxq4cAK5E+vvW/wAzAAAAAElFTkSuQmCC
-</value>
-  </data>
-  <data name="checkoutBranchToolStripMenuItem.Image" type="System.Drawing.Bitmap, System.Drawing" mimetype="application/x-microsoft.net.object.bytearray.base64">
-    <value>
-        iVBORw0KGgoAAAANSUhEUgAAABAAAAAQCAYAAAAf8/9hAAAAAXNSR0IArs4c6QAAAARnQU1BAACxjwv8
         YQUAAAAgY0hSTQAAeiYAAICEAAD6AAAAgOgAAHUwAADqYAAAOpgAABdwnLpRPAAAAAlwSFlzAAALBwAA
         CwcBtnMLwAAAAUVJREFUOE+dkztLA0EUhdc6/8I+P8Mfo5VFNBhFAz5QGx+FYmOlhYU2aZRdJSpiUCwk
         VoKFwRiyF2wCIgY83jvODPuYCcELZ3e4u+ebc4fdEQDBVvS0EwTBOCtbu5NjxQlHX7XEqy6bYZNv+ZI+
@@ -1025,5 +525,7 @@
   <metadata name="gitRevisionBindingSource.TrayLocation" type="System.Drawing.Point, System.Drawing, Version=2.0.0.0, Culture=neutral, PublicKeyToken=b03f5f7f11d50a3a">
     <value>222, 17</value>
   </metadata>
->>>>>>> 47c40aae
+  <metadata name="$this.TrayHeight" type="System.Int32, mscorlib, Version=2.0.0.0, Culture=neutral, PublicKeyToken=b77a5c561934e089">
+    <value>127</value>
+  </metadata>
 </root>