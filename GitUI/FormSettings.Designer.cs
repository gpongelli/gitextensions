--- conflicted
+++ resolved
@@ -2329,9 +2329,6 @@
         private System.Windows.Forms.ComboBox Language;
         private System.Windows.Forms.Label label49;
         private System.Windows.Forms.LinkLabel helpTranslate;
-<<<<<<< HEAD
-        private System.Windows.Forms.CheckBox MulticolorBranches;
-=======
         private System.Windows.Forms.TabPage TabPageGit;
         private System.Windows.Forms.GroupBox groupBox7;
         private System.Windows.Forms.Label label50;
@@ -2342,7 +2339,7 @@
         private System.Windows.Forms.RadioButton userprofileHome;
         private System.Windows.Forms.RadioButton defaultHome;
         private System.Windows.Forms.Label label51;
->>>>>>> 44b0ec7b
+        private System.Windows.Forms.CheckBox MulticolorBranches;
 
     }
 }