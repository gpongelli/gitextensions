--- conflicted
+++ resolved
@@ -589,7 +589,7 @@
             ComboBoxHelper.ResizeComboBoxDropDownWidth(_NO_TRANSLATE_Branch, AppSettings.BranchDropDownMinWidth, AppSettings.BranchDropDownMaxWidth);
         }
 
-        public IEnumerable<GitRef> GetLocalBranches()
+        public IEnumerable<IGitRef> GetLocalBranches()
         {
             return _gitRefs.Where(r => r.IsHead);
         }
@@ -801,18 +801,10 @@
                 return;
             }
 
-<<<<<<< HEAD
-            var localHeads = _gitRefs.Where(r => r.IsHead).ToList();
-            LoadMultiBranchViewData(_selectedRemote.Name, localHeads);
-        }
-
-        private void LoadMultiBranchViewData(string remote, IList<IGitRef> localHeads)
-=======
-            LoadMultiBranchViewData(remote);
+            LoadMultiBranchViewData(_selectedRemote.Name);
         }
 
         private void LoadMultiBranchViewData(string remote)
->>>>>>> 8d60253a
         {
             Cursor = Cursors.AppStarting;
             try
@@ -866,13 +858,9 @@
             return cmdOutput;
         }
 
-<<<<<<< HEAD
-        private void ProcessHeads(string remote, IList<IGitRef> localHeads, IList<IGitRef> remoteHeads)
-=======
-        private void ProcessHeads(string remote, IEnumerable<GitRef> remoteHeads)
->>>>>>> 8d60253a
-        {
-            IEnumerable<GitRef> localHeads = GetLocalBranches();
+        private void ProcessHeads(string remote, IList<IGitRef> remoteHeads)
+        {
+            IList<IGitRef> localHeads = GetLocalBranches().ToList();
             var remoteBranches = remoteHeads.ToHashSet(h => h.LocalName);
             // Add all the local branches.
             foreach (var head in localHeads)
