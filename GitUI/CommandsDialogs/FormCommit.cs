using System;
using System.Collections.Generic;
using System.Collections.ObjectModel;
using System.Diagnostics;
using System.Drawing;
using System.IO;
using System.Linq;
using System.Text;
using System.Text.RegularExpressions;
using System.Threading;
using System.Threading.Tasks;
using System.Windows.Forms;
using GitCommands;
using GitCommands.Utils;
using GitUI.CommandsDialogs.CommitDialog;
using GitUI.HelperDialogs;
using GitUI.Hotkey;
using GitUI.Script;
using PatchApply;
using ResourceManager.Translation;
using Timer = System.Windows.Forms.Timer;

namespace GitUI.CommandsDialogs
{
    public sealed partial class FormCommit : GitModuleForm //, IHotkeyable
    {
        #region Translation
        private readonly TranslationString _amendCommit =
            new TranslationString("You are about to rewrite history." + Environment.NewLine +
                                  "Only use amend if the commit is not published yet!" + Environment.NewLine +
                                  Environment.NewLine + "Do you want to continue?");

        private readonly TranslationString _amendCommitCaption = new TranslationString("Amend commit");

        private readonly TranslationString _deleteFailed = new TranslationString("Delete file failed");

        private readonly TranslationString _deleteSelectedFiles =
            new TranslationString("Are you sure you want delete the selected file(s)?");

        private readonly TranslationString _deleteSelectedFilesCaption = new TranslationString("Delete");

        private readonly TranslationString _deleteUntrackedFiles =
            new TranslationString("Are you sure you want to delete all untracked files?");

        private readonly TranslationString _deleteUntrackedFilesCaption =
            new TranslationString("Delete untracked files.");

        private readonly TranslationString _enterCommitMessage = new TranslationString("Please enter commit message");
        private readonly TranslationString _enterCommitMessageCaption = new TranslationString("Commit message");
        private readonly TranslationString _commitMessageDisabled = new TranslationString("Commit Message is requested during commit");

        private readonly TranslationString _enterCommitMessageHint = new TranslationString("Enter commit message");

        private readonly TranslationString _mergeConflicts =
            new TranslationString("There are unresolved mergeconflicts, solve mergeconflicts before committing.");

        private readonly TranslationString _mergeConflictsCaption = new TranslationString("Merge conflicts");

        private readonly TranslationString _noFilesStagedAndNothingToCommit =
            new TranslationString("There are no files staged for this commit.");
        private readonly TranslationString _noFilesStagedButSuggestToCommitAllUnstaged =
            new TranslationString("There are no files staged for this commit. Stage and commit all unstaged files?");
        private readonly TranslationString _noFilesStagedAndConfirmAnEmptyMergeCommit =
            new TranslationString("There are no files staged for this commit.\nAre you sure you want to commit?");

        private readonly TranslationString _noStagedChanges = new TranslationString("There are no staged changes");
        private readonly TranslationString _noUnstagedChanges = new TranslationString("There are no unstaged changes");

        private readonly TranslationString _notOnBranchMainInstruction = new TranslationString("You are not working on a branch");
        private readonly TranslationString _notOnBranch =
            new TranslationString("This commit will be unreferenced when switching to another branch and can be lost." +
                                  Environment.NewLine + "" + Environment.NewLine + "Do you want to continue?");
        private readonly TranslationString _notOnBranchButtons = new TranslationString("Checkout branch|Continue");
        private readonly TranslationString _notOnBranchCaption = new TranslationString("Not on a branch");

        private readonly TranslationString _onlyStageChunkOfSingleFileError =
            new TranslationString("You can only use this option when selecting a single file");

        private readonly TranslationString _resetChangesCaption = new TranslationString("Reset changes");

        private readonly TranslationString _resetSelectedChangesText =
            new TranslationString("Are you sure you want to reset all selected files?");

        private readonly TranslationString _resetStageChunkOfFileCaption = new TranslationString("Unstage chunk of file");
        private readonly TranslationString _stageDetails = new TranslationString("Stage Details");
        private readonly TranslationString _stageFiles = new TranslationString("Stage {0} files");
        private readonly TranslationString _selectOnlyOneFile = new TranslationString("You must have only one file selected.");
        private readonly TranslationString _selectOnlyOneFileCaption = new TranslationString("Error");

        private readonly TranslationString _stageSelectedLines = new TranslationString("Stage selected line(s)");
        private readonly TranslationString _unstageSelectedLines = new TranslationString("Unstage selected line(s)");
        private readonly TranslationString _resetSelectedLines = new TranslationString("Reset selected line(s)");
        private readonly TranslationString _resetSelectedLinesConfirmation = new TranslationString("Are you sure you want to reset the changes to the selected lines?");

        private readonly TranslationString _formTitle = new TranslationString("Commit to {0} ({1})");

        private readonly TranslationString _selectionFilterToolTip = new TranslationString("Enter a regular expression to select unstaged files.");
        private readonly TranslationString _selectionFilterErrorToolTip = new TranslationString("Error {0}");

        private readonly TranslationString _commitMsgFirstLineInvalid = new TranslationString("First line of commit message contains too many characters."
            + Environment.NewLine + "Do you want to continue?");

        private readonly TranslationString _commitMsgLineInvalid = new TranslationString("The following line of commit message contains too many characters:"
            + Environment.NewLine + Environment.NewLine + "{0}" + Environment.NewLine + Environment.NewLine + "Do you want to continue?");

        private readonly TranslationString _commitMsgSecondLineNotEmpty = new TranslationString("Second line of commit message is not empty." + Environment.NewLine + "Do you want to continue?");

        private readonly TranslationString _commitMsgRegExNotMatched = new TranslationString("Commit message does not match RegEx." + Environment.NewLine + "Do you want to continue?");

        private readonly TranslationString _commitValidationCaption = new TranslationString("Commit validation");

        private readonly TranslationString _commitTemplateSettings = new TranslationString("Settings");
        #endregion

        private FileStatusList _currentFilesList;
        private bool _skipUpdate;
        private readonly TaskScheduler _taskScheduler;
        private GitItemStatus _currentItem;
        private bool _currentItemStaged;
        private readonly CommitKind _commitKind;
        private readonly GitRevision _editedCommit;
        private readonly ToolStripMenuItem _stageSelectedLinesToolStripMenuItem;
        private readonly ToolStripMenuItem _resetSelectedLinesToolStripMenuItem;
        private string _commitTemplate;
        private bool IsMergeCommit { get; set; }
        private bool _shouldRescanChanges = true;
        private bool _shouldReloadCommitTemplates = true;
        private readonly AsyncLoader _unstagedLoader;
        private readonly bool _useFormCommitMessage;
        private CancellationTokenSource _interactiveAddBashCloseWaitCts = new CancellationTokenSource();

        /// <summary>
        /// For VS designer
        /// </summary>
        private FormCommit()
            : this(null)
        {
        }

        public FormCommit(GitUICommands aCommands)
            : this(aCommands, CommitKind.Normal, null)
        { }

        public FormCommit(GitUICommands aCommands, CommitKind commitKind, GitRevision editedCommit)
            : base(true, aCommands)
        {
            _taskScheduler = TaskScheduler.FromCurrentSynchronizationContext();

            _unstagedLoader = new AsyncLoader(_taskScheduler);

            _useFormCommitMessage = AppSettings.UseFormCommitMessage;

            InitializeComponent();
            Message.TextChanged += Message_TextChanged;
            Message.TextAssigned += Message_TextAssigned;

            Loading.Image = Properties.Resources.loadingpanel;

            Translate();

            SolveMergeconflicts.Font = new Font(SystemFonts.MessageBoxFont, FontStyle.Bold);

            SelectedDiff.ExtraDiffArgumentsChanged += SelectedDiffExtraDiffArgumentsChanged;

            if (IsUICommandsInitialized)
                StageInSuperproject.Visible = Module.SuperprojectModule != null;
            StageInSuperproject.Checked = AppSettings.StageInSuperprojectAfterCommit;
            closeDialogAfterEachCommitToolStripMenuItem.Checked = AppSettings.CloseCommitDialogAfterCommit;
            closeDialogAfterAllFilesCommittedToolStripMenuItem.Checked = AppSettings.CloseCommitDialogAfterLastCommit;
            refreshDialogOnFormFocusToolStripMenuItem.Checked = AppSettings.RefreshCommitDialogOnFormFocus;

            Unstaged.SetNoFilesText(_noUnstagedChanges.Text);
            Staged.SetNoFilesText(_noStagedChanges.Text);

            Message.Enabled = _useFormCommitMessage;

            commitMessageToolStripMenuItem.Enabled = _useFormCommitMessage;
            commitTemplatesToolStripMenuItem.Enabled = _useFormCommitMessage;

            Message.WatermarkText = _useFormCommitMessage
                ? _enterCommitMessageHint.Text
                : _commitMessageDisabled.Text;

            _commitKind = commitKind;
            _editedCommit = editedCommit;

            HotkeysEnabled = true;
            Hotkeys = HotkeySettingsManager.LoadHotkeys(HotkeySettingsName);

            SelectedDiff.AddContextMenuSeparator();
            _stageSelectedLinesToolStripMenuItem = SelectedDiff.AddContextMenuEntry(_stageSelectedLines.Text, StageSelectedLinesToolStripMenuItemClick);
            _stageSelectedLinesToolStripMenuItem.ShortcutKeyDisplayString = GetShortcutKeys((int)Commands.StageSelectedFile).ToShortcutKeyDisplayString();
            _resetSelectedLinesToolStripMenuItem = SelectedDiff.AddContextMenuEntry(_resetSelectedLines.Text, ResetSelectedLinesToolStripMenuItemClick);
            _resetSelectedLinesToolStripMenuItem.ShortcutKeyDisplayString = GetShortcutKeys((int)Commands.ResetSelectedFiles).ToShortcutKeyDisplayString();
            _resetSelectedLinesToolStripMenuItem.Image = Reset.Image;
            resetChanges.ShortcutKeyDisplayString = _resetSelectedLinesToolStripMenuItem.ShortcutKeyDisplayString;
        }

        private void FormCommit_Load(object sender, EventArgs e)
        {
            if (AppSettings.CommitDialogSplitter != -1)
                splitMain.SplitterDistance = AppSettings.CommitDialogSplitter;
            if (AppSettings.CommitDialogRightSplitter != -1)
                splitRight.SplitterDistance = AppSettings.CommitDialogRightSplitter;
        }

        private void FormCommitFormClosing(object sender, FormClosingEventArgs e)
        {
            // Do not remember commit message of fixup or squash commits, since they have
            // a special meaning, and can be dangerous if used inappropriately.
            if (CommitKind.Normal == _commitKind)
                GitCommands.CommitHelper.SetCommitMessage(Module, Message.Text);

            AppSettings.CommitDialogSplitter = splitMain.SplitterDistance;
            AppSettings.CommitDialogRightSplitter = splitRight.SplitterDistance;
        }

        void SelectedDiff_ContextMenuOpening(object sender, System.ComponentModel.CancelEventArgs e)
        {
            _stageSelectedLinesToolStripMenuItem.Enabled = SelectedDiff.HasAnyPatches() || _currentItem != null && _currentItem.IsNew;
            _resetSelectedLinesToolStripMenuItem.Enabled = _stageSelectedLinesToolStripMenuItem.Enabled;
        }

        #region Hotkey commands

        public const string HotkeySettingsName = "Commit";

        internal enum Commands
        {
            AddToGitIgnore,
            DeleteSelectedFiles,
            FocusUnstagedFiles,
            FocusSelectedDiff,
            FocusStagedFiles,
            FocusCommitMessage,
            ResetSelectedFiles,
            StageSelectedFile,
            UnStageSelectedFile,
            ToggleSelectionFilter
        }

        private bool AddToGitIgnore()
        {
            if (Unstaged.Focused)
            {
                AddFileTogitignoreToolStripMenuItemClick(this, null);
                return true;
            }
            return false;
        }

        private bool DeleteSelectedFiles()
        {
            if (Unstaged.Focused)
            {
                DeleteFileToolStripMenuItemClick(this, null);
                return true;
            }
            return false;
        }

        private bool FocusStagedFiles()
        {
            Staged.Focus();
            return true;
        }

        private bool FocusUnstagedFiles()
        {
            Unstaged.Focus();
            return true;
        }

        private bool FocusSelectedDiff()
        {
            SelectedDiff.Focus();
            return true;
        }

        private bool FocusCommitMessage()
        {
            Message.Focus();
            return true;
        }

        private bool ResetSelectedFiles()
        {
            if (Unstaged.Focused)
            {
                ResetSoftClick(this, null);
                return true;
            }
            else if (SelectedDiff.ContainsFocus && _resetSelectedLinesToolStripMenuItem.Enabled)
            {
                ResetSelectedLinesToolStripMenuItemClick(this, null);
                return true;
            }
            
            return false;
        }

        private bool StageSelectedFile()
        {
            if (Unstaged.Focused)
            {
                StageClick(this, null);
                return true;
            }
            else if (SelectedDiff.ContainsFocus && !_currentItemStaged && _stageSelectedLinesToolStripMenuItem.Enabled)
            {
                StageSelectedLinesToolStripMenuItemClick(this, null);
                return true;
            }

            return false;
        }

        private bool UnStageSelectedFile()
        {
            if (Staged.Focused)
            {
                UnstageFilesClick(this, null);
                return true;
            }
            else if (SelectedDiff.ContainsFocus && _currentItemStaged && _stageSelectedLinesToolStripMenuItem.Enabled)
            {
                StageSelectedLinesToolStripMenuItemClick(this, null);
                return true;
            }
            return false;
        }

        private bool ToggleSelectionFilter()
        {
            selectionFilterToolStripMenuItem.Checked = !selectionFilterToolStripMenuItem.Checked;
            toolbarSelectionFilter.Visible = selectionFilterToolStripMenuItem.Checked;
            return true;
        }

        protected override bool ExecuteCommand(int cmd)
        {
            switch ((Commands)cmd)
            {
                case Commands.AddToGitIgnore: return AddToGitIgnore();
                case Commands.DeleteSelectedFiles: return DeleteSelectedFiles();
                case Commands.FocusStagedFiles: return FocusStagedFiles();
                case Commands.FocusUnstagedFiles: return FocusUnstagedFiles();
                case Commands.FocusSelectedDiff: return FocusSelectedDiff();
                case Commands.FocusCommitMessage: return FocusCommitMessage();
                case Commands.ResetSelectedFiles: return ResetSelectedFiles();
                case Commands.StageSelectedFile: return StageSelectedFile();
                case Commands.UnStageSelectedFile: return UnStageSelectedFile();
                case Commands.ToggleSelectionFilter: return ToggleSelectionFilter();
                default: return base.ExecuteCommand(cmd);
            }
        }

        #endregion

        public void ShowDialogWhenChanges()
        {
            ShowDialogWhenChanges(null);
        }

        private void ComputeUnstagedFiles(Action<IList<GitItemStatus>> onComputed, bool DoAsync)
        {
            Func < IList < GitItemStatus >> getAllChangedFilesWithSubmodulesStatus = () => Module.GetAllChangedFilesWithSubmodulesStatus(
                    !showIgnoredFilesToolStripMenuItem.Checked,
                    showUntrackedFilesToolStripMenuItem.Checked ? UntrackedFilesMode.Default : UntrackedFilesMode.No);

            if (DoAsync)
                _unstagedLoader.Load(getAllChangedFilesWithSubmodulesStatus, onComputed);
            else
            {
                _unstagedLoader.Cancel();
                onComputed(getAllChangedFilesWithSubmodulesStatus());
            }
        }


        public void ShowDialogWhenChanges(IWin32Window owner)
        {
            ComputeUnstagedFiles((allChangedFiles) =>
                {
                    if (allChangedFiles.Count > 0)
                    {
                        LoadUnstagedOutput(allChangedFiles);
                        Initialize(false);
                        ShowDialog(owner);
                    }
                    else
                        Close();
#if !__MonoCS__ // animated GIFs are not supported in Mono/Linux
                    //trying to properly dispose loading image issue #1037
                    Loading.Image.Dispose();
#endif
                }, false
            );
        }

        private bool _selectedDiffReloaded = true;

        private void StageSelectedLinesToolStripMenuItemClick(object sender, EventArgs e)
        {
            //to prevent multiple clicks
            if (!_selectedDiffReloaded)
                return;

            Debug.Assert(_currentItem != null);
            // Prepare git command
            string args = "apply --cached --whitespace=nowarn";

            if (_currentItemStaged) //staged
                args += " --reverse";
            byte[] patch;
            if (!_currentItemStaged && _currentItem.IsNew)
                patch = PatchManager.GetSelectedLinesAsNewPatch(Module, _currentItem.Name,
                    SelectedDiff.GetText(), SelectedDiff.GetSelectionPosition(),
                    SelectedDiff.GetSelectionLength(), SelectedDiff.Encoding, false);
            else
                patch = PatchManager.GetSelectedLinesAsPatch(Module, SelectedDiff.GetText(),
                    SelectedDiff.GetSelectionPosition(), SelectedDiff.GetSelectionLength(),
                    _currentItemStaged, SelectedDiff.Encoding, _currentItem.IsNew);

            if (patch != null && patch.Length > 0)
            {
                string output = Module.RunGitCmd(args, null, patch);
                ProcessApplyOutput(output, patch);
            }
        }

        private void ProcessApplyOutput(string output, byte[] patch)
        {
            if (!string.IsNullOrEmpty(output))
            {
                MessageBox.Show(this, output + "\n\n" + SelectedDiff.Encoding.GetString(patch));
            }
            if (_currentItemStaged)
                Staged.StoreNextIndexToSelect();
            else
                Unstaged.StoreNextIndexToSelect();
            ScheduleGoToLine();
            _selectedDiffReloaded = false;
            RescanChanges();
        }

        private void ScheduleGoToLine()
        {
            int selectedDifflineToSelect = SelectedDiff.GetText().Substring(0, SelectedDiff.GetSelectionPosition()).Count(c => c == '\n');
            int scrollPosition = SelectedDiff.ScrollPos;
            string selectedFileName = _currentItem.Name;
            Action stageAreaLoaded = null;
            stageAreaLoaded = () =>
            {
                EventHandler textLoaded = null;
                textLoaded = (a, b) =>
                    {
                        if (_currentItem != null && _currentItem.Name.Equals(selectedFileName))
                        {
                            SelectedDiff.GoToLine(selectedDifflineToSelect);
                            SelectedDiff.ScrollPos = scrollPosition;
                        }
                        SelectedDiff.TextLoaded -= textLoaded;
                        _selectedDiffReloaded = true;
                    };
                SelectedDiff.TextLoaded += textLoaded;
                OnStageAreaLoaded -= stageAreaLoaded;
            };

            OnStageAreaLoaded += stageAreaLoaded;
        }

        private void ResetSelectedLinesToolStripMenuItemClick(object sender, EventArgs e)
        {
            //to prevent multiple clicks
            if (!_selectedDiffReloaded)
                return;

            if (MessageBox.Show(this, _resetSelectedLinesConfirmation.Text, _resetChangesCaption.Text,
                MessageBoxButtons.YesNo, MessageBoxIcon.Question) == DialogResult.No)
                return;

            Debug.Assert(_currentItem != null);
            // Prepare git command
            string args = "apply --whitespace=nowarn";

            if (_currentItemStaged) //staged
                args += " --reverse --index";

            byte[] patch;

            if (_currentItemStaged)
                patch = PatchManager.GetSelectedLinesAsPatch(Module, SelectedDiff.GetText(),
                    SelectedDiff.GetSelectionPosition(), SelectedDiff.GetSelectionLength(),
                    _currentItemStaged, SelectedDiff.Encoding, _currentItem.IsNew);
            else
                if (_currentItem.IsNew)
                    patch = PatchManager.GetSelectedLinesAsNewPatch(Module, _currentItem.Name,
                        SelectedDiff.GetText(), SelectedDiff.GetSelectionPosition(), SelectedDiff.GetSelectionLength(),
                        SelectedDiff.Encoding, true);
                else
                    patch = PatchManager.GetResetUnstagedLinesAsPatch(Module, SelectedDiff.GetText(),
                        SelectedDiff.GetSelectionPosition(), SelectedDiff.GetSelectionLength(),
                        _currentItemStaged, SelectedDiff.Encoding);

            if (patch != null && patch.Length > 0)
            {
                string output = Module.RunGitCmd(args, null, patch);
                if (EnvUtils.RunningOnWindows())
                {
                    //remove file mode warnings on windows
                    Regex regEx = new Regex("warning: .*has type .* expected .*", RegexOptions.Compiled);
                    output = output.RemoveLines(regEx.IsMatch);
                }
                ProcessApplyOutput(output, patch);
            }
        }

        private void EnableStageButtons(bool enable)
        {
            toolUnstageItem.Enabled = enable;
            toolUnstageAllItem.Enabled = enable;
            toolStageItem.Enabled = enable;
            toolStageAllItem.Enabled = enable;
            workingToolStripMenuItem.Enabled = enable;
        }

        private bool _initialized;

        private void Initialize(bool loadUnstaged)
        {
            _initialized = true;

            Cursor.Current = Cursors.WaitCursor;

            if (loadUnstaged)
            {
                Loading.Visible = true;
                LoadingStaged.Visible = true;

                Commit.Enabled = false;
                CommitAndPush.Enabled = false;
                Amend.Enabled = false;
                Reset.Enabled = false;
                EnableStageButtons(false);

                ComputeUnstagedFiles(LoadUnstagedOutput, true);
            }

            UpdateMergeHead();

            Message.TextBoxFont = AppSettings.CommitFont;

            // Check if commit.template is used
            string fileName = Module.GetEffectivePathSetting("commit.template");
            if (!string.IsNullOrEmpty(fileName))
            {
                using (var commitReader = new StreamReader(fileName))
                {
                    _commitTemplate = commitReader.ReadToEnd().Replace("\r", "");
                }
                Message.Text = _commitTemplate;
            }

            Cursor.Current = Cursors.Default;
        }

        private void Initialize()
        {
            Initialize(true);
        }

        private void UpdateMergeHead()
        {
            var mergeHead = Module.RevParse("MERGE_HEAD");
            IsMergeCommit = Regex.IsMatch(mergeHead, GitRevision.Sha1HashPattern);
        }

        private void InitializedStaged()
        {
            Cursor.Current = Cursors.WaitCursor;
            SolveMergeconflicts.Visible = Module.InTheMiddleOfConflictedMerge();
            Staged.GitItemStatuses = Module.GetStagedFilesWithSubmodulesStatus();
            Cursor.Current = Cursors.Default;
        }

        private event Action OnStageAreaLoaded;

        private bool _loadUnstagedOutputFirstTime = true;

        /// <summary>
        ///   Loads the unstaged output.
        ///   This method is passed in to the SetTextCallBack delegate
        ///   to set the Text property of textBox1.
        /// </summary>
        private void LoadUnstagedOutput(IList<GitItemStatus> allChangedFiles)
        {
            var lastSelection = new List<GitItemStatus>();
            if (_currentFilesList != null)
                lastSelection = _currentSelection;

            var unStagedFiles = new List<GitItemStatus>();
            var stagedFiles = new List<GitItemStatus>();

            foreach (var fileStatus in allChangedFiles)
            {
                if (fileStatus.IsStaged)
                    stagedFiles.Add(fileStatus);
                else
                    unStagedFiles.Add(fileStatus);
            }
            Unstaged.GitItemStatuses = unStagedFiles;
            Staged.GitItemStatuses = stagedFiles;

            Loading.Visible = false;
            LoadingStaged.Visible = false;
            Commit.Enabled = true;
            CommitAndPush.Enabled = true;
            Amend.Enabled = true;
            Reset.Enabled = DoChangesExist();

            EnableStageButtons(true);
            workingToolStripMenuItem.Enabled = true;

            var inTheMiddleOfConflictedMerge = Module.InTheMiddleOfConflictedMerge();
            SolveMergeconflicts.Visible = inTheMiddleOfConflictedMerge;

            if (Staged.IsEmpty)
            {
                _currentFilesList = Unstaged;
                if (Staged.ContainsFocus)
                    Unstaged.Focus();
            }
            else if (Unstaged.IsEmpty)
            {
                _currentFilesList = Staged;
                if (Unstaged.ContainsFocus)
                    Staged.Focus();
            }

            RestoreSelectedFiles(unStagedFiles, stagedFiles, lastSelection);

            if (OnStageAreaLoaded != null)
                OnStageAreaLoaded();

            if (_loadUnstagedOutputFirstTime)
            {
                var fc = this.FindFocusedControl();

                if (fc == this.Ok)
                {
                    if (Unstaged.GitItemStatuses.Any())
                        Unstaged.Focus();
                    else if (Staged.GitItemStatuses.Any())
                        Message.Focus();
                    else
                        Amend.Focus();
                }

                _loadUnstagedOutputFirstTime = false;
            }
        }

        private void SelectStoredNextIndex()
        {
            Unstaged.SelectStoredNextIndex(0);
            if (Unstaged.GitItemStatuses.Any())
            {
                Staged.SelectStoredNextIndex();
            }
            else
            {
                Staged.SelectStoredNextIndex(0);
            }        
        }

        private void RestoreSelectedFiles(IList<GitItemStatus> unStagedFiles, IList<GitItemStatus> stagedFiles, IList<GitItemStatus> lastSelection)
        {
            if (_currentFilesList == null || _currentFilesList.IsEmpty)
            {
                SelectStoredNextIndex();
            }
            else
            {
                var newItems = unStagedFiles;
                if (_currentFilesList == Staged)
                    newItems = stagedFiles;

                var names = lastSelection.ToHashSet(x => x.Name);
                var newSelection = newItems.Where(x => names.Contains(x.Name));

                if (newSelection.Any())
                    _currentFilesList.SelectedItems = newSelection;
                else
                    SelectStoredNextIndex();

            }
        }

        /// <summary>Returns if there are any changes at all, staged or unstaged.</summary>
        private bool DoChangesExist()
        {
            return Unstaged.AllItems.Any() || Staged.AllItems.Any();
        }

        private void ShowChanges(GitItemStatus item, bool staged)
        {
            _currentItem = item;
            _currentItemStaged = staged;

            if (item == null)
                return;

            long length = GetItemLength(item.Name);
            if (length < 5 * 1024 * 1024) // 5Mb
                SetSelectedDiff(item, staged);
            else
            {
                SelectedDiff.Clear();
                SelectedDiff.Refresh();
                llShowPreview.Show();
            }

            _stageSelectedLinesToolStripMenuItem.Text = staged ? _unstageSelectedLines.Text : _stageSelectedLines.Text;
            _stageSelectedLinesToolStripMenuItem.Image = staged ? toolUnstageItem.Image : toolStageItem.Image;
            _stageSelectedLinesToolStripMenuItem.ShortcutKeyDisplayString = 
                GetShortcutKeys((int) (staged ? Commands.UnStageSelectedFile : Commands.StageSelectedFile)).ToShortcutKeyDisplayString();
        }

        private long GetItemLength(string fileName)
        {
            long length = -1;
            string path = fileName;
            if (!File.Exists(fileName))
                path = Path.Combine(Module.WorkingDir, fileName);
            if (File.Exists(path))
            {
                FileInfo fi = new FileInfo(path);
                length = fi.Length;
            }
            return length;
        }

        private void llShowPreview_LinkClicked(object sender, LinkLabelLinkClickedEventArgs e)
        {
            llShowPreview.Hide();
            SetSelectedDiff(_currentItem, _currentItemStaged);
        }

        private void SetSelectedDiff(GitItemStatus item, bool staged)
        {
            if (item.Name.EndsWith(".png"))
            {
                SelectedDiff.ViewFile(item.Name);
            }
            else if (item.IsTracked)
            {
                SelectedDiff.ViewCurrentChanges(item, staged);
            }
            else
            {
                SelectedDiff.ViewFile(item.Name);
            }
        }

        private List<GitItemStatus> _currentSelection;
        private void ClearDiffViewIfNoFilesLeft()
        {
            llShowPreview.Hide();
            if (Staged.IsEmpty && Unstaged.IsEmpty)
                SelectedDiff.Clear();
        }

        private void CommitClick(object sender, EventArgs e)
        {
            ExecuteCommitCommand();
        }

        private void CheckForStagedAndCommit(bool amend, bool push)
        {
            if ( amend )
            {
                // This is an amend commit.  Confirm the user understands the implications.  We don't want to prompt for an empty
                // commit, because amend may be used just to change the commit message or timestamp.
                if (!AppSettings.DontConfirmAmend)
                    if (MessageBox.Show(this, _amendCommit.Text, _amendCommitCaption.Text, MessageBoxButtons.YesNo) != DialogResult.Yes)
                        return;
            }
            else if (Staged.IsEmpty)
            {
                if (IsMergeCommit)
                {
                    // it is a merge commit, so user can commit just for merging two branches even the changeset is empty,
                    // but also user may forget to add files, so only ask for confirmation that user really wants to commit an empty changeset
                    if (MessageBox.Show(this, _noFilesStagedAndConfirmAnEmptyMergeCommit.Text, _noStagedChanges.Text, MessageBoxButtons.YesNo, MessageBoxIcon.Question) != DialogResult.Yes)
                        return;
                }
                else
                {
                    if (Unstaged.IsEmpty)
                    {
                        MessageBox.Show(this, _noFilesStagedAndNothingToCommit.Text, _noStagedChanges.Text, MessageBoxButtons.OK, MessageBoxIcon.Exclamation);
                        return;
                    }

                    // there are no staged files, but there are unstaged files. Most probably user forgot to stage them.
                    if (MessageBox.Show(this, _noFilesStagedButSuggestToCommitAllUnstaged.Text, _noStagedChanges.Text, MessageBoxButtons.YesNo, MessageBoxIcon.Question) != DialogResult.Yes)
                        return;
                    StageAll();
                    // if staging failed (i.e. line endings conflict), user already got error message, don't try to commit empty changeset.
                    if (Staged.IsEmpty)
                        return;
                }
            }

            DoCommit(amend, push);
        }

        private void DoCommit(bool amend, bool push)
        {
            if (Module.InTheMiddleOfConflictedMerge())
            {
                MessageBox.Show(this, _mergeConflicts.Text, _mergeConflictsCaption.Text, MessageBoxButtons.OK, MessageBoxIcon.Error);
                return;
            }
            if (_useFormCommitMessage && (string.IsNullOrEmpty(Message.Text) || Message.Text == _commitTemplate))
            {
                MessageBox.Show(this, _enterCommitMessage.Text, _enterCommitMessageCaption.Text, MessageBoxButtons.OK, MessageBoxIcon.Asterisk);
                return;
            }

            if (_useFormCommitMessage && !ValidCommitMessage())
                return;

            if (Module.IsDetachedHead())
            {
                int idx = PSTaskDialog.cTaskDialog.ShowCommandBox(this,
                                                        _notOnBranchCaption.Text,
                                                        _notOnBranchMainInstruction.Text,
                                                        _notOnBranch.Text,
                                                        _notOnBranchButtons.Text,
                                                        true);
                switch (idx)
                {
                    case 0:
                        string revision = _editedCommit != null ? _editedCommit.Guid : "";
                        if (!UICommands.StartCheckoutBranch(this, revision))
                            return;
                        break;
                    case -1:
                        return;
                }
            }

            try
            {
                if (_useFormCommitMessage)
                {
                    SetCommitMessageFromTextBox(Message.Text);
                }

                ScriptManager.RunEventScripts(Module, ScriptEvent.BeforeCommit);

                var errorOccurred = !FormProcess.ShowDialog(this, Module.CommitCmd(amend, signOffToolStripMenuItem.Checked, toolAuthor.Text, _useFormCommitMessage));

                UICommands.RepoChangedNotifier.Notify();

                if (errorOccurred)
                    return;

                Amend.Checked = false;

                ScriptManager.RunEventScripts(Module, ScriptEvent.AfterCommit);

                Message.Text = string.Empty;
                CommitHelper.SetCommitMessage(Module, string.Empty);

                bool pushCompleted = true;
                if (push)
                {
                    UICommands.StartPushDialog(this, true, out pushCompleted);
                }

                if (pushCompleted && Module.SuperprojectModule != null && AppSettings.StageInSuperprojectAfterCommit)
                    Module.SuperprojectModule.StageFile(Module.SubmodulePath);

                if (AppSettings.CloseCommitDialogAfterCommit)
                {
                    Close();
                    return;
                }

                if (Unstaged.GitItemStatuses.Any())
                {
                    InitializedStaged();
                    return;
                }

                if (AppSettings.CloseCommitDialogAfterLastCommit)
                    Close();
                else
                    InitializedStaged();
            }
            catch (Exception e)
            {
                MessageBox.Show(this, string.Format("Exception: {0}", e.Message));
            }
        }

        private bool ValidCommitMessage()
        {
            if (AppSettings.CommitValidationMaxCntCharsFirstLine > 0)
            {
                var firstLine = Message.Text.Split(new string[] { "\r\n", "\n" }, StringSplitOptions.RemoveEmptyEntries)[0];
                if (firstLine.Length > AppSettings.CommitValidationMaxCntCharsFirstLine)
                {
                    if (DialogResult.No == MessageBox.Show(this, _commitMsgFirstLineInvalid.Text, _commitValidationCaption.Text, MessageBoxButtons.YesNo, MessageBoxIcon.Asterisk))
                        return false;
                }
            }

            if (AppSettings.CommitValidationMaxCntCharsPerLine > 0)
            {
                var lines = Message.Text.Split(new string[] { "\r\n", "\n" }, StringSplitOptions.RemoveEmptyEntries);
                foreach (var line in lines)
                {
                    if (line.Length > AppSettings.CommitValidationMaxCntCharsPerLine)
                    {
                        if (DialogResult.No == MessageBox.Show(this, String.Format(_commitMsgLineInvalid.Text, line), _commitValidationCaption.Text, MessageBoxButtons.YesNo, MessageBoxIcon.Asterisk))
                            return false;
                    }
                }
            }

            if (AppSettings.CommitValidationSecondLineMustBeEmpty)
            {
                var lines = Message.Text.Split(new string[] { "\r\n", "\n" }, StringSplitOptions.None);
                if (lines.Length > 2)
                {
                    if (lines[1].Length != 0)
                    {
                        if (DialogResult.No == MessageBox.Show(this, _commitMsgSecondLineNotEmpty.Text, _commitValidationCaption.Text, MessageBoxButtons.YesNo, MessageBoxIcon.Asterisk))
                            return false;
                    }
                }
            }

            if (!AppSettings.CommitValidationRegEx.IsNullOrEmpty())
            {
                try
                {
                    if (!Regex.IsMatch(Message.Text, AppSettings.CommitValidationRegEx))
                    {
                        if (DialogResult.No == MessageBox.Show(this, _commitMsgRegExNotMatched.Text, _commitValidationCaption.Text, MessageBoxButtons.YesNo, MessageBoxIcon.Asterisk))
                            return false;

                    }
                }
                catch
                {
                }
            }

            return true;
        }

        private void RescanChanges()
        {
            if (_shouldRescanChanges)
            {
                toolRefreshItem.Enabled = false;
                Initialize();
                toolRefreshItem.Enabled = true;
            }
        }

        private void UnstageFilesClick(object sender, EventArgs e)
        {
            if (_currentFilesList != Staged)
                return;
            Unstage();
        }

        void Staged_DoubleClick(object sender, EventArgs e)
        {
            _currentFilesList = Staged;
            Unstage();
        }

        private void UnstageAllToolStripMenuItemClick(object sender, EventArgs e)
        {
            var lastSelection = new List<GitItemStatus>();
            if (_currentFilesList != null)
                lastSelection = _currentSelection;

            Action stageAreaLoaded = null;
            stageAreaLoaded = () =>
            {
                _currentFilesList = Unstaged;
                RestoreSelectedFiles(Unstaged.GitItemStatuses, Staged.GitItemStatuses, lastSelection);
                Unstaged.Focus();

                OnStageAreaLoaded -= stageAreaLoaded;
            };

            OnStageAreaLoaded += stageAreaLoaded;

<<<<<<< HEAD
            Module.ResetMixed("HEAD");
            Initialize();
        }
=======
                bool wereErrors = false;
                if (AppSettings.ShowErrorsWhenStagingFiles)
                {
                    FormStatus.ProcessStart processStart =
                        form =>
                        {
                            form.AddMessageLine(string.Format(_stageFiles.Text,
                                                         files.Count));
                            var output = Module.StageFiles(files, out wereErrors);
                            form.AddMessageLine(output);
                            form.Done(string.IsNullOrEmpty(output));
                        };
                    using (var process = new FormStatus(processStart, null) { Text = _stageDetails.Text })
                        process.ShowDialogOnError(this);
                }
                else
                {
                    Module.StageFiles(files, out wereErrors);
                }
                if (wereErrors)
                    RescanChanges();
                else
                {
                    InitializedStaged();
                    var unStagedFiles = Unstaged.GitItemStatuses.ToList();
                    Unstaged.GitItemStatuses = null;
                    var names = new HashSet<string>();
                    foreach (var item in files)
                    {
                        names.Add(item.Name);
                        names.Add(item.OldName);
                    }
                    var unstagedItems = new HashSet<GitItemStatus>();
                    foreach (var item in unStagedFiles)
                    {
                        if (names.Contains(item.Name))
                            unstagedItems.Add(item);
                    }
                    unStagedFiles.RemoveAll(item => !item.IsSubmodule && unstagedItems.Contains(item));
                    unStagedFiles.RemoveAll(item => item.IsSubmodule && item.SubmoduleStatus.IsCompleted &&
                        !item.SubmoduleStatus.Result.IsDirty && unstagedItems.Contains(item));
                    foreach (var item in unstagedItems.Where(item => item.IsSubmodule &&
                        item.SubmoduleStatus.IsCompleted && item.SubmoduleStatus.Result.IsDirty))
                    {
                        item.SubmoduleStatus.Result.Status = SubmoduleStatus.Unknown;
                    }
                    Unstaged.GitItemStatuses = unStagedFiles;
                    Unstaged.SelectStoredNextIndex();
                }                
>>>>>>> 1273cddb

        private void UnstagedSelectionChanged(object sender, EventArgs e)
        {
            if (_currentFilesList != Unstaged || _skipUpdate)
                return;

            ClearDiffViewIfNoFilesLeft();

            Unstaged.ContextMenuStrip = null;

<<<<<<< HEAD
            if (!Unstaged.SelectedItems.Any())
                return;

            Staged.ClearSelected();

            _currentSelection = Unstaged.SelectedItems.ToList();
            GitItemStatus item = _currentSelection.FirstOrDefault();
            ShowChanges(item, false);

            if (!item.IsSubmodule)
                Unstaged.ContextMenuStrip = UnstagedFileContext;
            else
                Unstaged.ContextMenuStrip = UnstagedSubmoduleContext;
=======
            if (AppSettings.RevisionGraphShowWorkingDirChanges)
                UICommands.RepoChangedNotifier.Notify();
>>>>>>> 1273cddb
        }

        private void Unstaged_Enter(object sender, EventArgs e)
        {
            if (_currentFilesList != Unstaged)
            {
                _currentFilesList = Unstaged;
                _skipUpdate = false;
                UnstagedSelectionChanged(Unstaged, null);
            }
        }

        private void Unstage()
        {
            if (Staged.GitItemStatuses.Count() > 10 && Staged.SelectedItems.Count() == Staged.GitItemStatuses.Count())
            {
                UnstageAllToolStripMenuItemClick(null, null);
                return;
            }

            Cursor.Current = Cursors.WaitCursor;
            EnableStageButtons(false);
            try
            {
                var lastSelection = new List<GitItemStatus>();
                if (_currentFilesList != null)
                    lastSelection = _currentSelection;

                    toolStripProgressBar1.Visible = true;
                    toolStripProgressBar1.Maximum = Staged.SelectedItems.Count() * 2;
                    toolStripProgressBar1.Value = 0;
                    Staged.StoreNextIndexToSelect();

                    var files = new List<GitItemStatus>();
                    var allFiles = new List<GitItemStatus>();

                    foreach (var item in Staged.SelectedItems)
                    {
                        toolStripProgressBar1.Value = Math.Min(toolStripProgressBar1.Maximum - 1, toolStripProgressBar1.Value + 1);
                        if (!item.IsNew)
                        {
                            toolStripProgressBar1.Value = Math.Min(toolStripProgressBar1.Maximum - 1, toolStripProgressBar1.Value + 1);
                            Module.UnstageFileToRemove(item.Name);

                            if (item.IsRenamed)
                                Module.UnstageFileToRemove(item.OldName);
                        }
                        else
                        {
                            files.Add(item);
                        }
                        allFiles.Add(item);
                    }

                    Module.UnstageFiles(files);

                    _skipUpdate = true;
                    InitializedStaged();
                    var stagedFiles = Staged.GitItemStatuses.ToList();
                    var unStagedFiles = Unstaged.GitItemStatuses.ToList();
                    foreach (var item in allFiles)
                    {
                        var item1 = item;
                        if (stagedFiles.Exists(i => i.Name == item1.Name))
                            continue;

                        var item2 = item;
                        if (unStagedFiles.Exists(i => i.Name == item2.Name))
                            continue;

                        if (item.IsNew && !item.IsChanged && !item.IsDeleted)
                            item.IsTracked = false;
                        else
                            item.IsTracked = true;

                        if (item.IsRenamed)
                        {
                            var clone = new GitItemStatus
                            {
                                Name = item.OldName,
                                IsDeleted = true,
                                IsTracked = true,
                                IsStaged = false
                            };
                            unStagedFiles.Add(clone);

                            item.IsRenamed = false;
                            item.IsNew = true;
                            item.IsTracked = false;
                            item.OldName = string.Empty;
                        }

                        item.IsStaged = false;
                        unStagedFiles.Add(item);
                    }
                    Staged.GitItemStatuses = stagedFiles;
                    Unstaged.GitItemStatuses = unStagedFiles;
                    _skipUpdate = false;
                    Staged.SelectStoredNextIndex();

                    toolStripProgressBar1.Value = toolStripProgressBar1.Maximum;

                toolStripProgressBar1.Visible = false;

                if (Staged.IsEmpty)
                {
                    _currentFilesList = Unstaged;
                    RestoreSelectedFiles(Unstaged.GitItemStatuses, Staged.GitItemStatuses, lastSelection);
                    Unstaged.Focus();
                }
            }
            catch (Exception ex)
            {
                Trace.WriteLine(ex.Message);
            }
            EnableStageButtons(true);
            Cursor.Current = Cursors.Default;

            if (Settings.RevisionGraphShowWorkingDirChanges)
                UICommands.RepoChangedNotifier.Notify();
        }

        private void StageClick(object sender, EventArgs e)
        {
            if (_currentFilesList != Unstaged)
                return;
            Stage(Unstaged.SelectedItems.ToList());
            if (Unstaged.IsEmpty)
                Staged.Focus();
        }

        void Unstaged_DoubleClick(object sender, EventArgs e)
        {
            _currentFilesList = Unstaged;
            Stage(Unstaged.SelectedItems.ToList());
            if (Unstaged.IsEmpty)
                Staged.Focus();
        }

        private void StageAll()
        {            
            Stage(Unstaged.GitItemStatuses);
            Staged.Focus();
        }

        private void StageAllToolStripMenuItemClick(object sender, EventArgs e)
        {
            StageAll();
        }

        private void StagedSelectionChanged(object sender, EventArgs e)
        {
            if (_currentFilesList != Staged || _skipUpdate)
                return;

            ClearDiffViewIfNoFilesLeft();

            if (!Staged.SelectedItems.Any())
                return;

            Unstaged.ClearSelected();
            _currentSelection = Staged.SelectedItems.ToList();
            GitItemStatus item = _currentSelection.FirstOrDefault();
            ShowChanges(item, true);
        }

        private void Staged_Enter(object sender, EventArgs e)
        {
            if (_currentFilesList != Staged)
            {
                _currentFilesList = Staged;
                _skipUpdate = false;
                StagedSelectionChanged(Staged, null);
            }
        }

        private void Stage(IList<GitItemStatus> gitItemStatusses)
        {
            EnableStageButtons(false);
            try
            {
                var lastSelection = new List<GitItemStatus>();
                if (_currentFilesList != null)
                    lastSelection = _currentSelection;

                Cursor.Current = Cursors.WaitCursor;
                Unstaged.StoreNextIndexToSelect();
                toolStripProgressBar1.Visible = true;
                toolStripProgressBar1.Maximum = gitItemStatusses.Count() * 2;
                toolStripProgressBar1.Value = 0;

                var files = new List<GitItemStatus>();

                foreach (var gitItemStatus in gitItemStatusses)
                {
                    toolStripProgressBar1.Value = Math.Min(toolStripProgressBar1.Maximum - 1, toolStripProgressBar1.Value + 1);
                    if (gitItemStatus.Name.EndsWith("/"))
                        gitItemStatus.Name = gitItemStatus.Name.TrimEnd('/');
                    files.Add(gitItemStatus);
                }

                bool wereErrors = false;
                if (Settings.ShowErrorsWhenStagingFiles)
                {
                    FormStatus.ProcessStart processStart =
                        form =>
                        {
                            form.AddMessageLine(string.Format(_stageFiles.Text,
                                                         files.Count));
                            var output = Module.StageFiles(files, out wereErrors);
                            form.AddMessageLine(output);
                            form.Done(string.IsNullOrEmpty(output));
                        };
                    using (var process = new FormStatus(processStart, null) { Text = _stageDetails.Text })
                        process.ShowDialogOnError(this);
                }
                else
                {
                    Module.StageFiles(files, out wereErrors);
                }
                if (wereErrors)
                    RescanChanges();
                else
                {
                    InitializedStaged();
                    var unStagedFiles = Unstaged.GitItemStatuses.ToList();
                    _skipUpdate = true;
                    var names = new HashSet<string>();
                    foreach (var item in files)
                    {
                        names.Add(item.Name);
                        names.Add(item.OldName);
                    }
                    var unstagedItems = new HashSet<GitItemStatus>();
                    foreach (var item in unStagedFiles)
                    {
                        if (names.Contains(item.Name))
                            unstagedItems.Add(item);
                    }
                    unStagedFiles.RemoveAll(item => !item.IsSubmodule && unstagedItems.Contains(item));
                    unStagedFiles.RemoveAll(item => item.IsSubmodule && item.SubmoduleStatus.IsCompleted &&
                        !item.SubmoduleStatus.Result.IsDirty && unstagedItems.Contains(item));
                    foreach (var item in unstagedItems.Where(item => item.IsSubmodule &&
                        item.SubmoduleStatus.IsCompleted && item.SubmoduleStatus.Result.IsDirty))
                    {
                        item.SubmoduleStatus.Result.Status = SubmoduleStatus.Unknown;
                    }
                    Unstaged.GitItemStatuses = unStagedFiles;
                    Unstaged.ClearSelected();
                    _skipUpdate = false;
                    Unstaged.SelectStoredNextIndex();
                }                

                toolStripProgressBar1.Value = toolStripProgressBar1.Maximum;

                toolStripProgressBar1.Visible = false;

                if (Unstaged.IsEmpty)
                {
                    _currentFilesList = Staged;
                    RestoreSelectedFiles(Unstaged.GitItemStatuses, Staged.GitItemStatuses, lastSelection);
                }
            }
            catch (Exception ex)
            {
                Trace.WriteLine(ex.Message);
            }

            EnableStageButtons(true);

            Commit.Enabled = true;
            Amend.Enabled = true;
            AcceptButton = Commit;
            Cursor.Current = Cursors.Default;

            if (AppSettings.RevisionGraphShowWorkingDirChanges)
                UICommands.RepoChangedNotifier.Notify();
        }

        private void ResetSoftClick(object sender, EventArgs e)
        {
            _shouldRescanChanges = false;
            try
            {
                if (Unstaged.SelectedItem == null)
                    return;

                // Show a form asking the user if they want to reset the changes.
                FormResetChanges.ActionEnum resetType = FormResetChanges.ShowResetDialog(this, Unstaged.SelectedItems.Any(item => !item.IsNew), Unstaged.SelectedItems.Any(item => item.IsNew));
                if (resetType == FormResetChanges.ActionEnum.Cancel)
                    return;

                //remember max selected index
                Unstaged.StoreNextIndexToSelect();

                var deleteNewFiles = Unstaged.SelectedItems.Any(item => item.IsNew) && (resetType == FormResetChanges.ActionEnum.ResetAndDelete);
                var filesInUse = new List<string>();
                var output = new StringBuilder();
                foreach (var item in Unstaged.SelectedItems)
                {
                    if (item.IsNew)
                    {
                        if (deleteNewFiles)
                        {
                            try
                            {
                                string path = Path.Combine(Module.WorkingDir, item.Name);
                                if (File.Exists(path))
                                    File.Delete(path);
                                else
                                    Directory.Delete(path, true);
                            }
                            catch (System.IO.IOException)
                            {
                                filesInUse.Add(item.Name);
                            }
                            catch (System.UnauthorizedAccessException)
                            {
                            }
                        }
                    }
                    else
                    {
                        output.Append(Module.ResetFile(item.Name));
                    }
                }

                if (AppSettings.RevisionGraphShowWorkingDirChanges)
                    UICommands.RepoChangedNotifier.Notify();

                if (filesInUse.Count > 0)
                    MessageBox.Show(this, "The following files are currently in use and will not be reset:" + Environment.NewLine + "\u2022 " + string.Join(Environment.NewLine + "\u2022 ", filesInUse), "Files In Use");

                if (!string.IsNullOrEmpty(output.ToString()))
                    MessageBox.Show(this, output.ToString(), _resetChangesCaption.Text);
            }
            finally
            {
                _shouldRescanChanges = true;
            }
            Initialize();
        }

        private void DeleteFileToolStripMenuItemClick(object sender, EventArgs e)
        {
            try
            {
                SelectedDiff.Clear();
                if (Unstaged.SelectedItem == null ||
                    MessageBox.Show(this, _deleteSelectedFiles.Text, _deleteSelectedFilesCaption.Text, MessageBoxButtons.YesNo) !=
                    DialogResult.Yes)
                    return;
                Unstaged.StoreNextIndexToSelect();
                foreach (var item in Unstaged.SelectedItems)
                    File.Delete(Path.Combine(Module.WorkingDir, item.Name));

                Initialize();
            }
            catch (Exception ex)
            {
                MessageBox.Show(this, _deleteFailed.Text + Environment.NewLine + ex.Message);
            }
        }

        private void SolveMergeConflictsClick(object sender, EventArgs e)
        {
            if (UICommands.StartResolveConflictsDialog(this, false))
                Initialize();
        }

        private void DeleteSelectedFilesToolStripMenuItemClick(object sender, EventArgs e)
        {
            if (MessageBox.Show(this, _deleteSelectedFiles.Text, _deleteSelectedFilesCaption.Text, MessageBoxButtons.YesNo) !=
                DialogResult.Yes)
                return;

            try
            {
                foreach (var gitItemStatus in Unstaged.SelectedItems)
                    File.Delete(Path.Combine(Module.WorkingDir, gitItemStatus.Name));
            }
            catch (Exception ex)
            {
                MessageBox.Show(this, _deleteFailed.Text + Environment.NewLine + ex);
            }
            Initialize();
        }

        private void ResetSelectedFilesToolStripMenuItemClick(object sender, EventArgs e)
        {
            if (MessageBox.Show(this, _resetSelectedChangesText.Text, _resetChangesCaption.Text, MessageBoxButtons.YesNo) !=
                DialogResult.Yes)
                return;

            foreach (var gitItemStatus in Unstaged.SelectedItems)
            {
                Module.ResetFile(gitItemStatus.Name);
            }
            Initialize();
        }

        private void ResetAlltrackedChangesToolStripMenuItemClick(object sender, EventArgs e)
        {
            ResetClick(null, null);
        }

        private void EditGitIgnoreToolStripMenuItemClick(object sender, EventArgs e)
        {
            UICommands.StartEditGitIgnoreDialog(this);
            Initialize();
        }

        private void FormCommitShown(object sender, EventArgs e)
        {
            if (!_initialized)
                Initialize();

            AcceptButton = Commit;

            string message;

            switch (_commitKind)
            {
                case CommitKind.Fixup:
                    message = string.Format("fixup! {0}", _editedCommit.Message);
                    break;
                case CommitKind.Squash:
                    message = string.Format("squash! {0}", _editedCommit.Message);
                    break;
                default:
                    message = Module.GetMergeMessage();

                    if (string.IsNullOrEmpty(message) && File.Exists(GitCommands.CommitHelper.GetCommitMessagePath(Module)))
                        message = File.ReadAllText(GitCommands.CommitHelper.GetCommitMessagePath(Module), Module.CommitEncoding);
                    break;
            }

            if (_useFormCommitMessage && !string.IsNullOrEmpty(message))
                Message.Text = message;

            Task.Factory.StartNew(() => string.Format(_formTitle.Text, Module.GetSelectedBranch(),
                                      Module.WorkingDir))
                .ContinueWith(task => Text = task.Result, _taskScheduler);
        }

        private void SetCommitMessageFromTextBox(string commitMessageText)
        {
            //Save last commit message in settings. This way it can be used in multiple repositories.
            AppSettings.LastCommitMessage = commitMessageText;

            var path = Module.WorkingDirGitDir() + AppSettings.PathSeparator.ToString() + "COMMITMESSAGE";

            //Commit messages are UTF-8 by default unless otherwise in the config file.
            //The git manual states:
            //  git commit and git commit-tree issues a warning if the commit log message 
            //  given to it does not look like a valid UTF-8 string, unless you 
            //  explicitly say your project uses a legacy encoding. The way to say 
            //  this is to have i18n.commitencoding in .git/config file, like this:...
            Encoding encoding = Module.CommitEncoding;

            using (var textWriter = new StreamWriter(path, false, encoding))
            {
                var lineNumber = 0;
                foreach (var line in commitMessageText.Split('\n'))
                {
                    //When a committemplate is used, skip comments
                    //otherwise: "#" is probably not used for comment but for issue number
                    if (!line.StartsWith("#") ||
                        string.IsNullOrEmpty(_commitTemplate))
                    {
                        if (lineNumber == 1 && !String.IsNullOrEmpty(line))
                            textWriter.WriteLine();

                        textWriter.WriteLine(line);
                    }
                    lineNumber++;
                }
            }
        }

        private void DeleteAllUntrackedFilesToolStripMenuItemClick(object sender, EventArgs e)
        {
            if (MessageBox.Show(this,
                _deleteUntrackedFiles.Text,
                _deleteUntrackedFilesCaption.Text,
                MessageBoxButtons.YesNo) !=
                DialogResult.Yes)
                return;
            FormProcess.ShowDialog(this, "clean -f");
            Initialize();
        }

        private void ShowIgnoredFilesToolStripMenuItemClick(object sender, EventArgs e)
        {
            showIgnoredFilesToolStripMenuItem.Checked = !showIgnoredFilesToolStripMenuItem.Checked;
            RescanChanges();
        }

        private void CommitMessageToolStripMenuItemDropDownOpening(object sender, EventArgs e)
        {
            commitMessageToolStripMenuItem.DropDownItems.Clear();

            var msg = AppSettings.LastCommitMessage;

            AddCommitMessageToMenu(msg);

            foreach (var localLastCommitMessage in Module.GetPreviousCommitMessages(4))
            {
                if (!localLastCommitMessage.Trim().Equals(msg.Trim()))
                    AddCommitMessageToMenu(localLastCommitMessage);

            commitMessageToolStripMenuItem.DropDownItems.AddRange(new ToolStripItem[] {
                toolStripMenuItem1,
                generateListOfChangesInSubmodulesChangesToolStripMenuItem});
            }
        }

        private void AddCommitMessageToMenu(string commitMessage)
        {
            if (string.IsNullOrEmpty(commitMessage))
                return;

            var toolStripItem =
                new ToolStripMenuItem
                {
                    Tag = commitMessage,
                    Text =
                        commitMessage.Substring(0,
                                                Math.Min(Math.Min(50, commitMessage.Length),
                                                         commitMessage.Contains("\n") ? commitMessage.IndexOf('\n') : 99)) +
                        "..."
                };

            int count = commitMessageToolStripMenuItem.DropDownItems.Count;
            commitMessageToolStripMenuItem.DropDownItems.Add(toolStripItem);
        }

        private void CommitMessageToolStripMenuItemDropDownItemClicked(object sender, ToolStripItemClickedEventArgs e)
        {
            if (e.ClickedItem.Tag != null)
                Message.Text = ((string)e.ClickedItem.Tag).Trim();
        }

        private void generateListOfChangesInSubmodulesChangesToolStripMenuItem_Click(object sender, EventArgs e)
        {
            var stagedFiles = Staged.AllItems;

            Dictionary<string, string> modules = stagedFiles.Where(it => it.IsSubmodule).
                Select(item => item.Name).ToDictionary(item => Module.GetSubmoduleNameByPath(item));
            if (modules.Count == 0)
                return;
            StringBuilder sb = new StringBuilder();
            sb.AppendLine("Submodule" + (modules.Count == 1 ? " " : "s ") +
                String.Join(", ", modules.Keys) + " updated");
            sb.AppendLine();
            foreach (var item in modules)
            {
                string diff = Module.RunGitCmd(
                     string.Format("diff --cached -z -- {0}", item.Value));
                var lines = diff.Split(new[] { '\n' }, StringSplitOptions.RemoveEmptyEntries);
                const string subprojCommit = "Subproject commit ";
                var from = lines.Single(s => s.StartsWith("-" + subprojCommit)).Substring(subprojCommit.Length + 1);
                var to = lines.Single(s => s.StartsWith("+" + subprojCommit)).Substring(subprojCommit.Length + 1);
                if (!String.IsNullOrEmpty(from) && !String.IsNullOrEmpty(to))
                {
                    sb.AppendLine("Submodule " + item.Key + ":");
                    GitModule module = new GitModule(Module.WorkingDir + item.Value + AppSettings.PathSeparator);
                    string log = module.RunGitCmd(
                         string.Format("log --pretty=format:\"    %m %h - %s\" --no-merges {0}...{1}", from, to));
                    if (log.Length != 0)
                        sb.AppendLine(log);
                    else
                        sb.AppendLine("    * Revision changed to " + to.Substring(0, 7));
                    sb.AppendLine();
                }
            }
            Message.Text = sb.ToString().TrimEnd();
        }

        private void AddFileTogitignoreToolStripMenuItemClick(object sender, EventArgs e)
        {
            if (!Unstaged.SelectedItems.Any())
                return;

            SelectedDiff.Clear();
            var fileNames = Unstaged.SelectedItems.Select(item => item.Name).ToArray();
            if (UICommands.StartAddToGitIgnoreDialog(this, fileNames))
                Initialize();
        }

        private void SelectedDiffExtraDiffArgumentsChanged(object sender, EventArgs e)
        {
            ShowChanges(_currentItem, _currentItemStaged);
        }

        private void RescanChangesToolStripMenuItemClick(object sender, EventArgs e)
        {
            RescanChanges();
        }

        private void OpenToolStripMenuItemClick(object sender, EventArgs e)
        {
            FileStatusList list = sender as FileStatusList;
            if (!SenderToFileStatusList(sender, out list))
                return;

            if (!list.SelectedItems.Any())
                return;

            var item = list.SelectedItem;
            var fileName = item.Name;

            Process.Start((Path.Combine(Module.WorkingDir, fileName)).Replace(AppSettings.PathSeparatorWrong, AppSettings.PathSeparator));
        }

        private void OpenWithToolStripMenuItemClick(object sender, EventArgs e)
        {
            FileStatusList list;
            if (!SenderToFileStatusList(sender, out list))
                return;

            if (!list.SelectedItems.Any())
                return;

            var item = list.SelectedItem;
            var fileName = item.Name;

            OsShellUtil.OpenAs(Module.WorkingDir + fileName.Replace(AppSettings.PathSeparatorWrong, AppSettings.PathSeparator));
        }

        private void FilenameToClipboardToolStripMenuItemClick(object sender, EventArgs e)
        {
            FileStatusList list;
            if (!SenderToFileStatusList(sender, out list))
                return;

            if (!list.SelectedItems.Any())
                return;

            var fileNames = new StringBuilder();
            foreach (var item in list.SelectedItems)
            {
                //Only use append line when multiple items are selected.
                //This to make it easier to use the text from clipboard when 1 file is selected.
                if (fileNames.Length > 0)
                    fileNames.AppendLine();

                fileNames.Append((Path.Combine(Module.WorkingDir, item.Name)).Replace(AppSettings.PathSeparatorWrong, AppSettings.PathSeparator));
            }
            Clipboard.SetText(fileNames.ToString());
        }

        private void OpenWithDifftoolToolStripMenuItemClick(object sender, EventArgs e)
        {
            if (!Unstaged.SelectedItems.Any())
                return;

            var item = Unstaged.SelectedItem;
            var fileName = item.Name;

            var cmdOutput = Module.OpenWithDifftool(fileName);

            if (!string.IsNullOrEmpty(cmdOutput))
                MessageBox.Show(this, cmdOutput);
        }


        private void ResetPartOfFileToolStripMenuItemClick(object sender, EventArgs e)
        {
            if (Unstaged.SelectedItems.Count() != 1)
            {
                MessageBox.Show(this, _onlyStageChunkOfSingleFileError.Text, _resetStageChunkOfFileCaption.Text);
                return;
            }

            foreach (var gitItemStatus in Unstaged.SelectedItems)
            {
                Module.RunExternalCmdShowConsole(Settings.GitCommand, string.Format("checkout -p \"{0}\"", gitItemStatus.Name));
                Initialize();
            }
        }

        private void ResetClick(object sender, EventArgs e)
        {
            // Show a form asking the user if they want to reset the changes.
            FormResetChanges.ActionEnum resetAction = FormResetChanges.ShowResetDialog(this, Unstaged.AllItems.Any(item => !item.IsNew), Unstaged.AllItems.Any(item => item.IsNew));
            if (resetAction == FormResetChanges.ActionEnum.Cancel)
            {
                return;
            }

            // Reset all changes.
            Module.ResetHard("");

            // Also delete new files, if requested.
            if (resetAction == FormResetChanges.ActionEnum.ResetAndDelete)
            {
                foreach (var item in Unstaged.AllItems.Where(item => item.IsNew))
                {
                    try
                    {
                        string path = Path.Combine(Module.WorkingDir, item.Name);
                        if (File.Exists(path))
                            File.Delete(path);
                        else
                            Directory.Delete(path, true);
                    }
                    catch (System.IO.IOException) { }
                    catch (System.UnauthorizedAccessException) { }
                }
            }

            Initialize();
            UICommands.RepoChangedNotifier.Notify();
        }

        private void ShowUntrackedFilesToolStripMenuItemClick(object sender, EventArgs e)
        {
            showUntrackedFilesToolStripMenuItem.Checked = !showUntrackedFilesToolStripMenuItem.Checked;
            RescanChanges();
        }

        private void editFileToolStripMenuItem_Click(object sender, EventArgs e)
        {
            FileStatusList list;
            if (!SenderToFileStatusList(sender, out list))
                return;

            var item = list.SelectedItem;
            var fileName = Path.Combine(Module.WorkingDir, item.Name);

            UICommands.StartFileEditorDialog(fileName);

            UnstagedSelectionChanged(null, null);
        }

        private void CommitAndPush_Click(object sender, EventArgs e)
        {
            CheckForStagedAndCommit(Amend.Checked, true);
        }

        private void FormCommitActivated(object sender, EventArgs e)
        {
            if (AppSettings.RefreshCommitDialogOnFormFocus)
                RescanChanges();
        }

        private bool SenderToFileStatusList(object sender, out FileStatusList list)
        {
            list = null;
            ToolStripMenuItem item = sender as ToolStripMenuItem;
            if (item == null)
                return false;

            ContextMenuStrip menu = item.Owner as ContextMenuStrip;
            if (menu == null)
                return false;

            ListView lv = menu.SourceControl as ListView;
            if (lv == null)
                return false;

            list = lv.Parent as FileStatusList;
            return (list != null);
        }

        private void ViewFileHistoryMenuItem_Click(object sender, EventArgs e)
        {
            FileStatusList list;
            if (!SenderToFileStatusList(sender, out list))
                return;

            if (list.SelectedItems.Count() == 1)
            {
                UICommands.StartFileHistoryDialog(this, list.SelectedItem.Name, null);
            }
            else
                MessageBox.Show(this, _selectOnlyOneFile.Text, _selectOnlyOneFileCaption.Text);
        }

        private void Message_KeyUp(object sender, KeyEventArgs e)
        {
            // Ctrl + Enter = Commit
            if (e.Control && e.KeyCode == Keys.Enter)
            {
                ExecuteCommitCommand();
                e.Handled = true;
            }
        }

        private void ExecuteCommitCommand()
        {
            CheckForStagedAndCommit(Amend.Checked, false);
        }

        private void Message_KeyDown(object sender, KeyEventArgs e)
        {
            // Prevent adding a line break when all we want is to commit
            if (e.Control && e.KeyCode == Keys.Enter)
                e.Handled = true;
        }

        private void Message_TextChanged(object sender, EventArgs e)
        {
            //always format from 0 to handle pasted text
            FormatAllText(0);
        }

        private void Message_TextAssigned(object sender, EventArgs e)
        {
            Message_TextChanged(sender, e);
        }

        private bool FormatLine(int line)
        {
            int limit1 = AppSettings.CommitValidationMaxCntCharsFirstLine;
            int limitX = AppSettings.CommitValidationMaxCntCharsPerLine;
            bool empty2 = AppSettings.CommitValidationSecondLineMustBeEmpty;

            bool textHasChanged = false;

            if (limit1 > 0 && line == 0)
            {
                ColorTextAsNecessary(line, limit1, false);
            }

            if (empty2 && line == 1)
            {
                // Ensure next line. Optionally add a bullet.
                Message.EnsureEmptyLine(AppSettings.CommitValidationIndentAfterFirstLine, 1);
                Message.ChangeTextColor(2, 0, Message.LineLength(2), Color.Black);
                if (FormatLine(2))
                {
                    textHasChanged = true;
                }
            }

            if (limitX > 0 && line >= (empty2 ? 2 : 1))
            {
                if (AppSettings.CommitValidationAutoWrap)
                {
                    if (WrapIfNecessary(line, limitX))
                    {
                        textHasChanged = true;
                    }
                }
                ColorTextAsNecessary(line, limitX, textHasChanged);
            }

            return textHasChanged;
        }

        private bool WrapIfNecessary(int line, int lineLimit)
        {
            if (Message.LineLength(line) > lineLimit)
            {
                var oldText = Message.Line(line);
                var newText = WordWrapper.WrapSingleLine(oldText, lineLimit);
                if (!String.Equals(oldText, newText))
                {
                    Message.ReplaceLine(line, newText);
                    return true;
                }
            }
            return false;
        }

        private void ColorTextAsNecessary(int line, int lineLimit, bool fullRefresh)
        {
            var lineLength = Message.LineLength(line);
            int offset = 0;
            bool textAppended = false;
            if (!fullRefresh && formattedLines.Count > line)
            {
                offset = formattedLines[line].CommonPrefix(Message.Line(line)).Length;
                textAppended = offset > 0 && offset == formattedLines[line].Length;
            }

            int len = Math.Min(lineLimit, lineLength) - offset;

            if (!textAppended && 0 < len)
                Message.ChangeTextColor(line, offset, len, Color.Black);

            if (lineLength > lineLimit)
            {
                if (offset <= lineLimit || !textAppended)
                {
                    offset = Math.Max(offset, lineLimit);
                    len = lineLength - offset;
                    if (len > 0)
                        Message.ChangeTextColor(line, offset, len, Color.Red);
                }
            }
        }

        private List<string> formattedLines = new List<string>();

        private bool DidFormattedLineChange(int lineNumber)
        {
            //line not formated yet
            if (formattedLines.Count <= lineNumber)
                return true;
            
            return !formattedLines[lineNumber].Equals(Message.Line(lineNumber), StringComparison.OrdinalIgnoreCase);
        }

        private void TrimFormattedLines(int lineCount)
        {
            if (formattedLines.Count > lineCount)
                formattedLines.RemoveRange(lineCount, formattedLines.Count - lineCount);
        }

        private void SetFormattedLine(int lineNumber)
        {
            //line not formated yet
            if (formattedLines.Count <= lineNumber)
            {
                Debug.Assert(formattedLines.Count == lineNumber, formattedLines.Count + ":" + lineNumber);
                formattedLines.Add(Message.Line(lineNumber));
            }
            else
                formattedLines[lineNumber] = Message.Line(lineNumber);
        }

        private void FormatAllText(int startLine)
        {
            var lineCount = Message.LineCount();
            TrimFormattedLines(lineCount);
            for (int line = startLine; line < lineCount; line++)
            {
                if (DidFormattedLineChange(line))
                {
                    bool lineChanged = FormatLine(line);
                    SetFormattedLine(line);
                    if (lineChanged)
                        FormatAllText(line);
                }
            }
        }

        private void Message_SelectionChanged(object sender, EventArgs e)
        {
            commitCursorColumn.Text = Message.CurrentColumn.ToString();
            commitCursorLine.Text = Message.CurrentLine.ToString();
        }

        private void closeDialogAfterEachCommitToolStripMenuItem_Click(object sender, EventArgs e)
        {
            closeDialogAfterEachCommitToolStripMenuItem.Checked = !closeDialogAfterEachCommitToolStripMenuItem.Checked;
            AppSettings.CloseCommitDialogAfterCommit = closeDialogAfterEachCommitToolStripMenuItem.Checked;
        }

        private void closeDialogAfterAllFilesCommittedToolStripMenuItem_Click(object sender, EventArgs e)
        {
            closeDialogAfterAllFilesCommittedToolStripMenuItem.Checked = !closeDialogAfterAllFilesCommittedToolStripMenuItem.Checked;
            AppSettings.CloseCommitDialogAfterLastCommit = closeDialogAfterAllFilesCommittedToolStripMenuItem.Checked;
        }

        private void refreshDialogOnFormFocusToolStripMenuItem_Click(object sender, EventArgs e)
        {
            refreshDialogOnFormFocusToolStripMenuItem.Checked = !refreshDialogOnFormFocusToolStripMenuItem.Checked;
            AppSettings.RefreshCommitDialogOnFormFocus = refreshDialogOnFormFocusToolStripMenuItem.Checked;
        }

        protected override bool ProcessCmdKey(ref Message msg, Keys keyData)
        {
            if (keyData == Keys.F5)
                RescanChanges();

            return base.ProcessCmdKey(ref msg, keyData);
        }

        private void signOffToolStripMenuItem_Click(object snder, EventArgs e)
        {
            signOffToolStripMenuItem.Checked = !signOffToolStripMenuItem.Checked;
        }

        private void toolAuthor_TextChanged(object sender, EventArgs e)
        {
            toolAuthorLabelItem.Enabled = toolAuthorLabelItem.Checked = !string.IsNullOrEmpty(toolAuthor.Text);
        }

        private void toolAuthorLabelItem_Click(object sender, EventArgs e)
        {
            toolAuthor.Text = "";
            toolAuthorLabelItem.Enabled = toolAuthorLabelItem.Checked = false;
        }

        private long _lastUserInputTime;
        private void FilterChanged(object sender, EventArgs e)
        {
            var currentTime = DateTime.Now.Ticks;
            if (_lastUserInputTime == 0)
            {
                long timerLastChanged = currentTime;
                var timer = new Timer { Interval = 250 };
                timer.Tick += (s, a) =>
                {
                    if (NoUserInput(timerLastChanged))
                    {
                        var selectionCount = 0;
                        try
                        {
                            selectionCount = Unstaged.SetSelectionFilter(selectionFilter.Text);
                            selectionFilter.ToolTipText = _selectionFilterToolTip.Text;
                        }
                        catch (ArgumentException ae)
                        {
                            selectionFilter.ToolTipText = string.Format(_selectionFilterErrorToolTip.Text, ae.Message);
                        }

                        if (selectionCount > 0)
                        {
                            AddToSelectionFilter(selectionFilter.Text);
                        }

                        timer.Stop();
                        _lastUserInputTime = 0;
                    }
                    timerLastChanged = _lastUserInputTime;
                };

                timer.Start();
            }

            _lastUserInputTime = currentTime;
        }

        private bool NoUserInput(long timerLastChanged)
        {
            return timerLastChanged == _lastUserInputTime;
        }

        private void AddToSelectionFilter(string filter)
        {
            if (!selectionFilter.Items.Cast<string>().Any(candiate => candiate == filter))
            {
                const int SelectionFilterMaxLength = 10;
                if (selectionFilter.Items.Count == SelectionFilterMaxLength)
                {
                    selectionFilter.Items.RemoveAt(SelectionFilterMaxLength - 1);
                }
                selectionFilter.Items.Insert(0, filter);
            }
        }

        private void FilterIndexChanged(object sender, EventArgs e)
        {
            Unstaged.SetSelectionFilter(selectionFilter.Text);
        }

        private void ToogleShowSelectionFilter(object sender, EventArgs e)
        {
            toolbarSelectionFilter.Visible = selectionFilterToolStripMenuItem.Checked;
        }

        private void commitSubmoduleChanges_Click(object sender, EventArgs e)
        {
            GitUICommands submodulCommands = new GitUICommands(Module.WorkingDir + _currentItem.Name + AppSettings.PathSeparator.ToString());
            submodulCommands.StartCommitDialog(this, false);
            Initialize();
        }

        private void openSubmoduleMenuItem_Click(object sender, EventArgs e)
        {
            Process process = new Process();
            process.StartInfo.FileName = Application.ExecutablePath;
            process.StartInfo.Arguments = "browse";
            process.StartInfo.WorkingDirectory = Module.WorkingDir + _currentItem.Name + AppSettings.PathSeparator.ToString();//
            process.Start();
        }

        private void resetSubmoduleChanges_Click(object sender, EventArgs e)
        {
            var unStagedFiles = Unstaged.SelectedItems.ToList();
            if (unStagedFiles.Count == 0)
                return;

            // Show a form asking the user if they want to reset the changes.
            FormResetChanges.ActionEnum resetType = FormResetChanges.ShowResetDialog(this, true, true);
            if (resetType == FormResetChanges.ActionEnum.Cancel)
                return;

            foreach (var item in unStagedFiles.Where(it => it.IsSubmodule))
            {
                GitModule module = Module.GetSubmodule(item.Name);

                // Reset all changes.
                module.ResetHard("");

                // Also delete new files, if requested.
                if (resetType == FormResetChanges.ActionEnum.ResetAndDelete)
                {
                    var unstagedFiles = module.GetUnstagedFiles();
                    foreach (var file in unstagedFiles.Where(file => file.IsNew))
                    {
                        try
                        {
                            string path = Path.Combine(module.WorkingDir, file.Name);
                            if (File.Exists(path))
                                File.Delete(path);
                            else
                                Directory.Delete(path, true);
                        }
                        catch (System.IO.IOException) { }
                        catch (System.UnauthorizedAccessException) { }
                    }
                }
            }

            Initialize();
        }

        private void updateSubmoduleMenuItem_Click(object sender, EventArgs e)
        {
            var unStagedFiles = Unstaged.SelectedItems.ToList();
            if (unStagedFiles.Count == 0)
                return;

            foreach (var item in unStagedFiles.Where(it => it.IsSubmodule))
            {
                FormProcess.ShowDialog(this, GitCommandHelpers.SubmoduleUpdateCmd(item.Name));
            }

            Initialize();
        }

        private void stashSubmoduleChangesToolStripMenuItem_Click(object sender, EventArgs e)
        {
            var unStagedFiles = Unstaged.SelectedItems.ToList();
            if (unStagedFiles.Count == 0)
                return;

            var arguments = GitCommandHelpers.StashSaveCmd(AppSettings.IncludeUntrackedFilesInManualStash);
            foreach (var item in unStagedFiles.Where(it => it.IsSubmodule))
            {
                GitModule module = Module.GetSubmodule(item.Name);
                FormProcess.ShowDialog(this, module, arguments);
            }

            Initialize();
        }

        private void submoduleSummaryMenuItem_Click(object sender, EventArgs e)
        {
            string summary = Module.GetSubmoduleSummary(_currentItem.Name);
            using (var frm = new FormEdit(summary)) frm.ShowDialog(this);
        }

        private void viewHistoryMenuItem_Click(object sender, EventArgs e)
        {
            ViewFileHistoryMenuItem_Click(sender, e);
        }

        private void openFolderMenuItem_Click(object sender, EventArgs e)
        {
            OpenToolStripMenuItemClick(sender, e);
        }

        private void openDiffMenuItem_Click(object sender, EventArgs e)
        {
            OpenWithDifftoolToolStripMenuItemClick(sender, e);
        }

        private void copyFolderNameMenuItem_Click(object sender, EventArgs e)
        {
            FilenameToClipboardToolStripMenuItemClick(sender, e);
        }

        private void commitTemplatesConfigtoolStripMenuItem_Click(object sender, EventArgs e)
        {
            using (var frm = new FormCommitTemplateSettings()) frm.ShowDialog(this);
            _shouldReloadCommitTemplates = true;
        }

        private void LoadCommitTemplates()
        {
            CommitTemplateItem[] commitTemplates =
                CommitTemplateItem.DeserializeCommitTemplates(AppSettings.CommitTemplates);

            commitTemplatesToolStripMenuItem.DropDownItems.Clear();

            if (null != commitTemplates)
            {
                for (int i = 0; i < commitTemplates.Length; i++)
                {
                    if (!commitTemplates[i].Name.IsNullOrEmpty())
                        AddTemplateCommitMessageToMenu(commitTemplates[i], commitTemplates[i].Name);
                }
            }

            commitTemplatesToolStripMenuItem.DropDownItems.Add(new ToolStripSeparator());

            var toolStripItem = new ToolStripMenuItem(_commitTemplateSettings.Text);
            toolStripItem.Click += commitTemplatesConfigtoolStripMenuItem_Click;
            commitTemplatesToolStripMenuItem.DropDownItems.Add(toolStripItem);
        }

        private void AddTemplateCommitMessageToMenu(CommitTemplateItem item, string name)
        {
            if (string.IsNullOrEmpty(name))
                return;

            var toolStripItem =
                new ToolStripMenuItem
                {
                    Tag = item,
                    Text = name
                };

            toolStripItem.Click += commitTemplatesToolStripMenuItem_Clicked;
            commitTemplatesToolStripMenuItem.DropDownItems.Add(toolStripItem);
        }

        private void commitTemplatesToolStripMenuItem_Clicked(object sender, EventArgs e)
        {
            try
            {
                ToolStripMenuItem item = (ToolStripMenuItem)sender;
                CommitTemplateItem templateItem = (CommitTemplateItem)(item.Tag);
                Message.Text = templateItem.Text;
                Message.Focus();
            }
            catch
            {
                return;
            }
        }

        private void commitTemplatesToolStripMenuItem_DropDownOpening(object sender, EventArgs e)
        {
            if (_shouldReloadCommitTemplates)
            {
                LoadCommitTemplates();
                _shouldReloadCommitTemplates = false;
            }
        }

        private void openContainingFolderToolStripMenuItem_Click(object sender, EventArgs e)
        {
            OpenContainingFolder(Unstaged);
        }

        private void OpenContainingFolder(FileStatusList list)
        {
            foreach (var item in list.SelectedItems)
            {
                var fileNames = new StringBuilder();
                fileNames.Append((Path.Combine(Module.WorkingDir, item.Name)).Replace(AppSettings.PathSeparatorWrong, AppSettings.PathSeparator));

                string filePath = fileNames.ToString();
                if (File.Exists(filePath))
                {
                    OsShellUtil.SelectPathInFileExplorer(filePath);
                }
            }
        }

        private void toolStripMenuItem9_Click(object sender, EventArgs e)
        {
            foreach (var item in Staged.SelectedItems)
            {
                string output = Module.OpenWithDifftool(item.Name, null, null, "--cached");
                if (!string.IsNullOrEmpty(output))
                    MessageBox.Show(this, output);
            }
        }

        private void toolStripMenuItem10_Click(object sender, EventArgs e)
        {
            OpenContainingFolder(Staged);
        }

        private void toolStripMenuItem4_Click(object sender, EventArgs e)
        {
            if (Unstaged.SelectedItem == null)
                return;

            Process bashProcess = Module.RunBash("git add -p \"" + Unstaged.SelectedItem.Name + "\"");

            if (bashProcess != null)
            {
                _interactiveAddBashCloseWaitCts.Cancel();
                _interactiveAddBashCloseWaitCts = new CancellationTokenSource();
                
                var formsTaskScheduler = TaskScheduler.FromCurrentSynchronizationContext();

                Task.Factory.StartNew(() =>
                    {
                        bashProcess.WaitForExit();
                        bashProcess.Dispose();
                    })
                    .ContinueWith(_ => RescanChanges(),
                    _interactiveAddBashCloseWaitCts.Token,
                    TaskContinuationOptions.OnlyOnRanToCompletion,
                formsTaskScheduler);
            }
        }

        private void Amend_CheckedChanged(object sender, EventArgs e)
        {
            if (string.IsNullOrEmpty(Message.Text) && Amend.Checked)
            {
                Message.Text = Module.GetPreviousCommitMessages(1).FirstOrDefault().Trim();
                return;
            }
        }

        private void StageInSuperproject_CheckedChanged(object sender, EventArgs e)
        {
            if (StageInSuperproject.Visible)
                AppSettings.StageInSuperprojectAfterCommit = StageInSuperproject.Checked;
        }
    }

    /// <summary>
    /// Indicates the kind of commit being prepared. Used for adjusting the behavior of FormCommit.
    /// </summary>
    public enum CommitKind
    {
        Normal,
        Fixup,
        Squash
    }
}<|MERGE_RESOLUTION|>--- conflicted
+++ resolved
@@ -1005,61 +1005,9 @@
 
             OnStageAreaLoaded += stageAreaLoaded;
 
-<<<<<<< HEAD
             Module.ResetMixed("HEAD");
             Initialize();
         }
-=======
-                bool wereErrors = false;
-                if (AppSettings.ShowErrorsWhenStagingFiles)
-                {
-                    FormStatus.ProcessStart processStart =
-                        form =>
-                        {
-                            form.AddMessageLine(string.Format(_stageFiles.Text,
-                                                         files.Count));
-                            var output = Module.StageFiles(files, out wereErrors);
-                            form.AddMessageLine(output);
-                            form.Done(string.IsNullOrEmpty(output));
-                        };
-                    using (var process = new FormStatus(processStart, null) { Text = _stageDetails.Text })
-                        process.ShowDialogOnError(this);
-                }
-                else
-                {
-                    Module.StageFiles(files, out wereErrors);
-                }
-                if (wereErrors)
-                    RescanChanges();
-                else
-                {
-                    InitializedStaged();
-                    var unStagedFiles = Unstaged.GitItemStatuses.ToList();
-                    Unstaged.GitItemStatuses = null;
-                    var names = new HashSet<string>();
-                    foreach (var item in files)
-                    {
-                        names.Add(item.Name);
-                        names.Add(item.OldName);
-                    }
-                    var unstagedItems = new HashSet<GitItemStatus>();
-                    foreach (var item in unStagedFiles)
-                    {
-                        if (names.Contains(item.Name))
-                            unstagedItems.Add(item);
-                    }
-                    unStagedFiles.RemoveAll(item => !item.IsSubmodule && unstagedItems.Contains(item));
-                    unStagedFiles.RemoveAll(item => item.IsSubmodule && item.SubmoduleStatus.IsCompleted &&
-                        !item.SubmoduleStatus.Result.IsDirty && unstagedItems.Contains(item));
-                    foreach (var item in unstagedItems.Where(item => item.IsSubmodule &&
-                        item.SubmoduleStatus.IsCompleted && item.SubmoduleStatus.Result.IsDirty))
-                    {
-                        item.SubmoduleStatus.Result.Status = SubmoduleStatus.Unknown;
-                    }
-                    Unstaged.GitItemStatuses = unStagedFiles;
-                    Unstaged.SelectStoredNextIndex();
-                }                
->>>>>>> 1273cddb
 
         private void UnstagedSelectionChanged(object sender, EventArgs e)
         {
@@ -1070,7 +1018,6 @@
 
             Unstaged.ContextMenuStrip = null;
 
-<<<<<<< HEAD
             if (!Unstaged.SelectedItems.Any())
                 return;
 
@@ -1084,10 +1031,6 @@
                 Unstaged.ContextMenuStrip = UnstagedFileContext;
             else
                 Unstaged.ContextMenuStrip = UnstagedSubmoduleContext;
-=======
-            if (AppSettings.RevisionGraphShowWorkingDirChanges)
-                UICommands.RepoChangedNotifier.Notify();
->>>>>>> 1273cddb
         }
 
         private void Unstaged_Enter(object sender, EventArgs e)
@@ -1206,7 +1149,7 @@
             EnableStageButtons(true);
             Cursor.Current = Cursors.Default;
 
-            if (Settings.RevisionGraphShowWorkingDirChanges)
+            if (AppSettings.RevisionGraphShowWorkingDirChanges)
                 UICommands.RepoChangedNotifier.Notify();
         }
 
@@ -1290,7 +1233,7 @@
                 }
 
                 bool wereErrors = false;
-                if (Settings.ShowErrorsWhenStagingFiles)
+                if (AppSettings.ShowErrorsWhenStagingFiles)
                 {
                     FormStatus.ProcessStart processStart =
                         form =>
@@ -1765,7 +1708,7 @@
 
             foreach (var gitItemStatus in Unstaged.SelectedItems)
             {
-                Module.RunExternalCmdShowConsole(Settings.GitCommand, string.Format("checkout -p \"{0}\"", gitItemStatus.Name));
+                Module.RunExternalCmdShowConsole(AppSettings.GitCommand, string.Format("checkout -p \"{0}\"", gitItemStatus.Name));
                 Initialize();
             }
         }
