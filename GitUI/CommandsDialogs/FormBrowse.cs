using System;
using System.Collections.Generic;
using System.Collections.Specialized;
using System.Configuration;
using System.Diagnostics;
using System.Drawing;
using System.IO;
using System.Linq;
using System.Net;
using System.Reflection;
using System.Text;
using System.Threading;
using System.Threading.Tasks;
using System.Windows.Forms;
using GitCommands;
using GitCommands.Repository;
using GitCommands.Utils;
using GitUI.CommandsDialogs.BrowseDialog;
using GitUI.CommandsDialogs.BrowseDialog.DashboardControl;
using GitUI.Hotkey;
using GitUI.Plugin;
using GitUI.Properties;
using GitUI.Script;
using GitUIPluginInterfaces;
using ResourceManager.Translation;
using Settings = GitCommands.AppSettings;
#if !__MonoCS__
using Microsoft.WindowsAPICodePack.Taskbar;
#endif

namespace GitUI.CommandsDialogs
{
    public partial class FormBrowse : GitModuleForm, IBrowseRepo
    {
        #region Translation

        private readonly TranslationString _stashCount =
            new TranslationString("{0} saved {1}");
        private readonly TranslationString _stashPlural =
            new TranslationString("stashes");
        private readonly TranslationString _stashSingular =
            new TranslationString("stash");

        private readonly TranslationString _warningMiddleOfBisect =
            new TranslationString("You are in the middle of a bisect");
        private readonly TranslationString _warningMiddleOfRebase =
            new TranslationString("You are in the middle of a rebase");
        private readonly TranslationString _warningMiddleOfPatchApply =
            new TranslationString("You are in the middle of a patch apply");

        private readonly TranslationString _hintUnresolvedMergeConflicts =
            new TranslationString("There are unresolved merge conflicts!");

        private readonly TranslationString _noBranchTitle =
            new TranslationString("no branch");

        private readonly TranslationString _noSubmodulesPresent =
            new TranslationString("No submodules");

        private readonly TranslationString _saveFileFilterCurrentFormat =
            new TranslationString("Current format");
        private readonly TranslationString _saveFileFilterAllFiles =
            new TranslationString("All files");

        private readonly TranslationString _indexLockDeleted =
            new TranslationString("index.lock deleted.");
        private readonly TranslationString _indexLockNotFound =
            new TranslationString("index.lock not found at:");

        private readonly TranslationString _errorCaption =
            new TranslationString("Error");

        private readonly TranslationString _noReposHostPluginLoaded =
            new TranslationString("No repository host plugin loaded.");

        private readonly TranslationString _noReposHostFound =
            new TranslationString("Could not find any relevant repository hosts for the currently open repository.");

        private readonly TranslationString _configureWorkingDirMenu =
            new TranslationString("Configure this menu");

        private readonly TranslationString _alwaysShowCheckoutDlgStr =
            new TranslationString("Always show checkout dialog");

        private readonly TranslationString directoryIsNotAValidRepositoryCaption =
            new TranslationString("Open");

        private readonly TranslationString directoryIsNotAValidRepository =
            new TranslationString("The selected item is not a valid git repository.\n\nDo you want to abort and remove it from the recent repositories list?");

        private readonly TranslationString _updateCurrentSubmodule =
            new TranslationString("Update current submodule");

        private readonly TranslationString _nodeNotFoundNextAvailableParentSelected =
            new TranslationString("Node not found. The next available parent node will be selected.");

        private readonly TranslationString _nodeNotFoundSelectionNotChanged =
            new TranslationString("Node not found. File tree selection was not changed.");

        #endregion

        private Dashboard _dashboard;
        private ToolStripItem _rebase;
        private ToolStripItem _bisect;
        private ToolStripItem _warning;

#if !__MonoCS__
        private ThumbnailToolBarButton _commitButton;
        private ThumbnailToolBarButton _pushButton;
        private ThumbnailToolBarButton _pullButton;
        private bool _toolbarButtonsCreated;
#endif
        private bool _dontUpdateOnIndexChange;
        private readonly ToolStripGitStatus _toolStripGitStatus;
        private readonly FilterRevisionsHelper _filterRevisionsHelper;
        private readonly FilterBranchHelper _filterBranchHelper;

        private const string DiffTabPageTitleBase = "Diff";

        private readonly FormBrowseMenus _formBrowseMenus;
        private readonly FormBrowseMenuCommands _formBrowseMenuCommands;

        private FormBrowse()
        {
            InitializeComponent();
            Translate();
        }

        public FormBrowse(GitUICommands aCommands, string filter)
            : base(true, aCommands)
        {
            InitializeComponent();

            // set tab page images
            {
                var imageList = new ImageList();
                CommitInfoTabControl.ImageList = imageList;
                imageList.ColorDepth = ColorDepth.Depth8Bit;
                imageList.Images.Add(global::GitUI.Properties.Resources.IconCommit);
                imageList.Images.Add(global::GitUI.Properties.Resources.IconFileTree);
                imageList.Images.Add(global::GitUI.Properties.Resources.IconDiff);
                CommitInfoTabControl.TabPages[0].ImageIndex = 0;
                CommitInfoTabControl.TabPages[1].ImageIndex = 1;
                CommitInfoTabControl.TabPages[2].ImageIndex = 2;
            }

            if (aCommands != null)
            {
                RevisionGrid.UICommandsSource = this;
                repoObjectsTree.UICommandsSource = this;
            }
            Repositories.LoadRepositoryHistoryAsync();
            Task.Factory.StartNew(PluginLoader.Load)
                .ContinueWith((task) => RegisterPlugins(), TaskScheduler.FromCurrentSynchronizationContext());
            RevisionGrid.GitModuleChanged += SetGitModule;
            _filterRevisionsHelper = new FilterRevisionsHelper(toolStripTextBoxFilter, toolStripDropDownButton1, RevisionGrid, toolStripLabel2, this);
            _filterBranchHelper = new FilterBranchHelper(toolStripBranches, toolStripDropDownButton2, RevisionGrid);
            Translate();

            if (Settings.ShowGitStatusInBrowseToolbar)
            {
                _toolStripGitStatus = new ToolStripGitStatus
                                 {
                                     ImageTransparentColor = Color.Magenta
                                 };
                if (aCommands != null)
                    _toolStripGitStatus.UICommandsSource = this;
                _toolStripGitStatus.Click += StatusClick;
                ToolStrip.Items.Insert(ToolStrip.Items.IndexOf(toolStripButton1), _toolStripGitStatus);
                ToolStrip.Items.Remove(toolStripButton1);
                _toolStripGitStatus.CommitTranslatedString = toolStripButton1.Text;
            }
            RevisionGrid.SelectionChanged += RevisionGridSelectionChanged;
            DiffText.ExtraDiffArgumentsChanged += DiffTextExtraDiffArgumentsChanged;
            _filterRevisionsHelper.SetFilter(filter);
            DiffText.SetFileLoader(getNextPatchFile);

            GitTree.ImageList = new ImageList();
            GitTree.ImageList.Images.Add(Properties.Resources.New); //File
            GitTree.ImageList.Images.Add(Properties.Resources.Folder); //Folder
            GitTree.ImageList.Images.Add(Properties.Resources.IconFolderSubmodule); //Submodule

            GitTree.MouseDown += GitTree_MouseDown;
            GitTree.MouseMove += GitTree_MouseMove;

            this.HotkeysEnabled = true;
            this.Hotkeys = HotkeySettingsManager.LoadHotkeys(HotkeySettingsName);
            this.toolPanel.SplitterDistance = this.ToolStrip.Height;
            this._dontUpdateOnIndexChange = false;
            
            GitUICommandsChanged += (a, oldcommands) =>
            {
                RefreshPullIcon();
                oldcommands.PostRepositoryChanged -= UICommands_PostRepositoryChanged;
                UICommands.PostRepositoryChanged += UICommands_PostRepositoryChanged;
                oldcommands.BrowseRepo = null;
                UICommands.BrowseRepo = this;
            };
            
            if (aCommands != null)
            {
                RefreshPullIcon();
                UICommands.PostRepositoryChanged += UICommands_PostRepositoryChanged;
                UICommands.BrowseRepo = this;                
            }

            FillBuildReport();  // Ensure correct page visibility
            RevisionGrid.ShowBuildServerInfo = true;

            _formBrowseMenuCommands = new FormBrowseMenuCommands(this, RevisionGrid);
            _formBrowseMenus = new FormBrowseMenus(menuStrip1);
            RevisionGrid.MenuCommands.PropertyChanged += (sender, e) => _formBrowseMenus.OnMenuCommandsPropertyChanged();
        }

        void UICommands_PostRepositoryChanged(object sender, GitUIBaseEventArgs e)
        {
            this.InvokeAsync(RefreshRevisions);
        }

        private void RefreshRevisions()
        {
            if (_dashboard == null || !_dashboard.Visible)
            {
                RevisionGrid.ForceRefreshRevisions();
                InternalInitialize(false);
            }
        }
    
        #region IBrowseRepo
<<<<<<< HEAD
        public void GoToRef(string refName)
        {
            //TODO jb
            //RevisionGrid.GoToRef(refName);
=======
        public void GoToRef(string refName, bool showNoRevisionMsg)
        {
            RevisionGrid.GoToRef(refName, showNoRevisionMsg);
>>>>>>> 8930f097
        }

        #endregion

        private void ShowDashboard()
        {
            if (_dashboard == null)
            {
                _dashboard = new Dashboard();
                _dashboard.GitModuleChanged += SetGitModule;
                toolPanel.Panel2.Controls.Add(_dashboard);
                _dashboard.Dock = DockStyle.Fill;
            }
            else
                _dashboard.Refresh();
            _dashboard.Visible = true;
            _dashboard.BringToFront();
            _dashboard.ShowRecentRepositories();
        }

        private void HideDashboard()
        {
            if (_dashboard != null && _dashboard.Visible)
                _dashboard.Visible = false;
        }

        private void GitTree_AfterSelect(object sender, TreeViewEventArgs e)
        {
            var item = e.Node.Tag as GitItem;
            if (item == null)
                return;

            if (item.IsBlob)
                FileText.ViewGitItem(item.FileName, item.Guid);
            else if (item.IsCommit)
                FileText.ViewText(item.FileName,
                    GitCommandHelpers.GetSubmoduleText(Module, item.FileName, item.Guid));
            else
                FileText.ViewText("", "");
        }

        private void BrowseLoad(object sender, EventArgs e)
        {
#if !__MonoCS__
            if (EnvUtils.RunningOnWindows() && TaskbarManager.IsPlatformSupported)
            {
                TaskbarManager.Instance.ApplicationId = "GitExtensions";
            }
#endif
            HideVariableMainMenuItems();

            RevisionGrid.Load();
            _filterBranchHelper.InitToolStripBranchFilter();

            Cursor.Current = Cursors.WaitCursor;
            InternalInitialize(false);
            RevisionGrid.Focus();
            RevisionGrid.IndexWatcher.Reset();

            RevisionGrid.IndexWatcher.Changed += _indexWatcher_Changed;

            Cursor.Current = Cursors.Default;

            try
            {
                if (Settings.PlaySpecialStartupSound)
                {
                    using (var cowMoo = Resources.cow_moo)
                        new System.Media.SoundPlayer(cowMoo).Play();
                }
            }
            catch // This code is just for fun, we do not want the program to crash because of it.
            {
            }
        }

        void _indexWatcher_Changed(bool indexChanged)
        {
            this.InvokeAsync(() =>
            {
                RefreshButton.Image = indexChanged && Settings.UseFastChecks && Module.IsValidGitWorkingDir()
                                          ? Resources.arrow_refresh_dirty
                                          : Resources.arrow_refresh;
            });
        }

        private bool _pluginsLoaded;
        private void LoadPluginsInPluginMenu()
        {
            if (_pluginsLoaded)
                return;
                foreach (var plugin in LoadedPlugins.Plugins)
                {
                    var item = new ToolStripMenuItem { Text = plugin.Description, Tag = plugin };
                    item.Click += ItemClick;
                pluginsToolStripMenuItem.DropDownItems.Insert(pluginsToolStripMenuItem.DropDownItems.Count - 2, item);
                }
            _pluginsLoaded = true;
            UpdatePluginMenu(Module.IsValidGitWorkingDir());
            }

        /// <summary>
        ///   Execute plugin
        /// </summary>
        private void ItemClick(object sender, EventArgs e)
        {
            var menuItem = sender as ToolStripMenuItem;
            if (menuItem == null)
                return;

            var plugin = menuItem.Tag as IGitPlugin;
            if (plugin == null)
                return;

            var eventArgs = new GitUIEventArgs(this, UICommands);

            bool refresh = plugin.Execute(eventArgs);
            if (refresh)
                RefreshToolStripMenuItemClick(null, null);
        }

        private void UpdatePluginMenu(bool validWorkingDir)
        {
            foreach (ToolStripItem item in pluginsToolStripMenuItem.DropDownItems)
            {
                var plugin = item.Tag as IGitPluginForRepository;

                item.Enabled = plugin == null || validWorkingDir;
            }
        }

        private void RegisterPlugins()
        {
            foreach (var plugin in LoadedPlugins.Plugins)
                plugin.Register(UICommands);

            UICommands.RaisePostRegisterPlugin(this);
        }

        private void UnregisterPlugins()
        {
            foreach (var plugin in LoadedPlugins.Plugins)
                plugin.Unregister(UICommands);
        }

        /// <summary>
        /// to avoid showing menu items that should not be there during
        /// the transition from dashboard to repo browser and vice versa
        /// 
        /// and reset hotkeys that are shared between mutual exclusive menu items
        /// </summary>
        private void HideVariableMainMenuItems()
        {
            dashboardToolStripMenuItem.Visible = false;
            repositoryToolStripMenuItem.Visible = false;
            commandsToolStripMenuItem.Visible = false;
            refreshToolStripMenuItem.ShortcutKeys = Keys.None;
            refreshDashboardToolStripMenuItem.ShortcutKeys = Keys.None;
            _repositoryHostsToolStripMenuItem.Visible = false;
            _formBrowseMenus.RemoveAdditionalMainMenuItems();
            menuStrip1.Refresh();
        }

        /// <summary>Refreshes the UI.</summary>
        private void InternalInitialize(bool hard)
        {
            Cursor.Current = Cursors.WaitCursor;

            UICommands.RaisePreBrowseInitialize(this);

            // check for updates
            if (Settings.LastUpdateCheck.AddDays(7) < DateTime.Now)
            {
                Settings.LastUpdateCheck = DateTime.Now;
                using (var updateForm = new FormUpdates(Module.AppVersion) { AutoClose = true })
                    updateForm.ShowDialog(Owner);
            }

            bool bareRepository = Module.IsBareRepository();
            bool validWorkingDir = Module.IsValidGitWorkingDir();
            bool hasWorkingDir = !string.IsNullOrEmpty(Module.WorkingDir);
            branchSelect.Text = validWorkingDir ? Module.GetSelectedBranch() : "";
            if (hasWorkingDir)
                HideDashboard();
            else
                ShowDashboard();
            toolStripButtonLevelUp.Enabled = hasWorkingDir && !bareRepository;
            CommitInfoTabControl.Visible = validWorkingDir;
            fileExplorerToolStripMenuItem.Enabled = validWorkingDir;
            manageRemoteRepositoriesToolStripMenuItem1.Enabled = validWorkingDir;
            branchSelect.Enabled = validWorkingDir;
            toolStripButton1.Enabled = validWorkingDir && !bareRepository;
            if (_toolStripGitStatus != null)
                _toolStripGitStatus.Enabled = validWorkingDir;
            toolStripButtonPull.Enabled = validWorkingDir;
            toolStripButtonPush.Enabled = validWorkingDir;
            dashboardToolStripMenuItem.Visible = !validWorkingDir;
            repositoryToolStripMenuItem.Visible = validWorkingDir;
            commandsToolStripMenuItem.Visible = validWorkingDir;
            if (validWorkingDir)
            {
                refreshToolStripMenuItem.ShortcutKeys = Keys.F5;
            }
            else
            {
                refreshDashboardToolStripMenuItem.ShortcutKeys = Keys.F5;
            }
            UpdatePluginMenu(validWorkingDir);
            gitMaintenanceToolStripMenuItem.Enabled = validWorkingDir;
            editgitignoreToolStripMenuItem1.Enabled = validWorkingDir;
            editgitattributesToolStripMenuItem.Enabled = validWorkingDir;
            editmailmapToolStripMenuItem.Enabled = validWorkingDir;
            toolStripSplitStash.Enabled = validWorkingDir && !bareRepository;
            commitcountPerUserToolStripMenuItem.Enabled = validWorkingDir;
            _createPullRequestsToolStripMenuItem.Enabled = validWorkingDir;
            _viewPullRequestsToolStripMenuItem.Enabled = validWorkingDir;
            //Only show "Repository hosts" menu item when there is at least 1 repository host plugin loaded
            _repositoryHostsToolStripMenuItem.Visible = RepoHosts.GitHosters.Count > 0;
            if (RepoHosts.GitHosters.Count == 1)
                _repositoryHostsToolStripMenuItem.Text = RepoHosts.GitHosters[0].Description;
            _filterBranchHelper.InitToolStripBranchFilter();

            if (repositoryToolStripMenuItem.Visible)
            {
                manageSubmodulesToolStripMenuItem.Enabled = !bareRepository;
                updateAllSubmodulesToolStripMenuItem.Enabled = !bareRepository;
                synchronizeAllSubmodulesToolStripMenuItem.Enabled = !bareRepository;
                editgitignoreToolStripMenuItem1.Enabled = !bareRepository;
                editgitattributesToolStripMenuItem.Enabled = !bareRepository;
                editmailmapToolStripMenuItem.Enabled = !bareRepository;
            }

            if (commandsToolStripMenuItem.Visible)
            {
                commitToolStripMenuItem.Enabled = !bareRepository;
                mergeToolStripMenuItem.Enabled = !bareRepository;
                rebaseToolStripMenuItem1.Enabled = !bareRepository;
                pullToolStripMenuItem1.Enabled = !bareRepository;
                resetToolStripMenuItem.Enabled = !bareRepository;
                cleanupToolStripMenuItem.Enabled = !bareRepository;
                stashToolStripMenuItem.Enabled = !bareRepository;
                checkoutBranchToolStripMenuItem.Enabled = !bareRepository;
                mergeBranchToolStripMenuItem.Enabled = !bareRepository;
                rebaseToolStripMenuItem.Enabled = !bareRepository;
                runMergetoolToolStripMenuItem.Enabled = !bareRepository;
                cherryPickToolStripMenuItem.Enabled = !bareRepository;
                checkoutToolStripMenuItem.Enabled = !bareRepository;
                bisectToolStripMenuItem.Enabled = !bareRepository;
                applyPatchToolStripMenuItem.Enabled = !bareRepository;
                SvnRebaseToolStripMenuItem.Enabled = !bareRepository;
                SvnDcommitToolStripMenuItem.Enabled = !bareRepository;
            }

            stashChangesToolStripMenuItem.Enabled = !bareRepository;
            gitGUIToolStripMenuItem.Enabled = !bareRepository;

            SetShortcutKeyDisplayStringsFromHotkeySettings();

            if (hard && hasWorkingDir)
                ShowRevisions();
            RefreshWorkingDirCombo();
            Text = GenerateWindowTitle(Module.WorkingDir, validWorkingDir, branchSelect.Text);
            DiffText.Font = Settings.DiffFont;
            UpdateJumplist(validWorkingDir);

            CheckForMergeConflicts();
            UpdateStashCount();
            UpdateSubmodulesList();
            // load custom user menu
            LoadUserMenu();

            repoObjectsTree.Reload();
            if (validWorkingDir)
            {
                // add Navigate and View menu
                _formBrowseMenus.ResetMenuCommandSets();
                //// _formBrowseMenus.AddMenuCommandSet(MainMenuItem.NavigateMenu, _formBrowseMenuCommands.GetNavigateMenuCommands()); // not used at the moment
                _formBrowseMenus.AddMenuCommandSet(MainMenuItem.NavigateMenu, RevisionGrid.MenuCommands.GetNavigateMenuCommands());
                _formBrowseMenus.AddMenuCommandSet(MainMenuItem.ViewMenu, RevisionGrid.MenuCommands.GetViewMenuCommands());

                _formBrowseMenus.InsertAdditionalMainMenuItems(repositoryToolStripMenuItem);
            }

            UICommands.RaisePostBrowseInitialize(this);

            Cursor.Current = Cursors.Default;
        }

        internal Keys GetShortcutKeys(Commands cmd)
        {
            return GetShortcutKeys((int)cmd);
        }

        /// <summary>
        /// 
        /// </summary>
        private void SetShortcutKeyDisplayStringsFromHotkeySettings()
        {
            gitBashToolStripMenuItem.ShortcutKeyDisplayString = GetShortcutKeys(Commands.GitBash).ToShortcutKeyDisplayString();
            commitToolStripMenuItem.ShortcutKeyDisplayString = GetShortcutKeys(Commands.Commit).ToShortcutKeyDisplayString();
            // TODO: add more
        }

        private void RefreshWorkingDirCombo()
        {
            Repository r = null;
            if (Repositories.RepositoryHistory.Repositories.Count > 0)
                r = Repositories.RepositoryHistory.Repositories[0];

            List<RecentRepoInfo> mostRecentRepos = new List<RecentRepoInfo>();

            if (r == null || !r.Path.Equals(Module.WorkingDir, StringComparison.InvariantCultureIgnoreCase))
                Repositories.AddMostRecentRepository(Module.WorkingDir);

            using (var graphics = CreateGraphics())
            {
                var splitter = new RecentRepoSplitter
                {
                    measureFont = _NO_TRANSLATE_Workingdir.Font,
                    graphics = graphics
                };
                splitter.SplitRecentRepos(Repositories.RepositoryHistory.Repositories, mostRecentRepos, mostRecentRepos);

                RecentRepoInfo ri = mostRecentRepos.Find((e) => e.Repo.Path.Equals(Module.WorkingDir, StringComparison.InvariantCultureIgnoreCase));

                if (ri == null)
                    _NO_TRANSLATE_Workingdir.Text = Module.WorkingDir;
                else
                    _NO_TRANSLATE_Workingdir.Text = ri.Caption;

                if (Settings.RecentReposComboMinWidth > 0)
                {
                    _NO_TRANSLATE_Workingdir.AutoSize = false;
                    var captionWidth = graphics.MeasureString(_NO_TRANSLATE_Workingdir.Text, _NO_TRANSLATE_Workingdir.Font).Width;
                    captionWidth = captionWidth + _NO_TRANSLATE_Workingdir.DropDownButtonWidth + 5;
                    _NO_TRANSLATE_Workingdir.Width = Math.Max(Settings.RecentReposComboMinWidth, (int)captionWidth);
                }
                else
                    _NO_TRANSLATE_Workingdir.AutoSize = true;
            }
        }

        /// <summary>
        /// Returns a short name for repository.
        /// If the repository contains a description it is returned,
        /// otherwise the last part of path is returned.
        /// </summary>
        /// <param name="repositoryDir">Path to repository.</param>
        /// <returns>Short name for repository</returns>
        private static String GetRepositoryShortName(string repositoryDir)
        {
            DirectoryInfo dirInfo = new DirectoryInfo(repositoryDir);
            if (dirInfo.Exists)
            {
                string desc = ReadRepositoryDescription(repositoryDir);
                if (desc.IsNullOrEmpty())
                {
                    desc = Repositories.RepositoryHistory.Repositories
                        .Where(repo => repo.Path.Equals(repositoryDir, StringComparison.CurrentCultureIgnoreCase)).Select(repo => repo.Title)
                        .FirstOrDefault();
                }
                return desc ?? dirInfo.Name;
            }
            return dirInfo.Name;
        }

        /// <summary>Updates the UI with the correct userscript(s).</summary>
        private void LoadUserMenu()
        {
            var scripts = ScriptManager.GetScripts().Where(script => script.Enabled
                && script.OnEvent == ScriptEvent.ShowInUserMenuBar).ToList();

            for (int i = ToolStrip.Items.Count - 1; i >= 0; i--)
                if (ToolStrip.Items[i].Tag != null &&
                    ToolStrip.Items[i].Tag as String == "userscript")
                    ToolStrip.Items.RemoveAt(i);

            if (scripts.Count == 0)
                return;

            ToolStripSeparator toolstripseparator = new ToolStripSeparator();
            toolstripseparator.Tag = "userscript";
            ToolStrip.Items.Add(toolstripseparator);

            foreach (ScriptInfo scriptInfo in scripts)
            {
                ToolStripButton tempButton = new ToolStripButton();
                //store scriptname
                tempButton.Text = scriptInfo.Name;
                tempButton.Tag = "userscript";
                //add handler
                tempButton.Click += UserMenu_Click;
                tempButton.Enabled = true;
                tempButton.Visible = true;
                //tempButton.Image = GitUI.Properties.Resources.bug;
                //scriptInfo.Icon = "Cow";
                tempButton.Image = scriptInfo.GetIcon();
                tempButton.DisplayStyle = ToolStripItemDisplayStyle.ImageAndText;
                //add to toolstrip
                ToolStrip.Items.Add(tempButton);
            }
        }

        private void UserMenu_Click(object sender, EventArgs e)
        {
            ScriptRunner.RunScript(this, Module, ((ToolStripButton)sender).Text, null);
            RevisionGrid.RefreshRevisions();
        }

        private void UpdateJumplist(bool validWorkingDir)
        {
#if !__MonoCS__
            if (EnvUtils.RunningOnWindows() && TaskbarManager.IsPlatformSupported)
            {
                if (validWorkingDir)
                {
                    string repositoryDescription = GetRepositoryShortName(Module.WorkingDir);
                    string baseFolder = Path.Combine(Settings.ApplicationDataPath.Value, "Recent");
                    if (!Directory.Exists(baseFolder))
                    {
                        Directory.CreateDirectory(baseFolder);
                    }

                    //Remove InvalidPathChars
                    StringBuilder sb = new StringBuilder(repositoryDescription);
                    foreach (char c in Path.GetInvalidFileNameChars())
                    {
                        sb.Replace(c, '_');
                    }

                    string path = Path.Combine(baseFolder, String.Format("{0}.{1}", sb, "gitext"));
                    File.WriteAllText(path, Module.WorkingDir);
                    JumpList.AddToRecent(path);

                    var JList = JumpList.CreateJumpListForIndividualWindow(TaskbarManager.Instance.ApplicationId, Handle);
                    JList.ClearAllUserTasks();

                    //to control which category Recent/Frequent is displayed
                    JList.KnownCategoryToDisplay = JumpListKnownCategoryType.Recent;

                    JList.Refresh();
                }

                CreateOrUpdateTaskBarButtons(validWorkingDir);
            }
#endif
        }

        private void CreateOrUpdateTaskBarButtons(bool validRepo)
        {
#if !__MonoCS__
            if (EnvUtils.RunningOnWindows() && TaskbarManager.IsPlatformSupported)
            {
                if (!_toolbarButtonsCreated)
                {
                    _commitButton = new ThumbnailToolBarButton(MakeIcon(toolStripButton1.Image, 48, true), toolStripButton1.Text);
                    _commitButton.Click += ToolStripButton1Click;

                    _pushButton = new ThumbnailToolBarButton(MakeIcon(toolStripButtonPush.Image, 48, true), toolStripButtonPush.Text);
                    _pushButton.Click += PushToolStripMenuItemClick;

                    _pullButton = new ThumbnailToolBarButton(MakeIcon(toolStripButtonPull.Image, 48, true), toolStripButtonPull.Text);
                    _pullButton.Click += PullToolStripMenuItemClick;

                    _toolbarButtonsCreated = true;
                    ThumbnailToolBarButton[] buttons = new[] { _commitButton, _pullButton, _pushButton };

                    //Call this method using reflection.  This is a workaround to *not* reference WPF libraries, becuase of how the WindowsAPICodePack was implimented.
                    TaskbarManager.Instance.ThumbnailToolBars.AddButtons(Handle, buttons);
                }

                _commitButton.Enabled = validRepo;
                _pushButton.Enabled = validRepo;
                _pullButton.Enabled = validRepo;
            }
#endif
        }

        /// <summary>
        /// Converts an image into an icon.  This was taken off of the interwebs.
        /// It's on a billion different sites and forum posts, so I would say its creative commons by now. -tekmaven
        /// </summary>
        /// <param name="img">The image that shall become an icon</param>
        /// <param name="size">The width and height of the icon. Standard
        /// sizes are 16x16, 32x32, 48x48, 64x64.</param>
        /// <param name="keepAspectRatio">Whether the image should be squashed into a
        /// square or whether whitespace should be put around it.</param>
        /// <returns>An icon!!</returns>
        private static Icon MakeIcon(Image img, int size, bool keepAspectRatio)
        {
            Bitmap square = new Bitmap(size, size); // create new bitmap
            Graphics g = Graphics.FromImage(square); // allow drawing to it

            int x, y, w, h; // dimensions for new image

            if (!keepAspectRatio || img.Height == img.Width)
            {
                // just fill the square
                x = y = 0; // set x and y to 0
                w = h = size; // set width and height to size
            }
            else
            {
                // work out the aspect ratio
                float r = (float)img.Width / (float)img.Height;

                // set dimensions accordingly to fit inside size^2 square
                if (r > 1)
                { // w is bigger, so divide h by r
                    w = size;
                    h = (int)((float)size / r);
                    x = 0; y = (size - h) / 2; // center the image
                }
                else
                { // h is bigger, so multiply w by r
                    w = (int)((float)size * r);
                    h = size;
                    y = 0; x = (size - w) / 2; // center the image
                }
            }

            // make the image shrink nicely by using HighQualityBicubic mode
            g.InterpolationMode = System.Drawing.Drawing2D.InterpolationMode.HighQualityBicubic;
            g.DrawImage(img, x, y, w, h); // draw image with specified dimensions
            g.Flush(); // make sure all drawing operations complete before we get the icon

            // following line would work directly on any image, but then
            // it wouldn't look as nice.
            return Icon.FromHandle(square.GetHicon());
        }

        /// <summary>Updates the UI with the correct stash count.</summary>
        private void UpdateStashCount()
        {
            if (Settings.ShowStashCount)
            {
                AsyncLoader.DoAsync(() => Module.GetStashes().Count,
                    (result) => toolStripSplitStash.Text = string.Format(_stashCount.Text, result,
                        result != 1 ? _stashPlural.Text : _stashSingular.Text));
            }
            else
            {
                toolStripSplitStash.Text = string.Empty;
            }
        }

        private void CheckForMergeConflicts()
        {
            bool validWorkingDir = Module.IsValidGitWorkingDir();

            if (validWorkingDir && Module.InTheMiddleOfBisect())
            {
                if (_bisect == null)
                {
                    _bisect = new WarningToolStripItem { Text = _warningMiddleOfBisect.Text };
                    _bisect.Click += BisectClick;
                    statusStrip.Items.Add(_bisect);
                }
            }
            else
            {
                if (_bisect != null)
                {
                    _bisect.Click -= BisectClick;
                    statusStrip.Items.Remove(_bisect);
                    _bisect = null;
                }
            }

            if (validWorkingDir &&
                (Module.InTheMiddleOfRebase() || Module.InTheMiddleOfPatch()))
            {
                if (_rebase == null)
                {
                    _rebase = new WarningToolStripItem
                                  {
                                      Text = Module.InTheMiddleOfRebase()
                                                 ? _warningMiddleOfRebase.Text
                                                 : _warningMiddleOfPatchApply.Text
                                  };
                    _rebase.Click += RebaseClick;
                    statusStrip.Items.Add(_rebase);
                }
            }
            else
            {
                if (_rebase != null)
                {
                    _rebase.Click -= RebaseClick;
                    statusStrip.Items.Remove(_rebase);
                    _rebase = null;
                }
            }

            if (validWorkingDir && Module.InTheMiddleOfConflictedMerge() &&
                !Directory.Exists(Module.GetGitDirectory() + "rebase-apply\\"))
            {
                if (_warning == null)
                {
                    _warning = new WarningToolStripItem { Text = _hintUnresolvedMergeConflicts.Text };
                    _warning.Click += WarningClick;
                    statusStrip.Items.Add(_warning);
                }
            }
            else
            {
                if (_warning != null)
                {
                    _warning.Click -= WarningClick;
                    statusStrip.Items.Remove(_warning);
                    _warning = null;
                }
            }

            //Only show status strip when there are status items on it.
            //There is always a close (x) button, do not count first item.
            if (statusStrip.Items.Count > 1)
                statusStrip.Show();
            else
                statusStrip.Hide();
        }

        /// <summary>
        /// Generates main window title according to given repository.
        /// </summary>
        /// <param name="workingDir">Path to repository.</param>
        /// <param name="isWorkingDirValid">If the given path contains valid repository.</param>
        /// <param name="branchName">Current branch name.</param>
        private string GenerateWindowTitle(string workingDir, bool isWorkingDirValid, string branchName)
        {
#if DEBUG
            const string defaultTitle = "Git Extensions -> DEBUG <-";
            const string repositoryTitleFormat = "{0} ({1}) - Git Extensions -> DEBUG <-";
#else
            const string defaultTitle = "Git Extensions";
            const string repositoryTitleFormat = "{0} ({1}) - Git Extensions";
#endif
            if (!isWorkingDirValid)
                return defaultTitle;
            string repositoryDescription = GetRepositoryShortName(workingDir);
            if (string.IsNullOrEmpty(branchName))
                branchName = _noBranchTitle.Text;
            return string.Format(repositoryTitleFormat, repositoryDescription, branchName.Trim('(', ')'));
        }

        /// <summary>
        /// Reads repository description's first line from ".git\description" file.
        /// </summary>
        /// <param name="workingDir">Path to repository.</param>
        /// <returns>If the repository has description, returns that description, else returns <c>null</c>.</returns>
        private static string ReadRepositoryDescription(string workingDir)
        {
            const string repositoryDescriptionFileName = "description";
            const string defaultDescription = "Unnamed repository; edit this file 'description' to name the repository.";

            var repositoryPath = GitModule.GetGitDirectory(workingDir);
            var repositoryDescriptionFilePath = Path.Combine(repositoryPath, repositoryDescriptionFileName);
            if (!File.Exists(repositoryDescriptionFilePath))
                return null;
            try
            {
                var repositoryDescription = File.ReadLines(repositoryDescriptionFilePath).FirstOrDefault();
                return string.Equals(repositoryDescription, defaultDescription, StringComparison.CurrentCulture)
                           ? null
                           : repositoryDescription;
            }
            catch (IOException)
            {
                return null;
            }
        }

        private void RebaseClick(object sender, EventArgs e)
        {
            if (Module.InTheMiddleOfRebase())
                UICommands.StartRebaseDialog(this, null);
            else
                UICommands.StartApplyPatchDialog(this);
        }


        private void ShowRevisions()
        {
            if (RevisionGrid.IndexWatcher.IndexChanged)
            {
                RevisionGrid.RefreshRevisions();
                FillFileTree();
                FillDiff();
                FillCommitInfo();
                FillBuildReport();
            }
            RevisionGrid.IndexWatcher.Reset();
        }

        //store strings to not keep references to nodes
        private readonly Stack<string> lastSelectedNodes = new Stack<string>();

        private void FillFileTree()
        {
            if (CommitInfoTabControl.SelectedTab != TreeTabPage)
                return;

            if (selectedRevisionUpdatedTargets.HasFlag(UpdateTargets.FileTree))
                return;

            selectedRevisionUpdatedTargets |= UpdateTargets.FileTree;

            try
            {
                GitTree.SuspendLayout();
                // Save state only when there is selected node
                if (GitTree.SelectedNode != null)
                {
                    TreeNode node = GitTree.SelectedNode;
                    FileText.SaveCurrentScrollPos();
                    lastSelectedNodes.Clear();
                    while (node != null)
                    {
                        lastSelectedNodes.Push(node.Text);
                        node = node.Parent;
                    }
                }

                // Refresh tree
                GitTree.Nodes.Clear();
                //restore selected file and scroll position when new selection is done
                if (RevisionGrid.GetSelectedRevisions().Count > 0)
                {
                    LoadInTree(RevisionGrid.GetSelectedRevisions()[0].SubItems, GitTree.Nodes);
                    //GitTree.Sort();
                    TreeNode lastMatchedNode = null;
                    // Load state
                    var currenNodes = GitTree.Nodes;
                    TreeNode matchedNode = null;
                    while (lastSelectedNodes.Count > 0 && currenNodes != null)
                    {
                        var next = lastSelectedNodes.Pop();
                        foreach (TreeNode node in currenNodes)
                        {
                            if (node.Text != next && next.Length != 40)
                                continue;

                            node.Expand();
                            matchedNode = node;
                            break;
                        }
                        if (matchedNode == null)
                            currenNodes = null;
                        else
                        {
                            lastMatchedNode = matchedNode;
                            currenNodes = matchedNode.Nodes;
                        }
                    }
                    //if there is no exact match, don't restore scroll position
                    if (lastMatchedNode != matchedNode)
                        FileText.ResetCurrentScrollPos();
                    GitTree.SelectedNode = lastMatchedNode;
                }
                if (GitTree.SelectedNode == null)
                {
                    FileText.ViewText("", "");
                }
            }
            finally
            {
                GitTree.ResumeLayout();
            }
        }

        private void FillDiff()
        {
            DiffTabPage.Text = string.Format("{0}", DiffTabPageTitleBase);

            if (CommitInfoTabControl.SelectedTab != DiffTabPage)
            {
                return;
            }

            if (selectedRevisionUpdatedTargets.HasFlag(UpdateTargets.DiffList))
                return;

            selectedRevisionUpdatedTargets |= UpdateTargets.DiffList;

            var revisions = RevisionGrid.GetSelectedRevisions();

            DiffText.SaveCurrentScrollPos();

            DiffFiles.SetDiffs(revisions);

            switch (revisions.Count)
            {
                case 0:
                    DiffTabPage.Text = string.Format("{0} (no selection)", DiffTabPageTitleBase);
                    break;

                case 1: // diff "parent" --> "selected revision"
                    var revision = revisions[0];
                    if (revision != null && revision.ParentGuids != null && revision.ParentGuids.Length != 0)
                        DiffTabPage.Text = string.Format("{0} (A: parent --> B: selection)", DiffTabPageTitleBase);
                    break;

                case 2: // diff "first clicked revision" --> "second clicked revision"
                    bool artificialRevSelected = revisions[0].IsArtificial() || revisions[1].IsArtificial();
                    if (!artificialRevSelected)
                        DiffTabPage.Text = string.Format("{0} (A: first --> B: second)", DiffTabPageTitleBase);
                    break;

                default: // more than 2 revisions selected => no diff
                    DiffTabPage.Text = string.Format("{0} (not supported)", DiffTabPageTitleBase);
                    break;
            }
        }

        private void FillCommitInfo()
        {
            if (CommitInfoTabControl.SelectedTab != CommitInfoTabPage)
                return;

            if (selectedRevisionUpdatedTargets.HasFlag(UpdateTargets.CommitInfo))
                return;

            selectedRevisionUpdatedTargets |= UpdateTargets.CommitInfo;

            if (RevisionGrid.GetSelectedRevisions().Count == 0)
                return;

            var revision = RevisionGrid.GetSelectedRevisions()[0];
            var children = RevisionGrid.GetRevisionChildren(revision.Guid);
                RevisionInfo.SetRevisionWithChildren(revision, children);
        }

        private BuildReportTabPageExtension BuildReportTabPageExtension;
        
        private void FillBuildReport()
        {
            if(EnvUtils.IsMonoRuntime())
                return;

            var selectedRevisions = RevisionGrid.GetSelectedRevisions();
            var revision = selectedRevisions.Count == 1 ? selectedRevisions.Single() : null;

            if (BuildReportTabPageExtension == null)
                BuildReportTabPageExtension = new BuildReportTabPageExtension(CommitInfoTabControl);

            BuildReportTabPageExtension.FillBuildReport(revision);
        }

        public void fileHistoryItem_Click(object sender, EventArgs e)
        {
            var item = GitTree.SelectedNode.Tag as GitItem;

            if (item == null)
                return;

            IList<GitRevision> revisions = RevisionGrid.GetSelectedRevisions();

            if (revisions.Count == 0 || GitRevision.IsArtificial(revisions[0].Guid))
                UICommands.StartFileHistoryDialog(this, item.FileName);
            else
                UICommands.StartFileHistoryDialog(this, item.FileName, revisions[0], false, false);
        }

        private void blameMenuItem_Click(object sender, EventArgs e)
        {
            var item = GitTree.SelectedNode.Tag as GitItem;

            if (item == null)
                return;

            IList<GitRevision> revisions = RevisionGrid.GetSelectedRevisions();

            if (revisions.Count == 0 || GitRevision.IsArtificial(revisions[0].Guid))
                UICommands.StartFileHistoryDialog(this, item.FileName, null, false, true);
            else
                UICommands.StartFileHistoryDialog(this, item.FileName, revisions[0], true, true);
        }

        public void FindFileOnClick(object sender, EventArgs e)
        {
            string selectedItem;
            using (var searchWindow = new SearchWindow<string>(FindFileMatches)
            {
                Owner = this
            })
            {
                searchWindow.ShowDialog(this);
                selectedItem = searchWindow.SelectedItem;
            }
            if (string.IsNullOrEmpty(selectedItem))
            {
                return;
            }

            string[] items = selectedItem.Split(new[] { '/' });
            TreeNodeCollection nodes = GitTree.Nodes;

            for (int i = 0; i < items.Length - 1; i++)
            {
                TreeNode selectedNode = Find(nodes, items[i]);

                if (selectedNode == null)
                {
                    return; //Item does not exist in the tree
                }

                selectedNode.Expand();
                nodes = selectedNode.Nodes;
            }

            var lastItem = Find(nodes, items[items.Length - 1]);
            if (lastItem != null)
            {
                GitTree.SelectedNode = lastItem;
            }
        }

        private static TreeNode Find(TreeNodeCollection nodes, string label)
        {
            for (int i = 0; i < nodes.Count; i++)
            {
                if (nodes[i].Text == label)
                {
                    return nodes[i];
                }
            }
            return null;
        }

        private IList<string> FindFileMatches(string name)
        {
            var candidates = Module.GetFullTree(RevisionGrid.GetSelectedRevisions()[0].TreeGuid);

            string nameAsLower = name.ToLower();

            return candidates.Where(fileName => fileName.ToLower().Contains(nameAsLower)).ToList();
        }

        private string SaveSelectedItemToTempFile()
        {
            var gitItem = GitTree.SelectedNode.Tag as GitItem;
            if (gitItem == null || !gitItem.IsBlob)
                return null;

            var fileName = gitItem.FileName;
            if (fileName.Contains("\\") && fileName.LastIndexOf("\\") < fileName.Length)
                fileName = fileName.Substring(fileName.LastIndexOf('\\') + 1);
            if (fileName.Contains("/") && fileName.LastIndexOf("/") < fileName.Length)
                fileName = fileName.Substring(fileName.LastIndexOf('/') + 1);

            fileName = (Path.GetTempPath() + fileName).Replace(Settings.PathSeparatorWrong, Settings.PathSeparator);
            Module.SaveBlobAs(fileName, gitItem.Guid);
            return fileName;
        }

        public void OpenWithOnClick(object sender, EventArgs e)
        {
            var fileName = SaveSelectedItemToTempFile();
            if (fileName != null)
                OsShellUtil.OpenAs(fileName);
        }

        public void OpenOnClick(object sender, EventArgs e)
        {
            try
            {
                var fileName = SaveSelectedItemToTempFile();
                if (fileName != null)
                Process.Start(fileName);
            }
            catch (Exception ex)
            {
                MessageBox.Show(this, ex.Message);
            }
        }

        private void FileTreeContextMenu_Opening(object sender, System.ComponentModel.CancelEventArgs e)
        {
            var gitItem = (GitTree.SelectedNode != null) ? GitTree.SelectedNode.Tag as GitItem : null;
            var enableItems = gitItem != null && gitItem.IsBlob;

            saveAsToolStripMenuItem.Enabled = enableItems;
            openFileToolStripMenuItem.Enabled = enableItems;
            openFileWithToolStripMenuItem.Enabled = enableItems;
            openWithToolStripMenuItem.Enabled = enableItems;
            copyFilenameToClipboardToolStripMenuItem.Enabled = FormBrowseUtil.IsFileOrDirectory(FormBrowseUtil.GetFullPathFromGitItem(Module, gitItem));
            editCheckedOutFileToolStripMenuItem.Enabled = enableItems;
        }

        protected void LoadInTree(IEnumerable<IGitItem> items, TreeNodeCollection node)
        {
            var sortedItems = items.OrderBy(gi => gi, new GitFileTreeComparer());

            foreach (var item in sortedItems)
            {
                var subNode = node.Add(item.Name);
                subNode.Tag = item;

                var gitItem = item as GitItem;

                if (gitItem == null)
                    subNode.Nodes.Add(new TreeNode());
                else
                {
                    if (gitItem.IsTree)
                    {
                        subNode.ImageIndex = 1;
                        subNode.SelectedImageIndex = 1;
                        subNode.Nodes.Add(new TreeNode());
                    }
                    else
                        if (gitItem.IsCommit)
                        {
                            subNode.ImageIndex = 2;
                            subNode.SelectedImageIndex = 2;
                            subNode.Text = item.Name + " (Submodule)";
                        }
                }
            }
        }

        [Flags]
        internal enum UpdateTargets
        {
            None = 1,
            DiffList = 2,
            FileTree = 4,
            CommitInfo = 8
        }

        private UpdateTargets selectedRevisionUpdatedTargets = UpdateTargets.None;
        private void RevisionGridSelectionChanged(object sender, EventArgs e)
        {
            try
            {
                selectedRevisionUpdatedTargets = UpdateTargets.None;

                var revisions = RevisionGrid.GetSelectedRevisions();

                if (revisions.Any() && GitRevision.IsArtificial(revisions[0].Guid))
                {
                    CommitInfoTabControl.RemoveIfExists(CommitInfoTabPage);
                    CommitInfoTabControl.RemoveIfExists(TreeTabPage);
                }
                else
                {
                    CommitInfoTabControl.InsertIfNotExists(0, CommitInfoTabPage);
                    CommitInfoTabControl.InsertIfNotExists(1, TreeTabPage);
                }

                //RevisionGrid.HighlightSelectedBranch();

                FillFileTree();
                FillDiff();
                FillCommitInfo();
                FillBuildReport();
            }
            catch (Exception ex)
            {
                Trace.WriteLine(ex.Message);
            }
        }

        private void OpenToolStripMenuItemClick(object sender, EventArgs e)
        {
            GitModule module = FormOpenDirectory.OpenModule(this);
            if (module != null)
                SetGitModule(module);
        }

        private void CheckoutToolStripMenuItemClick(object sender, EventArgs e)
        {
            UICommands.StartCheckoutRevisionDialog(this);
        }

        private void GitTreeDoubleClick(object sender, EventArgs e)
        {
            if (GitTree.SelectedNode == null || !(GitTree.SelectedNode.Tag is IGitItem))
                return;

            var item = GitTree.SelectedNode.Tag as GitItem;
            if (item == null)
                return;

            if (item.IsBlob)
            {
                UICommands.StartFileHistoryDialog(this, item.FileName, null);                
            }
            else if (item.IsCommit)
            {
                Process process = new Process();
                process.StartInfo.FileName = Application.ExecutablePath;
                process.StartInfo.Arguments = "browse";
                process.StartInfo.WorkingDirectory = Path.Combine(Module.WorkingDir, item.Name + Settings.PathSeparator.ToString());
                process.Start();
            }
        }

        private void CloneToolStripMenuItemClick(object sender, EventArgs e)
        {
            UICommands.StartCloneDialog(this, string.Empty, false, SetGitModule);
        }

        private void CommitToolStripMenuItemClick(object sender, EventArgs e)
        {
            UICommands.StartCommitDialog(this);
        }

        private void InitNewRepositoryToolStripMenuItemClick(object sender, EventArgs e)
        {
            UICommands.StartInitializeDialog(this, SetGitModule);
        }

        private void PushToolStripMenuItemClick(object sender, EventArgs e)
        {
            bool bSilent = (ModifierKeys & Keys.Shift) != 0;
            UICommands.StartPushDialog(this, bSilent);
        }

        private void PullToolStripMenuItemClick(object sender, EventArgs e)
        {
            bool bSilent;
            if (sender == toolStripButtonPull || sender == pullToolStripMenuItem)
            {
                if (Module.LastPullAction == Settings.PullAction.None)
                {
                    bSilent = (ModifierKeys & Keys.Shift) != 0;
                }
                else if (Module.LastPullAction == Settings.PullAction.FetchAll)
                {
                    fetchAllToolStripMenuItem_Click(sender, e);
                    return;
                }
                else
                {
                    bSilent = (sender == toolStripButtonPull);
                    Module.LastPullActionToFormPullAction();
                }
            }
            else
            {
                bSilent = sender != pullToolStripMenuItem1;
                RefreshPullIcon();
                Module.LastPullActionToFormPullAction();
            }

            UICommands.StartPullDialog(this, bSilent);
        }

        private void RefreshToolStripMenuItemClick(object sender, EventArgs e)
        {
            RefreshRevisions();
        }

        private void RefreshDashboardToolStripMenuItemClick(object sender, EventArgs e)
            {
                _dashboard.Refresh();
            }

        private void AboutToolStripMenuItemClick(object sender, EventArgs e)
        {
            using (var frm = new AboutBox()) frm.ShowDialog(this);
        }

        private void PatchToolStripMenuItemClick(object sender, EventArgs e)
        {
            UICommands.StartViewPatchDialog(this);
        }

        private void ApplyPatchToolStripMenuItemClick(object sender, EventArgs e)
        {
            UICommands.StartApplyPatchDialog(this);
        }

        private void GitBashToolStripMenuItemClick1(object sender, EventArgs e)
        {
            Module.RunBash();
        }

        private void GitGuiToolStripMenuItemClick(object sender, EventArgs e)
        {
            Module.RunGui();
        }

        private void FormatPatchToolStripMenuItemClick(object sender, EventArgs e)
        {
            UICommands.StartFormatPatchDialog(this);
        }

        private void GitcommandLogToolStripMenuItemClick(object sender, EventArgs e)
        {
            FormGitLog.ShowOrActivate(this);
        }

        private void CheckoutBranchToolStripMenuItemClick(object sender, EventArgs e)
        {
            UICommands.StartCheckoutBranch(this);
        }

        private void StashToolStripMenuItemClick(object sender, EventArgs e)
        {
            UICommands.StartStashDialog(this);
        }

        private void ResetToolStripMenuItem_Click(object sender, EventArgs e)
        {
            UICommands.StartResetChangesDialog(this);
        }

        private void RunMergetoolToolStripMenuItemClick(object sender, EventArgs e)
        {
            UICommands.StartResolveConflictsDialog(this);
        }

        private void WarningClick(object sender, EventArgs e)
        {
            UICommands.StartResolveConflictsDialog(this);
        }

        private void WorkingdirClick(object sender, EventArgs e)
        {
            _NO_TRANSLATE_Workingdir.ShowDropDown();
        }

        private void CurrentBranchClick(object sender, EventArgs e)
        {
            branchSelect.ShowDropDown();
        }

        private void DeleteBranchToolStripMenuItemClick(object sender, EventArgs e)
        {
            UICommands.StartDeleteBranchDialog(this, null);
        }

        private void DeleteTagToolStripMenuItemClick(object sender, EventArgs e)
        {
            UICommands.StartDeleteTagDialog(this, null);
        }

        private void CherryPickToolStripMenuItemClick(object sender, EventArgs e)
        {
            var revisions = RevisionGrid.GetSelectedRevisions();
            if (revisions.Count != 1)
            {
                MessageBox.Show("Select exactly one revision.");
                return;
            }

            UICommands.StartCherryPickDialog(this, revisions.First());
        }

        private void MergeBranchToolStripMenuItemClick(object sender, EventArgs e)
        {
            UICommands.StartMergeBranchDialog(this, null);
        }

        private void ToolStripButton1Click(object sender, EventArgs e)
        {
            CommitToolStripMenuItemClick(sender, e);
        }

        private void SettingsClick(object sender, EventArgs e)
        {
            SettingsToolStripMenuItem2Click(sender, e);
        }

        private void TagToolStripMenuItemClick(object sender, EventArgs e)
        {
            UICommands.StartCreateTagDialog(this);
        }

        private void RefreshButtonClick(object sender, EventArgs e)
        {
            RefreshToolStripMenuItemClick(sender, e);
        }

        private void CommitcountPerUserToolStripMenuItemClick(object sender, EventArgs e)
        {
            using (var frm = new FormCommitCount(UICommands)) frm.ShowDialog(this);
        }

        private void KGitToolStripMenuItemClick(object sender, EventArgs e)
        {
            Module.RunGitK();
        }

        private void DonateToolStripMenuItemClick(object sender, EventArgs e)
        {
            using (var frm = new FormDonate()) frm.ShowDialog(this);
        }

        private void FormBrowseFormClosing(object sender, FormClosingEventArgs e)
        {
            SaveUserMenuPosition();
        }

        private void SaveUserMenuPosition()
        {
            GitCommands.AppSettings.UserMenuLocationX = UserMenuToolStrip.Location.X;
            GitCommands.AppSettings.UserMenuLocationY = UserMenuToolStrip.Location.Y;
        }

        private void EditGitignoreToolStripMenuItem1Click(object sender, EventArgs e)
        {
            UICommands.StartEditGitIgnoreDialog(this);
        }

        private void SettingsToolStripMenuItem2Click(object sender, EventArgs e)
        {
            var translation = Settings.Translation;
            UICommands.StartSettingsDialog(this);
            if (translation != Settings.Translation)
                Translate();

            this.Hotkeys = HotkeySettingsManager.LoadHotkeys(HotkeySettingsName);
            RevisionGrid.ReloadHotkeys();
            RevisionGrid.ReloadTranslation();
        }

        private void ArchiveToolStripMenuItemClick(object sender, EventArgs e)
        {
            var revisions = RevisionGrid.GetSelectedRevisions();
            if (revisions.Count > 2)
            {
                MessageBox.Show(this, "Select only one or two revisions. Abort.", "Archive revision");
                return;
            }
            GitRevision mainRevision = revisions.First();
            GitRevision diffRevision = null;
            if (revisions.Count == 2)
                diffRevision = revisions.Last();

            UICommands.StartArchiveDialog(this, mainRevision, diffRevision);
        }

        private void EditMailMapToolStripMenuItemClick(object sender, EventArgs e)
        {
            UICommands.StartMailMapDialog(this);
        }

        private void EditLocalGitConfigToolStripMenuItemClick(object sender, EventArgs e)
        {
            var fileName = Path.Combine(Module.GitWorkingDir, "config");
            UICommands.StartFileEditorDialog(fileName, true);
        }

        private void CompressGitDatabaseToolStripMenuItemClick(object sender, EventArgs e)
        {
            FormProcess.ShowModeless(this, "gc");
        }

        private void VerifyGitDatabaseToolStripMenuItemClick(object sender, EventArgs e)
        {
            UICommands.StartVerifyDatabaseDialog(this);
        }

        private void ManageRemoteRepositoriesToolStripMenuItemClick(object sender, EventArgs e)
        {
            UICommands.StartRemotesDialog(this);
        }

        private void RebaseToolStripMenuItemClick(object sender, EventArgs e)
        {
            IList<GitRevision> revisions = RevisionGrid.GetSelectedRevisions();
            if (2 == revisions.Count)
            {
                string to = null;
                string from = null;

                string currentBranch = Module.GetSelectedBranch();
                string currentCheckout = RevisionGrid.CurrentCheckout;

                if (revisions[0].Guid == currentCheckout)
                {
                    from = revisions[1].Guid.Substring(0, 8);
                    to = currentBranch;
                }
                else if (revisions[1].Guid == currentCheckout)
                {
                    from = revisions[0].Guid.Substring(0, 8);
                    to = currentBranch;
                }
                UICommands.StartRebaseDialog(this, from, to, null);
            }
            else
            {
                UICommands.StartRebaseDialog(this, null);
            }
        }

        private void StartAuthenticationAgentToolStripMenuItemClick(object sender, EventArgs e)
        {
            Module.RunExternalCmdDetached(Settings.Pageant, "");
        }

        private void GenerateOrImportKeyToolStripMenuItemClick(object sender, EventArgs e)
        {
            Module.RunExternalCmdDetached(Settings.Puttygen, "");
        }

        private void TabControl1SelectedIndexChanged(object sender, EventArgs e)
        {
            FillFileTree();
            FillDiff();
            FillCommitInfo();
            FillBuildReport();
        }

        private void DiffFilesSelectedIndexChanged(object sender, EventArgs e)
        {
            if (!_dontUpdateOnIndexChange)
                ShowSelectedFileDiff();
        }

        private void ShowSelectedFileDiff()
        {
            if (DiffFiles.SelectedItem == null)
            {
                DiffText.ViewPatch("");
                return;
            }

            IList<GitRevision> items = RevisionGrid.GetSelectedRevisions();
            if (items.Count() == 1)
                items.Add(new GitRevision(Module, DiffFiles.SelectedItemParent));
            DiffText.ViewChanges(items, DiffFiles.SelectedItem, String.Empty);
        }

        private void ChangelogToolStripMenuItemClick(object sender, EventArgs e)
        {
            using (var frm = new FormChangeLog()) frm.ShowDialog(this);
        }

        private void DiffFilesDoubleClick(object sender, EventArgs e)
        {
            if (DiffFiles.SelectedItem == null)
                return;

            UICommands.StartFileHistoryDialog(this, (DiffFiles.SelectedItem).Name);
        }

        private void ToolStripButtonPushClick(object sender, EventArgs e)
        {
            PushToolStripMenuItemClick(sender, e);
        }

        private void ManageSubmodulesToolStripMenuItemClick(object sender, EventArgs e)
        {
            UICommands.StartSubmodulesDialog(this);
        }

        private void UpdateSubmoduleToolStripMenuItemClick(object sender, EventArgs e)
        {
            var submodule = (sender as ToolStripMenuItem).Tag as string;
            FormProcess.ShowDialog(this, Module.SuperprojectModule,
                GitCommandHelpers.SubmoduleUpdateCmd(submodule));
            UICommands.RepoChangedNotifier.Notify();
        }

        private void UpdateAllSubmodulesToolStripMenuItemClick(object sender, EventArgs e)
        {
            UICommands.StartUpdateSubmodulesDialog(this);
        }

        private void SynchronizeAllSubmodulesToolStripMenuItemClick(object sender, EventArgs e)
        {
            UICommands.StartSyncSubmodulesDialog(this);
        }

        private void ToolStripSplitStashButtonClick(object sender, EventArgs e)
        {
            UICommands.StartStashDialog(this);
        }

        private void StashChangesToolStripMenuItemClick(object sender, EventArgs e)
        {
            var arguments = GitCommandHelpers.StashSaveCmd(Settings.IncludeUntrackedFilesInManualStash);
            FormProcess.ShowDialog(this, arguments);
            UICommands.RepoChangedNotifier.Notify();
        }

        private void StashPopToolStripMenuItemClick(object sender, EventArgs e)
        {
            FormProcess.ShowDialog(this, "stash pop");
            UICommands.RepoChangedNotifier.Notify();
            MergeConflictHandler.HandleMergeConflicts(UICommands, this, false);
        }

        private void ViewStashToolStripMenuItemClick(object sender, EventArgs e)
        {
            UICommands.StartStashDialog(this);
        }

        private void ExitToolStripMenuItemClick(object sender, EventArgs e)
        {
            Close();
        }

        private void FileToolStripMenuItemDropDownOpening(object sender, EventArgs e)
        {
            recentToolStripMenuItem.DropDownItems.Clear();

            foreach (var historyItem in Repositories.RepositoryHistory.Repositories)
            {
                if (string.IsNullOrEmpty(historyItem.Path))
                    continue;

                var historyItemMenu = new ToolStripMenuItem(historyItem.Path);
                historyItemMenu.Click += HistoryItemMenuClick;
                historyItemMenu.Width = 225;
                recentToolStripMenuItem.DropDownItems.Add(historyItemMenu);
            }
        }

        private void ChangeWorkingDir(string path)
        {
            GitModule module = new GitModule(path);

            if (!module.IsValidGitWorkingDir())
            {
                DialogResult dialogResult = MessageBox.Show(this, directoryIsNotAValidRepository.Text,
                    directoryIsNotAValidRepositoryCaption.Text, MessageBoxButtons.YesNoCancel,
                    MessageBoxIcon.Exclamation, MessageBoxDefaultButton.Button1);
                if (dialogResult == DialogResult.Yes)
                {
                    Repositories.RepositoryHistory.RemoveRecentRepository(path);
                    return;
                }
                else if (dialogResult == DialogResult.Cancel)
                    return;
            }

            SetGitModule(module);
        }

        private void HistoryItemMenuClick(object sender, EventArgs e)
        {
            var button = sender as ToolStripMenuItem;

            if (button == null)
                return;

            ChangeWorkingDir(button.Text);
        }

        private void PluginSettingsToolStripMenuItemClick(object sender, EventArgs e)
        {
            UICommands.StartPluginSettingsDialog(this);
        }

        private void RepoSettingsToolStripMenuItemClick(object sender, EventArgs e)
        {
            UICommands.StartRepoSettingsDialog(this);
        }

        private void CloseToolStripMenuItemClick(object sender, EventArgs e)
        {
            SetWorkingDir("");
        }

        public override void CancelButtonClick(object sender, EventArgs e)
        {
            if (string.IsNullOrEmpty(Module.WorkingDir))
            {
                Close();
                return;
            }
            CloseToolStripMenuItemClick(sender, e);
        }

        private void GitTreeMouseDown(object sender, MouseEventArgs e)
        {
            if (e.Button == MouseButtons.Right)
                GitTree.SelectedNode = GitTree.GetNodeAt(e.X, e.Y);
        }

        private void UserManualToolStripMenuItemClick(object sender, EventArgs e)
        {
            try
            {
                Process.Start(Path.Combine(Settings.GetInstallDir(), "GitExtensionsUserManual.pdf"));
            }
            catch (Exception ex)
            {
                MessageBox.Show(this, ex.Message);
            }
        }

        private void DiffTextExtraDiffArgumentsChanged(object sender, EventArgs e)
        {
            ShowSelectedFileDiff();
        }

        private void CleanupToolStripMenuItemClick(object sender, EventArgs e)
        {
            UICommands.StartCleanupRepositoryDialog(this);
        }

        private void openWithDifftoolToolStripMenuItem_Click(object sender, EventArgs e)
        {
            if (DiffFiles.SelectedItem == null)
                return;

            var selectedItem = DiffFiles.SelectedItem;
            GitUIExtensions.DiffWithRevisionKind diffKind;

            if (sender == aLocalToolStripMenuItem)
                diffKind = GitUIExtensions.DiffWithRevisionKind.DiffALocal;
            else if (sender == bLocalToolStripMenuItem)
                diffKind = GitUIExtensions.DiffWithRevisionKind.DiffBLocal;
            else if (sender == parentOfALocalToolStripMenuItem)
                diffKind = GitUIExtensions.DiffWithRevisionKind.DiffAParentLocal;
            else if (sender == parentOfBLocalToolStripMenuItem)
                diffKind = GitUIExtensions.DiffWithRevisionKind.DiffBParentLocal;
            else
            {
                Debug.Assert(sender == aBToolStripMenuItem, "Not implemented DiffWithRevisionKind: " + sender);
                diffKind = GitUIExtensions.DiffWithRevisionKind.DiffAB;
            }

            string parentGuid = RevisionGrid.GetSelectedRevisions().Count() == 1 ? DiffFiles.SelectedItemParent : null;

            RevisionGrid.OpenWithDifftool(selectedItem.Name, selectedItem.OldName, diffKind, parentGuid);
        }

        private void AddWorkingdirDropDownItem(Repository repo, string caption)
        {
            ToolStripMenuItem toolStripItem = new ToolStripMenuItem(caption);
            _NO_TRANSLATE_Workingdir.DropDownItems.Add(toolStripItem);

            toolStripItem.Click += (hs, he) => ChangeWorkingDir(repo.Path);

            if (repo.Title != null || !repo.Path.Equals(caption))
                toolStripItem.ToolTipText = repo.Path;
        }

        private void WorkingdirDropDownOpening(object sender, EventArgs e)
        {
            _NO_TRANSLATE_Workingdir.DropDownItems.Clear();

            List<RecentRepoInfo> mostRecentRepos = new List<RecentRepoInfo>();
            List<RecentRepoInfo> lessRecentRepos = new List<RecentRepoInfo>();

            using (var graphics = CreateGraphics())
            {
                var splitter = new RecentRepoSplitter
                {
                    measureFont = _NO_TRANSLATE_Workingdir.Font,
                    graphics = graphics
                };
                splitter.SplitRecentRepos(Repositories.RepositoryHistory.Repositories, mostRecentRepos, lessRecentRepos);
            }

            foreach (RecentRepoInfo repo in mostRecentRepos)
                AddWorkingdirDropDownItem(repo.Repo, repo.Caption);

            if (lessRecentRepos.Count > 0)
            {
                if (mostRecentRepos.Count > 0 && (Settings.SortMostRecentRepos || Settings.SortLessRecentRepos))
                    _NO_TRANSLATE_Workingdir.DropDownItems.Add(new ToolStripSeparator());

                foreach (RecentRepoInfo repo in lessRecentRepos)
                    AddWorkingdirDropDownItem(repo.Repo, repo.Caption);
            }

            _NO_TRANSLATE_Workingdir.DropDownItems.Add(new ToolStripSeparator());

            ToolStripMenuItem toolStripItem = new ToolStripMenuItem(openToolStripMenuItem.Text);
            toolStripItem.ShortcutKeys = openToolStripMenuItem.ShortcutKeys;
            _NO_TRANSLATE_Workingdir.DropDownItems.Add(toolStripItem);
            toolStripItem.Click += (hs, he) => OpenToolStripMenuItemClick(hs, he);

            toolStripItem = new ToolStripMenuItem(_configureWorkingDirMenu.Text);
            _NO_TRANSLATE_Workingdir.DropDownItems.Add(toolStripItem);
            toolStripItem.Click += (hs, he) =>
            {
                using (var frm = new FormRecentReposSettings()) frm.ShowDialog(this);
                RefreshWorkingDirCombo();
            };

        }

        private void SetWorkingDir(string path)
        {
            SetGitModule(new GitModule(path));
        }

        private void SetGitModule(GitModule module)
        {
            HideVariableMainMenuItems();
            UnregisterPlugins();
            UICommands = new GitUICommands(module);

            if (Module.IsValidGitWorkingDir())
            {
                Repositories.AddMostRecentRepository(Module.WorkingDir);
                Settings.RecentWorkingDir = module.WorkingDir;
#if DEBUG
                //Current encodings
                Debug.WriteLine("Encodings for " + module.WorkingDir);
                Debug.WriteLine("Files content encoding: " + module.FilesEncoding.EncodingName);
                Debug.WriteLine("Commit encoding: " + module.CommitEncoding.EncodingName);
                if (module.LogOutputEncoding.CodePage != module.CommitEncoding.CodePage)
                    Debug.WriteLine("Log output encoding: " + module.LogOutputEncoding.EncodingName);
#endif
            }

            HideDashboard();
            UICommands.RepoChangedNotifier.Notify();
            RevisionGrid.IndexWatcher.Reset();
            RegisterPlugins();
        }

        private void TranslateToolStripMenuItemClick(object sender, EventArgs e)
        {
            Process.Start(Path.Combine(Path.GetDirectoryName(Application.ExecutablePath), "TranslationApp.exe"));
        }

        private void FileExplorerToolStripMenuItemClick(object sender, EventArgs e)
        {
            try
            {
                Process.Start(Module.WorkingDir);
            }
            catch (Exception ex)
            {
                MessageBox.Show(this, ex.Message);
            }
        }

        private void StatusClick(object sender, EventArgs e)
        {
            // TODO: Replace with a status page?
            CommitToolStripMenuItemClick(sender, e);
        }

        public void SaveAsOnClick(object sender, EventArgs e)
        {
            var item = GitTree.SelectedNode.Tag as GitItem;

            if (item == null)
                return;
            if (!item.IsBlob)
                return;

            var fullName = Path.Combine(Module.WorkingDir, item.FileName);
            using (var fileDialog =
                new SaveFileDialog
                    {
                        InitialDirectory = Path.GetDirectoryName(fullName),
                        FileName = Path.GetFileName(fullName),
                        DefaultExt = GitCommandHelpers.GetFileExtension(fullName),
                        AddExtension = true
                    })
            {
                fileDialog.Filter =
                    _saveFileFilterCurrentFormat.Text + " (*." +
                    GitCommandHelpers.GetFileExtension(fileDialog.FileName) + ")|*." +
                    GitCommandHelpers.GetFileExtension(fileDialog.FileName) +
                    "|" + _saveFileFilterAllFiles.Text + " (*.*)|*.*";

                if (fileDialog.ShowDialog(this) == DialogResult.OK)
                {
                    Module.SaveBlobAs(fileDialog.FileName, item.Guid);
                }
            }
        }

        private void ResetToThisRevisionOnClick(object sender, EventArgs e)
        {
            IList<GitRevision> revisions = RevisionGrid.GetSelectedRevisions();

            if (!revisions.Any() || revisions.Count != 1)
            {
                MessageBox.Show("Exactly one revision must be selected. Abort.");
                return;
                ////throw new ApplicationException("Exactly one revision must be selected"); // todo: unified exception handling?
            }

            if (MessageBox.Show("Really reset selected file / directory?", "Reset", MessageBoxButtons.OKCancel)
                == System.Windows.Forms.DialogResult.OK)
            {
                var item = GitTree.SelectedNode.Tag as GitItem;
                var files = new List<string> { item.FileName };
                Module.CheckoutFiles(files, revisions.First().Guid, false);
            }
        }

        private void GitTreeBeforeExpand(object sender, TreeViewCancelEventArgs e)
        {
            if (e.Node.IsExpanded)
                return;

            var item = (IGitItem)e.Node.Tag;

            e.Node.Nodes.Clear();
            LoadInTree(item.SubItems, e.Node.Nodes);
        }

        private void CreateBranchToolStripMenuItemClick(object sender, EventArgs e)
        {
            UICommands.StartCreateBranchDialog(this, RevisionGrid.GetSelectedRevisions().FirstOrDefault());
        }

        private void GitBashClick(object sender, EventArgs e)
        {
            GitBashToolStripMenuItemClick1(sender, e);
        }

        private void ToolStripButtonPullClick(object sender, EventArgs e)
        {
            PullToolStripMenuItemClick(sender, e);
        }

        private void editgitattributesToolStripMenuItem_Click(object sender, EventArgs e)
        {
            UICommands.StartEditGitAttributesDialog(this);
        }

        private void copyFilenameToClipboardToolStripMenuItem_Click(object sender, EventArgs e)
        {
            var gitItem = GitTree.SelectedNode.Tag as GitItem;
            if (gitItem == null)
                return;

            var fileName = Path.Combine(Module.WorkingDir, (gitItem).FileName);
            Clipboard.SetText(fileName.Replace('/', '\\'));
        }

        private void copyFilenameToClipboardToolStripMenuItem1_Click(object sender, EventArgs e)
        {
            if (!DiffFiles.SelectedItems.Any())
                return;

            var fileNames = new StringBuilder();
            foreach (var item in DiffFiles.SelectedItems)
            {
                //Only use append line when multiple items are selected.
                //This to make it easier to use the text from clipboard when 1 file is selected.
                if (fileNames.Length > 0)
                    fileNames.AppendLine();

                fileNames.Append((Path.Combine(Module.WorkingDir, item.Name)).Replace(Settings.PathSeparatorWrong, Settings.PathSeparator));
            }
            Clipboard.SetText(fileNames.ToString());
        }

        private void deleteIndexlockToolStripMenuItem_Click(object sender, EventArgs e)
        {
            string fileName = Path.Combine(Module.WorkingDirGitDir(), "index.lock");

            if (File.Exists(fileName))
            {
                File.Delete(fileName);
                MessageBox.Show(this, _indexLockDeleted.Text);
            }
            else
                MessageBox.Show(this, _indexLockNotFound.Text + " " + fileName);
        }

        private void saveAsToolStripMenuItem1_Click(object sender, EventArgs e)
        {
            IList<GitRevision> revisions = RevisionGrid.GetSelectedRevisions();

            if (revisions.Count == 0)
                return;

            if (DiffFiles.SelectedItem == null)
                return;

            GitItemStatus item = DiffFiles.SelectedItem;

            var fullName = Path.Combine(Module.WorkingDir, item.Name);
            using (var fileDialog =
                new SaveFileDialog
                {
                    InitialDirectory = Path.GetDirectoryName(fullName),
                    FileName = Path.GetFileName(fullName),
                    DefaultExt = GitCommandHelpers.GetFileExtension(fullName),
                    AddExtension = true
                })
            {
                fileDialog.Filter =
                    _saveFileFilterCurrentFormat.Text + " (*." +
                    fileDialog.DefaultExt + ")|*." +
                    fileDialog.DefaultExt +
                    "|" + _saveFileFilterAllFiles.Text + " (*.*)|*.*";

                if (fileDialog.ShowDialog(this) == DialogResult.OK)
                {
                    Module.SaveBlobAs(fileDialog.FileName, string.Format("{0}:\"{1}\"", revisions[0].Guid, item.Name));
                }
            }
        }

        private void toolStripStatusLabel1_Click(object sender, EventArgs e)
        {
            statusStrip.Hide();
        }

        private void openWithToolStripMenuItem_Click(object sender, EventArgs e)
        {
            var item = GitTree.SelectedNode.Tag;

            var gitItem = item as GitItem;
            if (gitItem == null || !(gitItem).IsBlob)
                return;

            var fileName = Path.Combine(Module.WorkingDir, (gitItem).FileName);
            OsShellUtil.OpenAs(fileName.Replace(Settings.PathSeparatorWrong, Settings.PathSeparator));
        }

        private void pluginsToolStripMenuItem_DropDownOpening(object sender, EventArgs e)
        {
            LoadPluginsInPluginMenu();
        }

        private void BisectClick(object sender, EventArgs e)
        {
            using (var frm = new FormBisect(RevisionGrid)) frm.ShowDialog(this);
            UICommands.RepoChangedNotifier.Notify();
        }

        private void fileHistoryDiffToolstripMenuItem_Click(object sender, EventArgs e)
        {
            GitItemStatus item = DiffFiles.SelectedItem;

            if (item.IsTracked)
            {
                IList<GitRevision> revisions = RevisionGrid.GetSelectedRevisions();

                if (revisions.Count == 0 || GitRevision.IsArtificial(revisions[0].Guid))
                    UICommands.StartFileHistoryDialog(this, item.Name);
                else
                    UICommands.StartFileHistoryDialog(this, item.Name, revisions[0], false);
            }
        }

        private void blameToolStripMenuItem_Click(object sender, EventArgs e)
        {
            GitItemStatus item = DiffFiles.SelectedItem;

            if (item.IsTracked)
            {
                IList<GitRevision> revisions = RevisionGrid.GetSelectedRevisions();

                if (revisions.Count == 0 || GitRevision.IsArtificial(revisions[0].Guid))
                    UICommands.StartFileHistoryDialog(this, item.Name, null, false, true);
                else
                    UICommands.StartFileHistoryDialog(this, item.Name, revisions[0], true, true);
            }
        }

        private void CurrentBranchDropDownOpening(object sender, EventArgs e)
        {
            branchSelect.DropDownItems.Clear();

            ToolStripMenuItem item = new ToolStripMenuItem(checkoutBranchToolStripMenuItem.Text);
            item.ShortcutKeys = checkoutBranchToolStripMenuItem.ShortcutKeys;
            item.ShortcutKeyDisplayString = checkoutBranchToolStripMenuItem.ShortcutKeyDisplayString;
            branchSelect.DropDownItems.Add(item);
            item.Click += (hs, he) => CheckoutBranchToolStripMenuItemClick(hs, he);

            branchSelect.DropDownItems.Add(new ToolStripSeparator());

            foreach (var branch in Module.GetRefs(false))
            {
                var toolStripItem = branchSelect.DropDownItems.Add(branch.Name);
                toolStripItem.Click += BranchSelectToolStripItem_Click;

                //Make sure there are never more than 100 branches added to the menu
                //GitExtensions will hang when the drop down is to large...
                if (branchSelect.DropDownItems.Count > 100)
                    break;
            }

        }

        void BranchSelectToolStripItem_Click(object sender, EventArgs e)
        {
            var toolStripItem = (ToolStripItem)sender;
            UICommands.StartCheckoutBranch(this, toolStripItem.Text, false);
        }

        private void _forkCloneMenuItem_Click(object sender, EventArgs e)
        {
            if (RepoHosts.GitHosters.Count > 0)
            {
                UICommands.StartCloneForkFromHoster(this, RepoHosts.GitHosters[0], SetGitModule);
                UICommands.RepoChangedNotifier.Notify();
            }
            else
            {
                MessageBox.Show(this, _noReposHostPluginLoaded.Text, _errorCaption.Text, MessageBoxButtons.OK, MessageBoxIcon.Error);
            }
        }

        private void _viewPullRequestsToolStripMenuItem_Click(object sender, EventArgs e)
        {
            var repoHost = RepoHosts.TryGetGitHosterForModule(Module);
            if (repoHost == null)
            {
                MessageBox.Show(this, _noReposHostFound.Text, _errorCaption.Text, MessageBoxButtons.OK, MessageBoxIcon.Error);
                return;
            }

            UICommands.StartPullRequestsDialog(this, repoHost);
        }

        private void _createPullRequestToolStripMenuItem_Click(object sender, EventArgs e)
        {
            var repoHost = RepoHosts.TryGetGitHosterForModule(Module);
            if (repoHost == null)
            {
                MessageBox.Show(this, _noReposHostFound.Text, _errorCaption.Text, MessageBoxButtons.OK, MessageBoxIcon.Error);
                return;
            }

            UICommands.StartCreatePullRequest(this, repoHost);
        }

        #region Hotkey commands

        public const string HotkeySettingsName = "Browse";

        internal enum Commands
        {
            GitBash,
            GitGui,
            GitGitK,
            FocusRevisionGrid,
            FocusCommitInfo,
            FocusFileTree,
            FocusDiff,
            Commit,
            AddNotes,
            FindFileInSelectedCommit,
            CheckoutBranch,
            QuickFetch,
            QuickPull,
            QuickPush,
            RotateApplicationIcon,
        }

        private void AddNotes()
        {
            Module.EditNotes(RevisionGrid.GetSelectedRevisions().Count > 0 ? RevisionGrid.GetSelectedRevisions()[0].Guid : string.Empty);
            FillCommitInfo();
        }

        private void FindFileInSelectedCommit()
        {
            CommitInfoTabControl.SelectedTab = TreeTabPage;
            EnabledSplitViewLayout(true);
            GitTree.Focus();
            FindFileOnClick(null, null);
        }

        private void QuickFetch()
        {
            FormProcess.ShowDialog(this, Module.FetchCmd(string.Empty, string.Empty, string.Empty));
            UICommands.RepoChangedNotifier.Notify();
        }

        protected override bool ExecuteCommand(int cmd)
        {
            switch ((Commands)cmd)
            {
                case Commands.GitBash: Module.RunBash(); break;
                case Commands.GitGui: Module.RunGui(); break;
                case Commands.GitGitK: Module.RunGitK(); break;
                case Commands.FocusRevisionGrid: RevisionGrid.Focus(); break;
                case Commands.FocusCommitInfo: CommitInfoTabControl.SelectedTab = CommitInfoTabPage; break;
                case Commands.FocusFileTree: CommitInfoTabControl.SelectedTab = TreeTabPage; GitTree.Focus(); break;
                case Commands.FocusDiff: CommitInfoTabControl.SelectedTab = DiffTabPage; DiffFiles.Focus(); break;
                case Commands.Commit: CommitToolStripMenuItemClick(null, null); break;
                case Commands.AddNotes: AddNotes(); break;
                case Commands.FindFileInSelectedCommit: FindFileInSelectedCommit(); break;
                case Commands.CheckoutBranch: CheckoutBranchToolStripMenuItemClick(null, null); break;
                case Commands.QuickFetch: QuickFetch(); break;
                case Commands.QuickPull:
                    UICommands.StartPullDialog(this, true);
                    break;
                case Commands.QuickPush:
                    UICommands.StartPushDialog(this, true);                   
                    break;
                case Commands.RotateApplicationIcon: RotateApplicationIcon(); break;
                default: return base.ExecuteCommand(cmd);
            }

            return true;
        }

        internal bool ExecuteCommand(Commands cmd)
        {
            return ExecuteCommand((int)cmd);
        }

        #endregion

        private void toggleSplitViewLayout_Click(object sender, EventArgs e)
        {
            EnabledSplitViewLayout(RightSplitContainer.Panel2.Height == 0 && RightSplitContainer.Height > 0);
        }

        private void EnabledSplitViewLayout(bool enabled)
        {
            if (enabled)
                RightSplitContainer.SplitterDistance = (RightSplitContainer.Height / 5) * 2;
            else
                RightSplitContainer.SplitterDistance = RightSplitContainer.Height;
        }

        private void editCheckedOutFileToolStripMenuItem_Click(object sender, EventArgs e)
        {
            var item = GitTree.SelectedNode.Tag;

            var gitItem = item as GitItem;
            if (gitItem == null || !gitItem.IsBlob)
                return;

            var fileName = Path.Combine(Module.WorkingDir, (gitItem).FileName);
            UICommands.StartFileEditorDialog(fileName);
        }

        #region Git file tree drag-drop
        private Rectangle gitTreeDragBoxFromMouseDown;

        private void GitTree_MouseDown(object sender, MouseEventArgs e)
        {
            //DRAG
            if (e.Button == MouseButtons.Left)
            {
                // Remember the point where the mouse down occurred.
                // The DragSize indicates the size that the mouse can move
                // before a drag event should be started.
                Size dragSize = SystemInformation.DragSize;

                // Create a rectangle using the DragSize, with the mouse position being
                // at the center of the rectangle.
                gitTreeDragBoxFromMouseDown = new Rectangle(new Point(e.X - (dragSize.Width / 2),
                                                                e.Y - (dragSize.Height / 2)),
                                                                dragSize);
            }
        }

        void GitTree_MouseMove(object sender, MouseEventArgs e)
        {
            TreeView gitTree = (TreeView)sender;

            //DRAG
            // If the mouse moves outside the rectangle, start the drag.
            if (gitTreeDragBoxFromMouseDown != Rectangle.Empty &&
                !gitTreeDragBoxFromMouseDown.Contains(e.X, e.Y))
            {
                StringCollection fileList = new StringCollection();

                //foreach (GitItemStatus item in SelectedItems)
                if (gitTree.SelectedNode != null)
                {
                    GitItem item = gitTree.SelectedNode.Tag as GitItem;
                    if (item != null)
                    {
                        string fileName = Path.Combine(Module.WorkingDir, item.FileName);

                        fileList.Add(fileName.Replace('/', '\\'));
                    }

                    DataObject obj = new DataObject();
                    obj.SetFileDropList(fileList);

                    // Proceed with the drag and drop, passing in the list item.
                    DoDragDrop(obj, DragDropEffects.Copy);
                    gitTreeDragBoxFromMouseDown = Rectangle.Empty;
                }
            }
        }
        #endregion

        private int getNextIdx(int curIdx, int maxIdx, bool searchBackward)
        {
            if (searchBackward)
            {
                if (curIdx == 0)
                {
                    curIdx = maxIdx;
                }
                else
                {
                    curIdx--;
                }
            }
            else
            {
                if (curIdx == maxIdx)
                {
                    curIdx = 0;
                }
                else
                {
                    curIdx++;
                }
            }
            return curIdx;
        }

        private Tuple<int, string> getNextPatchFile(bool searchBackward)
        {
            var revisions = RevisionGrid.GetSelectedRevisions();
            if (revisions.Count == 0)
                return null;
            int idx = DiffFiles.SelectedIndex;
            if (idx == -1)
                return new Tuple<int, string>(idx, null);

            idx = getNextIdx(idx, DiffFiles.GitItemStatuses.Count() - 1, searchBackward);
            _dontUpdateOnIndexChange = true;
            DiffFiles.SelectedIndex = idx;
            _dontUpdateOnIndexChange = false;
            return new Tuple<int, string>(idx, DiffText.GetSelectedPatch(RevisionGrid, DiffFiles.SelectedItem));
        }

        //
        // diff context menu
        //
        private void openContainingFolderToolStripMenuItem_Click(object sender, EventArgs e)
        {
            if (!DiffFiles.SelectedItems.Any())
                return;

            foreach (var item in DiffFiles.SelectedItems)
            {
                string filePath = FormBrowseUtil.GetFullPathFromGitItemStatus(Module, item);
                FormBrowseUtil.ShowFileOrParentFolderInFileExplorer(filePath);
            }
        }

        /// <summary>
        /// TODO: move logic to other source file?
        /// </summary>
        /// <param name="sender"></param>
        /// <param name="e"></param>
        private void diffShowInFileTreeToolStripMenuItem_Click(object sender, EventArgs e)
        {
            var diffGitItemStatus = DiffFiles.SelectedItems.First();
            
            ExecuteCommand((int)Commands.FocusFileTree); // switch to view (and fills the first level of file tree data model if not already done)

            var currentNodes = GitTree.Nodes;
            TreeNode foundNode = null;
            bool isIncompleteMatch = false;
            var pathParts = UtilGetPathParts(diffGitItemStatus.Name);
            for (int i = 0; i < pathParts.Length; i++)
            {
                string pathPart = pathParts[i];
                string diffPathPart = pathPart.Replace("/", "\\");

                var currentFoundNode = currentNodes.Cast<TreeNode>().FirstOrDefault(a =>
                {
                    var treeGitItem = a.Tag as GitItem;
                    if (treeGitItem != null)
                    {
                        // TODO: what about case(in)sensitive handling?
                        return treeGitItem.Name == diffPathPart;
                    }
                    else
                    {
                        return false;
                    }
                });

                if (currentFoundNode == null)
                {
                    isIncompleteMatch = true;
                    break;
                }

                foundNode = currentFoundNode;

                if (i < pathParts.Length - 1) // if not the last path part...
                {
                    foundNode.Expand(); // load more data
                    
                    if (currentFoundNode.Nodes == null)
                    {
                        isIncompleteMatch = true;
                        break;
                    }

                    currentNodes = currentFoundNode.Nodes;
                }
            }

            if (foundNode != null)
            {
                if (isIncompleteMatch)
                {
                    MessageBox.Show(_nodeNotFoundNextAvailableParentSelected.Text);
                }

                GitTree.SelectedNode = foundNode;
                GitTree.SelectedNode.EnsureVisible();
            }
            else
            {
                MessageBox.Show(_nodeNotFoundSelectionNotChanged.Text);
            }
        }

        private string[] UtilGetPathParts(string path)
        {
            return path.Split('/');
        }

        private void fileTreeOpenContainingFolderToolStripMenuItem_Click(object sender, EventArgs e)
        {
            var gitItem = GitTree.SelectedNode.Tag as GitItem;
            if (gitItem == null)
            {
                return;
            }

            var filePath = FormBrowseUtil.GetFullPathFromGitItem(Module, gitItem);
            FormBrowseUtil.ShowFileOrFolderInFileExplorer(filePath);
        }

        private void fileTreeArchiveToolStripMenuItem_Click(object sender, EventArgs e)
        {
            var selectedRevisions = RevisionGrid.GetSelectedRevisions();
            if (selectedRevisions.Count != 1)
            {
                MessageBox.Show("Select exactly one revision.");
                return;
            }

            var gitItem = (GitItem)GitTree.SelectedNode.Tag;
            UICommands.StartArchiveDialog(this, selectedRevisions.First(), null, gitItem.FileName);
        }

        private void fileTreeCleanWorkingTreeToolStripMenuItem_Click(object sender, EventArgs e)
        {
            var gitItem = (GitItem)GitTree.SelectedNode.Tag;
            UICommands.StartCleanupRepositoryDialog(this, gitItem.FileName + "/"); // the trailing / marks a directory
        }

        private void DiffContextMenu_Opening(object sender, System.ComponentModel.CancelEventArgs e)
        {
            bool artificialRevSelected;

            IList<GitRevision> selectedRevisions = RevisionGrid.GetSelectedRevisions();

            if (selectedRevisions.Count == 0)
                artificialRevSelected = false;
            else
                artificialRevSelected = selectedRevisions[0].IsArtificial();
            if (selectedRevisions.Count > 1)
                artificialRevSelected = artificialRevSelected || selectedRevisions[selectedRevisions.Count - 1].IsArtificial();

            // disable items that need exactly one selected item
            bool isExcactlyOneItemSelected = DiffFiles.SelectedItems.Count() == 1;
            openWithDifftoolToolStripMenuItem.Enabled = isExcactlyOneItemSelected;
            saveAsToolStripMenuItem1.Enabled = isExcactlyOneItemSelected;
            diffShowInFileTreeToolStripMenuItem.Enabled = isExcactlyOneItemSelected;
            fileHistoryDiffToolstripMenuItem.Enabled = isExcactlyOneItemSelected;
            blameToolStripMenuItem.Enabled = isExcactlyOneItemSelected;

            // openContainingFolderToolStripMenuItem.Enabled or not
            {
                openContainingFolderToolStripMenuItem.Enabled = false;

                foreach (var item in DiffFiles.SelectedItems)
                {
                    string filePath = FormBrowseUtil.GetFullPathFromGitItemStatus(Module, item);
                    if (FormBrowseUtil.FileOrParentDirectoryExists(filePath))
                    {
                        openContainingFolderToolStripMenuItem.Enabled = true;
                        break;
                    }
                }
            }
        }

        protected override void OnClosing(System.ComponentModel.CancelEventArgs e)
        {
            base.OnClosing(e);
            if (_dashboard != null)
                _dashboard.SaveSplitterPositions();
            try
            {
                var settings = Properties.Settings.Default;
                settings.FormBrowse_FileTreeSplitContainer_SplitterDistance = FileTreeSplitContainer.SplitterDistance;
                settings.FormBrowse_DiffSplitContainer_SplitterDistance = DiffSplitContainer.SplitterDistance;
                settings.FormBrowse_MainSplitContainer_SplitterDistance = MainSplitContainer.SplitterDistance;
                settings.Save();
            }
            catch (ConfigurationException)
            {
                //TODO: howto restore a corrupted config? Properties.Settings.Default.Reset() doesn't work.
            }
        }

        protected override void OnClosed(EventArgs e)
        {
            SetWorkingDir("");

            base.OnClosed(e);
        }

        private void CloneSvnToolStripMenuItemClick(object sender, EventArgs e)
        {
            UICommands.StartSvnCloneDialog(this, SetGitModule);
        }

        private void SvnRebaseToolStripMenuItem_Click(object sender, EventArgs e)
        {
            UICommands.StartSvnRebaseDialog(this);
        }

        private void SvnDcommitToolStripMenuItem_Click(object sender, EventArgs e)
        {
            UICommands.StartSvnDcommitDialog(this);
        }

        private void SvnFetchToolStripMenuItem_Click(object sender, EventArgs e)
        {
            UICommands.StartSvnFetchDialog(this);
        }

        private void expandAllStripMenuItem_Click(object sender, EventArgs e)
        {
            GitTree.ExpandAll();
        }

        private void collapseAllToolStripMenuItem_Click(object sender, EventArgs e)
        {
            GitTree.CollapseAll();
        }

        private void DiffFiles_DataSourceChanged(object sender, EventArgs e)
        {
            if (DiffFiles.GitItemStatuses == null || !DiffFiles.GitItemStatuses.Any())
                DiffText.ViewPatch(String.Empty);
        }

        public override void AddTranslationItems(Translation translation)
        {
            base.AddTranslationItems(translation);
            TranslationUtl.AddTranslationItemsFromFields(Name, _filterRevisionsHelper, translation);
            TranslationUtl.AddTranslationItemsFromFields(Name, _filterBranchHelper, translation);
        }

        public override void TranslateItems(Translation translation)
        {
            base.TranslateItems(translation);
            TranslationUtl.TranslateItemsFromFields(Name, _filterRevisionsHelper, translation);
            TranslationUtl.TranslateItemsFromFields(Name, _filterBranchHelper, translation);
        }

        private void findInDiffToolStripMenuItem_Click(object sender, EventArgs e)
        {

            var candidates = DiffFiles.GitItemStatuses;

            Func<string, IList<GitItemStatus>> FindDiffFilesMatches = (string name) =>
            {

                string nameAsLower = name.ToLower();

                return candidates.Where(item =>
                    {
                        return item.Name != null && item.Name.ToLower().Contains(nameAsLower)
                            || item.OldName != null && item.OldName.ToLower().Contains(nameAsLower);
                    }
                    ).ToList();
            };

            GitItemStatus selectedItem;
            using (var searchWindow = new SearchWindow<GitItemStatus>(FindDiffFilesMatches)
            {
                Owner = this
            })
            {
                searchWindow.ShowDialog(this);
                selectedItem = searchWindow.SelectedItem;
            }
            if (selectedItem != null)
            {
                DiffFiles.SelectedItem = selectedItem;
            }
        }

        private void dontSetAsDefaultToolStripMenuItem_Click(object sender, EventArgs e)
        {
            Settings.DonSetAsLastPullAction = !dontSetAsDefaultToolStripMenuItem.Checked;
            dontSetAsDefaultToolStripMenuItem.Checked = Settings.DonSetAsLastPullAction;
        }

        private void mergeToolStripMenuItem_Click(object sender, EventArgs e)
        {
            Module.LastPullAction = Settings.PullAction.Merge;
            PullToolStripMenuItemClick(sender, e);
        }

        private void rebaseToolStripMenuItem1_Click(object sender, EventArgs e)
        {
            Module.LastPullAction = Settings.PullAction.Rebase;
            PullToolStripMenuItemClick(sender, e);
        }

        private void fetchToolStripMenuItem_Click(object sender, EventArgs e)
        {
            Module.LastPullAction = Settings.PullAction.Fetch;
            PullToolStripMenuItemClick(sender, e);
        }

        private void pullToolStripMenuItem1_Click(object sender, EventArgs e)
        {
            if (!Settings.DonSetAsLastPullAction)
                Module.LastPullAction = Settings.PullAction.None;
            PullToolStripMenuItemClick(sender, e);

            //restore Settings.FormPullAction value
            if (Settings.DonSetAsLastPullAction)
                Module.LastPullActionToFormPullAction();
        }

        private void RefreshPullIcon()
        {
            switch (Module.LastPullAction)
            {
                case Settings.PullAction.Fetch:
                    toolStripButtonPull.Image = Properties.Resources.PullFetch;
                    toolStripButtonPull.ToolTipText = "Pull - fetch";
                    break;

                case Settings.PullAction.FetchAll:
                    toolStripButtonPull.Image = Properties.Resources.PullFetchAll;
                    toolStripButtonPull.ToolTipText = "Pull - fetch all";
                    break;

                case Settings.PullAction.Merge:
                    toolStripButtonPull.Image = Properties.Resources.PullMerge;
                    toolStripButtonPull.ToolTipText = "Pull - merge";
                    break;

                case Settings.PullAction.Rebase:
                    toolStripButtonPull.Image = Properties.Resources.PullRebase;
                    toolStripButtonPull.ToolTipText = "Pull - rebase";
                    break;

                default:
                    toolStripButtonPull.Image = Properties.Resources.Icon_4;
                    toolStripButtonPull.ToolTipText = "Open pull dialog";
                    break;
            }
        }

        private void fetchAllToolStripMenuItem_Click(object sender, EventArgs e)
        {
            if (!Settings.DonSetAsLastPullAction)
                Module.LastPullAction = Settings.PullAction.FetchAll;

            RefreshPullIcon();
            bool pullCompelted;

            UICommands.StartPullDialog(this, true, out pullCompelted, true);

            //restore Settings.FormPullAction value
            if (Settings.DonSetAsLastPullAction)
                Module.LastPullActionToFormPullAction();
        }

        private void resetFileToAToolStripMenuItem_Click(object sender, EventArgs e)
        {
            IList<GitRevision> revisions = RevisionGrid.GetSelectedRevisions();

            if (!revisions.Any() || revisions.Count < 1 || revisions.Count > 2 || !DiffFiles.SelectedItems.Any())
            {
                return;
            }

            var files = DiffFiles.SelectedItems.Select(item => item.Name);

            if (revisions.Count == 1)
            {
                if (!revisions[0].HasParent())
                {
                    MessageBox.Show("Revision must have a parent. Abort.");
                    ////throw new ApplicationException("Revision must have a parent."); // todo: unified exception handling?
                }

                Module.CheckoutFiles(files, revisions[0].Guid + "^", false);
            }
            else
            {
                Module.CheckoutFiles(files, revisions[1].Guid, false);
            }
        }

        private void resetFileToRemoteToolStripMenuItem_Click(object sender, EventArgs e)
        {
            IList<GitRevision> revisions = RevisionGrid.GetSelectedRevisions();

            if (!revisions.Any() || !DiffFiles.SelectedItems.Any())
            {
                return;
            }

            var files = DiffFiles.SelectedItems.Select(item => item.Name);

            Module.CheckoutFiles(files, revisions[0].Guid, false);
        }

        private void _NO_TRANSLATE_Workingdir_MouseUp(object sender, MouseEventArgs e)
        {
            if (e.Button == MouseButtons.Right)
                OpenToolStripMenuItemClick(sender, e);
        }

        private void branchSelect_MouseUp(object sender, MouseEventArgs e)
        {
            if (e.Button == MouseButtons.Right)
                CheckoutBranchToolStripMenuItemClick(sender, e);
        }

        private void RevisionInfo_CommandClick(object sender, CommitInfo.CommandEventArgs e)
        {
            if (e.Command == "gotocommit")
            {
                RevisionGrid.SetSelectedRevision(new GitRevision(Module, e.Data));
            }
            else if (e.Command == "gotobranch" || e.Command == "gototag")
            {
                string error = "";
                CommitData commit = CommitData.GetCommitData(Module, e.Data, ref error);
                if (commit != null)
                    RevisionGrid.SetSelectedRevision(new GitRevision(Module, commit.Guid));
            }
        }

        private void SubmoduleToolStripButtonClick(object sender, EventArgs e)
        {
            var button = sender as ToolStripMenuItem;

            if (button == null)
                return;

            if (button.Tag is GitModule)
                SetGitModule(button.Tag as GitModule);
            else
                SetWorkingDir(button.Tag as string);
        }

        private void toolStripButtonLevelUp_DropDownOpening(object sender, EventArgs e)
        {
            LoadSubmodulesIntoDropDownMenu();
        }

        private void RemoveSubmoduleButtons()
        {
            _submodulesStatusImagesCTS.Cancel();
            foreach (var item in toolStripButtonLevelUp.DropDownItems)
            {
                var toolStripButton = item as ToolStripMenuItem;
                if (toolStripButton != null)
                    toolStripButton.Click -= SubmoduleToolStripButtonClick;
            }
            toolStripButtonLevelUp.DropDownItems.Clear();
        }

        private string GetModuleBranch(string path)
        {
            string branch = GitModule.GetSelectedBranchFast(path);
            if (Module.IsDetachedHead(branch))
                return "[no branch]";
            return "[" + branch + "]";
        }

        private ToolStripMenuItem AddSubmoduleToMenu(string name, object module)
        {
            var spmenu = new ToolStripMenuItem(name);
            spmenu.Click += SubmoduleToolStripButtonClick;
            spmenu.Width = 200;
            spmenu.Tag = module;
            toolStripButtonLevelUp.DropDownItems.Add(spmenu);
            return spmenu;
        }

        DateTime _previousUpdateTime;

        private void LoadSubmodulesIntoDropDownMenu()
        {
            TimeSpan elapsed = DateTime.Now - _previousUpdateTime;
            if (elapsed.TotalSeconds > 15)
                UpdateSubmodulesList();
        }

        private CancellationTokenSource _submodulesStatusImagesCTS = new CancellationTokenSource();
            
        private static Image GetItemImage(GitSubmoduleStatus gitSubmoduleStatus)
        {
            if (gitSubmoduleStatus == null)
                return Resources.IconFolderSubmodule;
            if (gitSubmoduleStatus.Status == SubmoduleStatus.FastForward || gitSubmoduleStatus.Status == SubmoduleStatus.NewerTime)
                return gitSubmoduleStatus.IsDirty ? Resources.IconSubmoduleRevisionUpDirty : Resources.IconSubmoduleRevisionUp;
            if (gitSubmoduleStatus.Status == SubmoduleStatus.Rewind || gitSubmoduleStatus.Status == SubmoduleStatus.OlderTime)
                return gitSubmoduleStatus.IsDirty ? Resources.IconSubmoduleRevisionDownDirty : Resources.IconSubmoduleRevisionDown;
            return !gitSubmoduleStatus.IsDirty ? Resources.Modified : Resources.IconSubmoduleDirty;
        }

        private Task GetSubmoduleStatusImageAsync(ToolStripMenuItem mi, GitModule module, string submodulePath)
        {
            if (String.IsNullOrEmpty(submodulePath))
            {
                mi.Image = Resources.IconFolderSubmodule;
                return null;
            }
            var token = _submodulesStatusImagesCTS.Token;
            return Task.Factory.StartNew(() =>
                {
                    var submoduleStatus = GitCommandHelpers.GetCurrentSubmoduleChanges(module, submodulePath);
                    if (submoduleStatus != null && submoduleStatus.Commit != submoduleStatus.OldCommit)
                    {
                        var submodule = submoduleStatus.GetSubmodule(module);
                        submoduleStatus.CheckSubmoduleStatus(submodule);
                    }
                    return submoduleStatus;
                }, token)
                .ContinueWith((task) => mi.Image = GetItemImage(task.Result),
                    CancellationToken.None,
                    TaskContinuationOptions.OnlyOnRanToCompletion,
                    TaskScheduler.FromCurrentSynchronizationContext());
        }

        private void UpdateSubmodulesList()
        {
            RemoveSubmoduleButtons();
            _previousUpdateTime = DateTime.Now;
            _submodulesStatusImagesCTS = new CancellationTokenSource();

            foreach (var submodule in Module.GetSubmodulesLocalPathes().OrderBy(submoduleName => submoduleName))
            {
                var name = submodule;
                string path = Module.GetSubmoduleFullPath(submodule);
                if (Settings.DashboardShowCurrentBranch && !GitModule.IsBareRepository(path))
                    name = name + " " + GetModuleBranch(path);

                var smi = AddSubmoduleToMenu(name, path);
                var module = Module.GetSubmodule(submodule);
                var submoduleName = module.GetCurrentSubmoduleLocalPath();
                GetSubmoduleStatusImageAsync(smi, module.SuperprojectModule, submoduleName);
            }

            bool containSubmodules = toolStripButtonLevelUp.DropDownItems.Count != 0;
            if (!containSubmodules)
                toolStripButtonLevelUp.DropDownItems.Add(_noSubmodulesPresent.Text);

            string currentSubmoduleName = null;
            if (Module.SuperprojectModule != null)
            {
                var superprojectSeparator = new ToolStripSeparator();
                toolStripButtonLevelUp.DropDownItems.Add(superprojectSeparator);

                GitModule supersuperproject = Module.FindTopProjectModule();
                if (Module.SuperprojectModule.WorkingDir != supersuperproject.WorkingDir)
                {
                    var name = "Top project: " + Path.GetFileName(Path.GetDirectoryName(supersuperproject.WorkingDir));
                    string path = supersuperproject.WorkingDir;
                    if (Settings.DashboardShowCurrentBranch && !GitModule.IsBareRepository(path))
                        name = name + " " + GetModuleBranch(path);

                    var smi = AddSubmoduleToMenu(name, supersuperproject);
                    smi.Image = Resources.IconFolderSubmodule;
                }

                {
                    var name = "Superproject: ";
                    GitModule parentModule = Module.SuperprojectModule;
                    string localpath = "";
                    if (Module.SuperprojectModule.WorkingDir != supersuperproject.WorkingDir)
                    {
                        parentModule = supersuperproject;
                        localpath = Module.SuperprojectModule.WorkingDir.Substring(supersuperproject.WorkingDir.Length);
                        localpath = localpath.Replace(Settings.PathSeparator, Settings.PathSeparatorWrong).TrimEnd(
                                Settings.PathSeparatorWrong);
                        name = name + localpath;
                    }
                    else
                        name = name + Path.GetFileName(Path.GetDirectoryName(supersuperproject.WorkingDir));
                    string path = Module.SuperprojectModule.WorkingDir;
                    if (Settings.DashboardShowCurrentBranch && !GitModule.IsBareRepository(path))
                        name = name + " " + GetModuleBranch(path);

                    var smi = AddSubmoduleToMenu(name, Module.SuperprojectModule);
                    GetSubmoduleStatusImageAsync(smi, parentModule, localpath);
                }

                var submodules = supersuperproject.GetSubmodulesLocalPathes().OrderBy(submoduleName => submoduleName);
                if (submodules.Any())
                {
                    string localpath = Module.WorkingDir.Substring(supersuperproject.WorkingDir.Length);
                    localpath = localpath.Replace(Settings.PathSeparator, Settings.PathSeparatorWrong).TrimEnd(
                            Settings.PathSeparatorWrong);

                    foreach (var submodule in submodules)
                    {
                        var name = submodule;
                        string path = supersuperproject.GetSubmoduleFullPath(submodule);
                        if (Settings.DashboardShowCurrentBranch && !GitModule.IsBareRepository(path))
                            name = name + " " + GetModuleBranch(path);
                        var submenu = AddSubmoduleToMenu(name, path);
                        if (submodule == localpath)
                        {
                            currentSubmoduleName = Module.GetCurrentSubmoduleLocalPath();
                            submenu.Font = new Font(submenu.Font, FontStyle.Bold);
                        }
                        var module = supersuperproject.GetSubmodule(submodule);
                        var submoduleName = module.GetCurrentSubmoduleLocalPath();
                        GetSubmoduleStatusImageAsync(submenu, module.SuperprojectModule, submoduleName);
                    }
                }
            }

            var separator = new ToolStripSeparator();
            toolStripButtonLevelUp.DropDownItems.Add(separator);

            var mi = new ToolStripMenuItem(updateAllSubmodulesToolStripMenuItem.Text);
            mi.Click += UpdateAllSubmodulesToolStripMenuItemClick;
            toolStripButtonLevelUp.DropDownItems.Add(mi);

            if (currentSubmoduleName != null)
            {
                var usmi = new ToolStripMenuItem(_updateCurrentSubmodule.Text);
                usmi.Tag = currentSubmoduleName;
                usmi.Click += UpdateSubmoduleToolStripMenuItemClick;
                toolStripButtonLevelUp.DropDownItems.Add(usmi);
            }
        }

        private void toolStripButtonLevelUp_ButtonClick(object sender, EventArgs e)
        {
            if (Module.SuperprojectModule != null)
                SetGitModule(Module.SuperprojectModule);
            else
                toolStripButtonLevelUp.ShowDropDown();
        }

        private void openWithDifftoolToolStripMenuItem_DropDownOpening(object sender, EventArgs e)
        {
            bool artificialRevSelected = false;
            bool enableDiffDropDown = true;
            bool showParentItems = false;

            IList<GitRevision> revisions = RevisionGrid.GetSelectedRevisions();

            if (revisions.Count > 0)
            {
                artificialRevSelected = revisions[0].IsArtificial();

                if (revisions.Count == 2)
                {
                    artificialRevSelected = artificialRevSelected || revisions[revisions.Count - 1].IsArtificial();
                    showParentItems = true;
                }
                else
                    enableDiffDropDown = revisions.Count == 1;
            }

            aBToolStripMenuItem.Enabled = enableDiffDropDown;
            bLocalToolStripMenuItem.Enabled = enableDiffDropDown;
            aLocalToolStripMenuItem.Enabled = enableDiffDropDown;
            parentOfALocalToolStripMenuItem.Enabled = enableDiffDropDown;
            parentOfBLocalToolStripMenuItem.Enabled = enableDiffDropDown;

            parentOfALocalToolStripMenuItem.Visible = showParentItems;
            parentOfBLocalToolStripMenuItem.Visible = showParentItems;

            if (!enableDiffDropDown)
                return;
            //enable *<->Local items only when local file exists
            foreach (var item in DiffFiles.SelectedItems)
            {
                string filePath = FormBrowseUtil.GetFullPathFromGitItemStatus(Module, item);
                if (File.Exists(filePath))
                {
                    bLocalToolStripMenuItem.Enabled = !artificialRevSelected;
                    aLocalToolStripMenuItem.Enabled = !artificialRevSelected;
                    parentOfALocalToolStripMenuItem.Enabled = !artificialRevSelected;
                    parentOfBLocalToolStripMenuItem.Enabled = !artificialRevSelected;
                    return;
                }
            }
        }

        private string GetMonoVersion()
        {
            Type type = Type.GetType("Mono.Runtime");
            if (type != null)
            {
                MethodInfo displayName = type.GetMethod("GetDisplayName", BindingFlags.NonPublic | BindingFlags.Static);
                if (displayName != null)
                    return (string)displayName.Invoke(null, null);
            }
            return null;
        }

        private void reportAnIssueToolStripMenuItem_Click(object sender, EventArgs e)
        {
            string issueData = "--- GitExtensions";
            try
            {
                issueData += Settings.GitExtensionsVersionString;
                issueData += ", Git " + GitCommandHelpers.VersionInUse.Full;
                issueData += ", " + Environment.OSVersion;
                var monoVersion = GetMonoVersion();
                if (monoVersion != null)
                    issueData += ", Mono " + monoVersion;
            }
            catch(Exception){}

            Process.Start(@"https://github.com/gitextensions/gitextensions/issues/new?body=" + WebUtility.HtmlEncode(issueData));            
        }
        private void checkForUpdatesToolStripMenuItem_Click(object sender, EventArgs e)
        {
            using (var updateForm = new FormUpdates(Module.AppVersion))
                updateForm.ShowDialog(Owner);
        }

        private void toolStripButtonPull_DropDownOpened(object sender, EventArgs e)
        {
            dontSetAsDefaultToolStripMenuItem.Checked = Settings.DonSetAsLastPullAction;
        }
    }
}<|MERGE_RESOLUTION|>--- conflicted
+++ resolved
@@ -227,16 +227,18 @@
         }
     
         #region IBrowseRepo
-<<<<<<< HEAD
+        public void GoToRef(string refName, bool showNoRevisionMsg)
+        {
+            RevisionGrid.GoToRef(refName, showNoRevisionMsg);
+        }
+
+        #endregion
+    
+        #region IBrowseRepo
         public void GoToRef(string refName)
         {
             //TODO jb
             //RevisionGrid.GoToRef(refName);
-=======
-        public void GoToRef(string refName, bool showNoRevisionMsg)
-        {
-            RevisionGrid.GoToRef(refName, showNoRevisionMsg);
->>>>>>> 8930f097
         }
 
         #endregion
