<<<<<<< HEAD
﻿using System;
using System.Diagnostics;
using System.Windows.Forms;
using GitCommands;
using GitCommands.Config;
using ResourceManager.Translation;

namespace GitUI
{
    /// <summary>
    /// Form that handles Plink exceptions
    /// </summary>
    public partial class FormRemoteProcess : FormProcess
    {
        #region Translation
        private readonly TranslationString _serverHotkeyNotCachedText =
            new TranslationString("The server's host key is not cached in the registry.\n\nDo you want to trust this host key and then try again?");
        private readonly TranslationString _fingerprintNotRegistredText =
            new TranslationString("The fingerprint of this host is not registered by PuTTY." + Environment.NewLine + "This causes this process to hang, and that why it is automatically stopped." + Environment.NewLine + Environment.NewLine + "When the connection is opened detached from Git and GitExtensions, the host's fingerprint can be registered." + Environment.NewLine + "You could also manually add the host's fingerprint or run Test Connection from the remotes dialog." + Environment.NewLine + Environment.NewLine + "Do you want to register the host's fingerprint and restart the process?");
        private readonly TranslationString _fingerprintNotRegistredTextCaption =
            new TranslationString("Host Fingerprint not registered");
        #endregion

        public bool Plink { get; set; }
        private bool restart;
        protected readonly GitModule Module;

        // only for translation
        protected FormRemoteProcess()
            : base()
        { }

        public FormRemoteProcess(GitModule module, string process, string arguments)
            : base(process, arguments, module.WorkingDir, null, true)
        {
            this.Module = module;
        }

        public FormRemoteProcess(GitModule module, string arguments)
            : base(null, arguments, module.WorkingDir, null, true)
        {
            this.Module = module;
        }

        public static new bool ShowDialog(GitModuleForm owner, string arguments)
        {
            return ShowDialog(owner, owner.Module, arguments);
        }

        public static new bool ShowDialog(IWin32Window owner, GitModule module, string arguments)
        {
            using (var formRemoteProcess = new FormRemoteProcess(module, arguments))
            {
                formRemoteProcess.ShowDialog(owner);
                return !formRemoteProcess.ErrorOccurred();
            }
        }

        private string UrlTryingToConnect = string.Empty;
        /// <summary>
        /// When cloning a remote using putty, sometimes an error occurs that the fingerprint is not known.
        /// This is fixed by trying to connect from the command line, and choose yes when asked for storing
        /// the fingerpring. Just a dirty fix...
        /// </summary>
        public void SetUrlTryingToConnect(string url)
        {
            UrlTryingToConnect = url;
        }



        protected override void BeforeProcessStart()
        {
            restart = false;
            Plink = GitCommandHelpers.Plink();
            base.BeforeProcessStart();
        }


        protected override bool HandleOnExit(ref bool isError)
        {
            if (restart)
            {
                Retry();
                return true;
            }


            // An error occurred!
            if (isError && Plink)
            {
                //there might be an other error, this condition is too weak
                /*
                if (GetOutputString().Contains("successfully authenticated"))
                {
                    isError = false;
                    return false;
                }
                */

                // If the authentication failed because of a missing key, ask the user to supply one. 
                if (GetOutputString().Contains("FATAL ERROR") && GetOutputString().Contains("authentication"))
                {
                    string loadedKey;
                    if (FormPuttyError.AskForKey(this, out loadedKey))
                    {
                        // To prevent future authentication errors, save this key for this remote.
                        if (!String.IsNullOrEmpty(loadedKey) && !String.IsNullOrEmpty(this.Remote) && 
                            String.IsNullOrEmpty(Module.GetPathSetting("remote.{0}.puttykeyfile")))
                            Module.SetPathSetting(string.Format("remote.{0}.puttykeyfile", this.Remote), loadedKey);

                        // Retry the command.
                        Retry();
                        return true;
                    }
                }
                if (GetOutputString().ToLower().Contains("the server's host key is not cached in the registry"))
                {
                    string remoteUrl;

                    if (string.IsNullOrEmpty(UrlTryingToConnect))
                    {
                        remoteUrl = Module.GetPathSetting(string.Format(SettingKeyString.RemoteUrl, Remote));
                        if (string.IsNullOrEmpty(remoteUrl))
                            remoteUrl = Remote;
                    }
                    else
                        remoteUrl = UrlTryingToConnect;
                    if (!string.IsNullOrEmpty(remoteUrl))
                        if (MessageBox.Show(this, _serverHotkeyNotCachedText.Text, "SSH", MessageBoxButtons.YesNo, MessageBoxIcon.Question) == System.Windows.Forms.DialogResult.Yes)
                        {
                            Module.RunRealCmd(
                                "cmd.exe",
                                string.Format("/k \"\"{0}\" -T \"{1}\"\"", AppSettings.Plink, remoteUrl));

                            Retry();
                            return true;
                        }

                }
            }

            return base.HandleOnExit(ref isError);
        }

        protected override void DataReceived(object sender, DataReceivedEventArgs e)
        {
            if (Plink)
            {
                if (e.Data.StartsWith("If you trust this host, enter \"y\" to add the key to"))
                {
                    if (MessageBox.Show(this, _fingerprintNotRegistredText.Text, _fingerprintNotRegistredTextCaption.Text, MessageBoxButtons.YesNo) == DialogResult.Yes)
                    {
                        string remoteUrl = Module.GetPathSetting(string.Format(SettingKeyString.RemoteUrl, Remote));

                        if (string.IsNullOrEmpty(remoteUrl))
                            Module.RunRealCmd("cmd.exe", "/k \"\"" + AppSettings.Plink + "\" " + Remote + "\"");
                        else
                            Module.RunRealCmd("cmd.exe", "/k \"\"" + AppSettings.Plink + "\" " + remoteUrl + "\"");

                        restart = true;
                    }

                    KillGitCommand();
                }
            }
            base.DataReceived(sender, e);
        }

    }
}
=======
﻿using System;
using System.Diagnostics;
using System.Windows.Forms;
using GitCommands;
using GitCommands.Config;
using ResourceManager.Translation;

namespace GitUI
{
    /// <summary>
    /// Form that handles Plink exceptions
    /// </summary>
    public partial class FormRemoteProcess : FormProcess
    {
        #region Translation
        private readonly TranslationString _serverHotkeyNotCachedText =
            new TranslationString("The server's host key is not cached in the registry.\n\nDo you want to trust this host key and then try again?");
        private readonly TranslationString _fingerprintNotRegistredText =
            new TranslationString("The fingerprint of this host is not registered by PuTTY." + Environment.NewLine + "This causes this process to hang, and that why it is automatically stopped." + Environment.NewLine + Environment.NewLine + "When the connection is opened detached from Git and GitExtensions, the host's fingerprint can be registered." + Environment.NewLine + "You could also manually add the host's fingerprint or run Test Connection from the remotes dialog." + Environment.NewLine + Environment.NewLine + "Do you want to register the host's fingerprint and restart the process?");
        private readonly TranslationString _fingerprintNotRegistredTextCaption =
            new TranslationString("Host Fingerprint not registered");
        #endregion

        public bool Plink { get; set; }
        private bool restart;
        protected readonly GitModule Module;

        // only for translation
        protected FormRemoteProcess()
            : base()
        { }

        public FormRemoteProcess(GitModule module, string process, string arguments)
            : base(process, arguments, module.WorkingDir, null, true)
        {
            this.Module = module;
        }

        public FormRemoteProcess(GitModule module, string arguments)
            : base(null, arguments, module.WorkingDir, null, true)
        {
            this.Module = module;
        }

        public static new bool ShowDialog(GitModuleForm owner, string arguments)
        {
            return ShowDialog(owner, owner.Module, arguments);
        }

        public static new bool ShowDialog(IWin32Window owner, GitModule module, string arguments)
        {
            using (var formRemoteProcess = new FormRemoteProcess(module, arguments))
            {
                formRemoteProcess.ShowDialog(owner);
                return !formRemoteProcess.ErrorOccurred();
            }
        }

        private string UrlTryingToConnect = string.Empty;
        /// <summary>
        /// When cloning a remote using putty, sometimes an error occurs that the fingerprint is not known.
        /// This is fixed by trying to connect from the command line, and choose yes when asked for storing
        /// the fingerpring. Just a dirty fix...
        /// </summary>
        public void SetUrlTryingToConnect(string url)
        {
            UrlTryingToConnect = url;
        }



        protected override void BeforeProcessStart()
        {
            restart = false;
            Plink = GitCommandHelpers.Plink();
            base.BeforeProcessStart();
        }


        protected override bool HandleOnExit(ref bool isError)
        {
            if (restart)
            {
                Retry();
                return true;
            }


            // An error occurred!
            if (isError && Plink)
            {
                //there might be an other error, this condition is too weak
                /*
                if (GetOutputString().Contains("successfully authenticated"))
                {
                    isError = false;
                    return false;
                }
                */

                // If the authentication failed because of a missing key, ask the user to supply one. 
                if (GetOutputString().Contains("FATAL ERROR") && GetOutputString().Contains("authentication"))
                {
                    string loadedKey;
                    if (FormPuttyError.AskForKey(this, out loadedKey))
                    {
                        // To prevent future authentication errors, save this key for this remote.
                        if (!String.IsNullOrEmpty(loadedKey) && !String.IsNullOrEmpty(this.Remote) && 
                            String.IsNullOrEmpty(Module.GetPathSetting("remote.{0}.puttykeyfile")))
                            Module.SetPathSetting(string.Format("remote.{0}.puttykeyfile", this.Remote), loadedKey);

                        // Retry the command.
                        Retry();
                        return true;
                    }
                }
                if (GetOutputString().ToLower().Contains("the server's host key is not cached in the registry"))
                {
                    string remoteUrl;

                    if (string.IsNullOrEmpty(UrlTryingToConnect))
                    {
                        remoteUrl = Module.GetPathSetting(string.Format(SettingKeyString.RemoteUrl, Remote));
                        if (string.IsNullOrEmpty(remoteUrl))
                            remoteUrl = Remote;
                    }
                    else
                        remoteUrl = UrlTryingToConnect;
                    if (!string.IsNullOrEmpty(remoteUrl))
                        if (MessageBox.Show(this, _serverHotkeyNotCachedText.Text, "SSH", MessageBoxButtons.YesNo, MessageBoxIcon.Question) == System.Windows.Forms.DialogResult.Yes)
                        {
                            Module.RunRealCmd(
                                "cmd.exe",
                                string.Format("/k \"\"{0}\" -T \"{1}\"\"", Settings.Plink, remoteUrl));

                            Retry();
                            return true;
                        }

                }
            }

            return base.HandleOnExit(ref isError);
        }

        protected override void DataReceived(object sender, DataReceivedEventArgs e)
        {
            if (Plink)
            {
                if (e.Data.StartsWith("If you trust this host, enter \"y\" to add the key to"))
                {
                    if (MessageBox.Show(this, _fingerprintNotRegistredText.Text, _fingerprintNotRegistredTextCaption.Text, MessageBoxButtons.YesNo) == DialogResult.Yes)
                    {
                        string remoteUrl = Module.GetPathSetting(string.Format(SettingKeyString.RemoteUrl, Remote));

                        if (string.IsNullOrEmpty(remoteUrl))
                            Module.RunRealCmd("cmd.exe", "/k \"\"" + Settings.Plink + "\" " + Remote + "\"");
                        else
                            Module.RunRealCmd("cmd.exe", "/k \"\"" + Settings.Plink + "\" " + remoteUrl + "\"");

                        restart = true;
                    }

                    KillGitCommand();
                }
            }
            base.DataReceived(sender, e);
        }

    }
}
>>>>>>> 92466fe0
<|MERGE_RESOLUTION|>--- conflicted
+++ resolved
@@ -1,4 +1,3 @@
-<<<<<<< HEAD
 ﻿using System;
 using System.Diagnostics;
 using System.Windows.Forms;
@@ -169,177 +168,4 @@
         }
 
     }
-}
-=======
-﻿using System;
-using System.Diagnostics;
-using System.Windows.Forms;
-using GitCommands;
-using GitCommands.Config;
-using ResourceManager.Translation;
-
-namespace GitUI
-{
-    /// <summary>
-    /// Form that handles Plink exceptions
-    /// </summary>
-    public partial class FormRemoteProcess : FormProcess
-    {
-        #region Translation
-        private readonly TranslationString _serverHotkeyNotCachedText =
-            new TranslationString("The server's host key is not cached in the registry.\n\nDo you want to trust this host key and then try again?");
-        private readonly TranslationString _fingerprintNotRegistredText =
-            new TranslationString("The fingerprint of this host is not registered by PuTTY." + Environment.NewLine + "This causes this process to hang, and that why it is automatically stopped." + Environment.NewLine + Environment.NewLine + "When the connection is opened detached from Git and GitExtensions, the host's fingerprint can be registered." + Environment.NewLine + "You could also manually add the host's fingerprint or run Test Connection from the remotes dialog." + Environment.NewLine + Environment.NewLine + "Do you want to register the host's fingerprint and restart the process?");
-        private readonly TranslationString _fingerprintNotRegistredTextCaption =
-            new TranslationString("Host Fingerprint not registered");
-        #endregion
-
-        public bool Plink { get; set; }
-        private bool restart;
-        protected readonly GitModule Module;
-
-        // only for translation
-        protected FormRemoteProcess()
-            : base()
-        { }
-
-        public FormRemoteProcess(GitModule module, string process, string arguments)
-            : base(process, arguments, module.WorkingDir, null, true)
-        {
-            this.Module = module;
-        }
-
-        public FormRemoteProcess(GitModule module, string arguments)
-            : base(null, arguments, module.WorkingDir, null, true)
-        {
-            this.Module = module;
-        }
-
-        public static new bool ShowDialog(GitModuleForm owner, string arguments)
-        {
-            return ShowDialog(owner, owner.Module, arguments);
-        }
-
-        public static new bool ShowDialog(IWin32Window owner, GitModule module, string arguments)
-        {
-            using (var formRemoteProcess = new FormRemoteProcess(module, arguments))
-            {
-                formRemoteProcess.ShowDialog(owner);
-                return !formRemoteProcess.ErrorOccurred();
-            }
-        }
-
-        private string UrlTryingToConnect = string.Empty;
-        /// <summary>
-        /// When cloning a remote using putty, sometimes an error occurs that the fingerprint is not known.
-        /// This is fixed by trying to connect from the command line, and choose yes when asked for storing
-        /// the fingerpring. Just a dirty fix...
-        /// </summary>
-        public void SetUrlTryingToConnect(string url)
-        {
-            UrlTryingToConnect = url;
-        }
-
-
-
-        protected override void BeforeProcessStart()
-        {
-            restart = false;
-            Plink = GitCommandHelpers.Plink();
-            base.BeforeProcessStart();
-        }
-
-
-        protected override bool HandleOnExit(ref bool isError)
-        {
-            if (restart)
-            {
-                Retry();
-                return true;
-            }
-
-
-            // An error occurred!
-            if (isError && Plink)
-            {
-                //there might be an other error, this condition is too weak
-                /*
-                if (GetOutputString().Contains("successfully authenticated"))
-                {
-                    isError = false;
-                    return false;
-                }
-                */
-
-                // If the authentication failed because of a missing key, ask the user to supply one. 
-                if (GetOutputString().Contains("FATAL ERROR") && GetOutputString().Contains("authentication"))
-                {
-                    string loadedKey;
-                    if (FormPuttyError.AskForKey(this, out loadedKey))
-                    {
-                        // To prevent future authentication errors, save this key for this remote.
-                        if (!String.IsNullOrEmpty(loadedKey) && !String.IsNullOrEmpty(this.Remote) && 
-                            String.IsNullOrEmpty(Module.GetPathSetting("remote.{0}.puttykeyfile")))
-                            Module.SetPathSetting(string.Format("remote.{0}.puttykeyfile", this.Remote), loadedKey);
-
-                        // Retry the command.
-                        Retry();
-                        return true;
-                    }
-                }
-                if (GetOutputString().ToLower().Contains("the server's host key is not cached in the registry"))
-                {
-                    string remoteUrl;
-
-                    if (string.IsNullOrEmpty(UrlTryingToConnect))
-                    {
-                        remoteUrl = Module.GetPathSetting(string.Format(SettingKeyString.RemoteUrl, Remote));
-                        if (string.IsNullOrEmpty(remoteUrl))
-                            remoteUrl = Remote;
-                    }
-                    else
-                        remoteUrl = UrlTryingToConnect;
-                    if (!string.IsNullOrEmpty(remoteUrl))
-                        if (MessageBox.Show(this, _serverHotkeyNotCachedText.Text, "SSH", MessageBoxButtons.YesNo, MessageBoxIcon.Question) == System.Windows.Forms.DialogResult.Yes)
-                        {
-                            Module.RunRealCmd(
-                                "cmd.exe",
-                                string.Format("/k \"\"{0}\" -T \"{1}\"\"", Settings.Plink, remoteUrl));
-
-                            Retry();
-                            return true;
-                        }
-
-                }
-            }
-
-            return base.HandleOnExit(ref isError);
-        }
-
-        protected override void DataReceived(object sender, DataReceivedEventArgs e)
-        {
-            if (Plink)
-            {
-                if (e.Data.StartsWith("If you trust this host, enter \"y\" to add the key to"))
-                {
-                    if (MessageBox.Show(this, _fingerprintNotRegistredText.Text, _fingerprintNotRegistredTextCaption.Text, MessageBoxButtons.YesNo) == DialogResult.Yes)
-                    {
-                        string remoteUrl = Module.GetPathSetting(string.Format(SettingKeyString.RemoteUrl, Remote));
-
-                        if (string.IsNullOrEmpty(remoteUrl))
-                            Module.RunRealCmd("cmd.exe", "/k \"\"" + Settings.Plink + "\" " + Remote + "\"");
-                        else
-                            Module.RunRealCmd("cmd.exe", "/k \"\"" + Settings.Plink + "\" " + remoteUrl + "\"");
-
-                        restart = true;
-                    }
-
-                    KillGitCommand();
-                }
-            }
-            base.DataReceived(sender, e);
-        }
-
-    }
-}
->>>>>>> 92466fe0
+}