--- conflicted
+++ resolved
@@ -1058,7 +1058,7 @@
             var allrevisions = Module.ReadGitOutputLines(revListParams + initRevision);
             graphRevision = allrevisions.FirstOrDefault(rev => dict.TryGetValue(rev, out index));
             if (graphRevision != null)
-                return index;
+                    return index;
             return -1;
         }
 
@@ -1168,45 +1168,45 @@
 
                 if (columnIndex == messageColIndex)
                 {
-                    int baseOffset = 0;
-                    if (IsCardLayout())
-                    {
-                        baseOffset = 5;
-
-                        Rectangle cellRectangle = new Rectangle(e.CellBounds.Left + baseOffset, e.CellBounds.Top + 1, e.CellBounds.Width - (baseOffset * 2), e.CellBounds.Height - 4);
-
-                        if (!AppSettings.RevisionGraphDrawNonRelativesGray || Revisions.RowIsRelative(e.RowIndex))
-                        {
-                            e.Graphics.FillRectangle(
-                                new LinearGradientBrush(cellRectangle,
-                                                        Color.FromArgb(255, 220, 220, 231),
-                                                        Color.FromArgb(255, 240, 240, 250), 90, false), cellRectangle);
-                            using (var pen = new Pen(Color.FromArgb(255, 200, 200, 200), 1))
+                            int baseOffset = 0;
+                            if (IsCardLayout())
                             {
-                                e.Graphics.DrawRectangle(pen, cellRectangle);
+                                baseOffset = 5;
+
+                                Rectangle cellRectangle = new Rectangle(e.CellBounds.Left + baseOffset, e.CellBounds.Top + 1, e.CellBounds.Width - (baseOffset * 2), e.CellBounds.Height - 4);
+
+                                if (!AppSettings.RevisionGraphDrawNonRelativesGray || Revisions.RowIsRelative(e.RowIndex))
+                                {
+                                    e.Graphics.FillRectangle(
+                                        new LinearGradientBrush(cellRectangle,
+                                                                Color.FromArgb(255, 220, 220, 231),
+                                                                Color.FromArgb(255, 240, 240, 250), 90, false), cellRectangle);
+                                    using (var pen = new Pen(Color.FromArgb(255, 200, 200, 200), 1))
+                                    {
+                                        e.Graphics.DrawRectangle(pen, cellRectangle);
+                                    }
+                                }
+                                else
+                                {
+                                    e.Graphics.FillRectangle(
+                                        new LinearGradientBrush(cellRectangle,
+                                                                Color.FromArgb(255, 240, 240, 240),
+                                                                Color.FromArgb(255, 250, 250, 250), 90, false), cellRectangle);
+                                }
+
+                                if ((e.State & DataGridViewElementStates.Selected) == DataGridViewElementStates.Selected)
+                                {
+                                    using (var penSelectionBackColor = new Pen(Revisions.RowTemplate.DefaultCellStyle.SelectionBackColor, 1))
+                                        e.Graphics.DrawRectangle(penSelectionBackColor, cellRectangle);
+                                }
                             }
-                        }
-                        else
-                        {
-                            e.Graphics.FillRectangle(
-                                new LinearGradientBrush(cellRectangle,
-                                                        Color.FromArgb(255, 240, 240, 240),
-                                                        Color.FromArgb(255, 250, 250, 250), 90, false), cellRectangle);
-                        }
-
-                        if ((e.State & DataGridViewElementStates.Selected) == DataGridViewElementStates.Selected)
-                        {
-                            using (var penSelectionBackColor = new Pen(Revisions.RowTemplate.DefaultCellStyle.SelectionBackColor, 1))
-                                e.Graphics.DrawRectangle(penSelectionBackColor, cellRectangle);
-                        }
-                    }
-
-                    float offset = baseOffset;
-                    var gitRefs = revision.Refs;
+
+                            float offset = baseOffset;
+                            var gitRefs = revision.Refs;
 
                     if (gitRefs.Any())
-                    {
-                        gitRefs.Sort((left, right) =>
+                            {
+                                gitRefs.Sort((left, right) =>
                                         {
                                             if (left.IsTag != right.IsTag)
                                                 return right.IsTag.CompareTo(left.IsTag);
@@ -1214,30 +1214,6 @@
                                                 return left.IsRemote.CompareTo(right.IsRemote);
                                             return left.Name.CompareTo(right.Name);
                                         });
-
-                        foreach (var gitRef in gitRefs.Where(head => (!head.IsRemote || _revisionGridMenuCommands.ShowRemoteBranches)))
-                        {
-                            Font refsFont;
-
-                            if (gitRef.IsTag)
-                            {
-                                if (!AppSettings.ShowTags)
-                                {
-                                    continue;
-                                }
-                            }
-
-                            if (IsFilledBranchesLayout())
-                            {
-<<<<<<< HEAD
-                                gitRefs.Sort((left, right) =>
-                                           {
-                                               if (left.IsTag != right.IsTag)
-                                                   return right.IsTag.CompareTo(left.IsTag);
-                                               if (left.IsRemote != right.IsRemote)
-                                                   return left.IsRemote.CompareTo(right.IsRemote);
-                                               return left.Name.CompareTo(right.Name);
-                                           });
 
                                 foreach (var gitRef in gitRefs.Where(head => (!head.IsRemote || _revisionGridMenuCommands.ShowRemoteBranches)))
                                 {
@@ -1266,8 +1242,8 @@
                                     }
 
                                     Color headColor = GetHeadColor(gitRef);
-                                    Brush textBrush = new SolidBrush(headColor);
-
+                            using (Brush textBrush = new SolidBrush(headColor))
+                            {
                                     string headName;
 
                                     if (IsCardLayout())
@@ -1277,10 +1253,10 @@
                                         PointF location = new PointF(e.CellBounds.Right - offset, e.CellBounds.Top + 4);
                                         var size = new SizeF(e.Graphics.MeasureString(headName, refsFont).Width,
                                                              e.Graphics.MeasureString(headName, RefsFont).Height);
-                                        e.Graphics.FillRectangle(SystemBrushes.Info, location.X - 1,
-                                                             location.Y - 1, size.Width + 3, size.Height + 2);
-                                        e.Graphics.DrawRectangle(SystemPens.InfoText, location.X - 1,
-                                                             location.Y - 1, size.Width + 3, size.Height + 2);
+                                            e.Graphics.FillRectangle(new SolidBrush(SystemColors.Info), location.X - 1,
+                                                            location.Y - 1, size.Width + 3, size.Height + 2);
+                                            e.Graphics.DrawRectangle(new Pen(SystemColors.InfoText), location.X - 1,
+                                                            location.Y - 1, size.Width + 3, size.Height + 2);
                                         e.Graphics.DrawString(headName, refsFont, textBrush, location);
                                     }
                                     else
@@ -1313,139 +1289,72 @@
                                         DrawColumnText(e.Graphics, headName, refsFont, headColor, headBounds);
                                     }
                                 }
-=======
-                                //refsFont = head.Selected ? rowFont : new Font(rowFont, FontStyle.Regular);
-                                refsFont = rowFont;
-
-                                //refsFont = head.Selected
-                                //    ? new Font(rowFont, rowFont.Style | FontStyle.Italic)
-                                //    : rowFont;
                             }
-                            else
-                            {
-                                refsFont = RefsFont;
->>>>>>> 07cf17e7
                             }
 
-                            Color headColor = GetHeadColor(gitRef);
-                            using (Brush textBrush = new SolidBrush(headColor))
-                            {
-                            string headName;
+                            if (IsCardLayout())
+                                offset = baseOffset;
+
+                            var text = (string)e.FormattedValue;
+                            var bounds = AdjustCellBounds(e.CellBounds, offset);
+                            DrawColumnText(e.Graphics, text, rowFont, foreColor, bounds);
 
                             if (IsCardLayout())
                             {
-                                headName = gitRef.Name;
-                                offset += e.Graphics.MeasureString(headName, refsFont).Width + 6;
-                                PointF location = new PointF(e.CellBounds.Right - offset, e.CellBounds.Top + 4);
-                                var size = new SizeF(e.Graphics.MeasureString(headName, refsFont).Width,
-                                                        e.Graphics.MeasureString(headName, RefsFont).Height);
-                                            e.Graphics.FillRectangle(new SolidBrush(SystemColors.Info), location.X - 1,
-                                                            location.Y - 1, size.Width + 3, size.Height + 2);
-                                            e.Graphics.DrawRectangle(new Pen(SystemColors.InfoText), location.X - 1,
-                                                            location.Y - 1, size.Width + 3, size.Height + 2);
-                                e.Graphics.DrawString(headName, refsFont, textBrush, location);
-                            }
-                            else
-                            {
-                                headName = IsFilledBranchesLayout()
-                                                ? gitRef.Name
-                                                : string.Concat("[", gitRef.Name, "] ");
-
-                                var headBounds = AdjustCellBounds(e.CellBounds, offset);
-                                SizeF textSize = e.Graphics.MeasureString(headName, refsFont);
-
-                                offset += textSize.Width;
-
-                                if (IsFilledBranchesLayout())
+                                int textHeight = (int)e.Graphics.MeasureString(text, rowFont).Height;
+                                int gravatarSize = _rowHeigth - textHeight - 12;
+                                int gravatarTop = e.CellBounds.Top + textHeight + 6;
+                                int gravatarLeft = e.CellBounds.Left + baseOffset + 2;
+
+
+                                Image gravatar = Gravatar.GravatarService.GetImageFromCache(revision.AuthorEmail + gravatarSize.ToString() + ".png", revision.AuthorEmail, AppSettings.AuthorImageCacheDays, gravatarSize, AppSettings.GravatarCachePath, FallBackService.MonsterId);
+
+                                if (gravatar == null && !string.IsNullOrEmpty(revision.AuthorEmail))
                                 {
-<<<<<<< HEAD
                                     ThreadPool.QueueUserWorkItem(o =>
-                                                Gravatar.GravatarService.LoadCachedImage(revision.AuthorEmail + gravatarSize.ToString() + ".png", revision.AuthorEmail, null, AppSettings.AuthorImageCacheDays, gravatarSize, AppSettings.GravatarCachePath, RefreshGravatar, FallBackService.MonsterId));
-=======
-                                    offset += 9;
-
-                                    float extraOffset = DrawHeadBackground(isRowSelected, e.Graphics,
-                                                                            headColor, headBounds.X,
-                                                                            headBounds.Y,
-                                                                            RoundToEven(textSize.Width + 3),
-                                                                            RoundToEven(textSize.Height), 3,
-                                                                            gitRef.Selected,
-                                                                            gitRef.SelectedHeadMergeSource);
-
-                                    offset += extraOffset;
-                                    headBounds.Offset((int)(extraOffset + 1), 0);
->>>>>>> 07cf17e7
+                                    Gravatar.GravatarService.LoadCachedImage(revision.AuthorEmail + gravatarSize.ToString() + ".png", revision.AuthorEmail, null, AppSettings.AuthorImageCacheDays, gravatarSize, AppSettings.GravatarCachePath, RefreshGravatar, FallBackService.MonsterId));
                                 }
 
-                                DrawColumnText(e.Graphics, headName, refsFont, headColor, headBounds);
+                                if (gravatar != null)
+                                    e.Graphics.DrawImage(gravatar, gravatarLeft + 1, gravatarTop + 1, gravatarSize, gravatarSize);
+
+                                e.Graphics.DrawRectangle(Pens.Black, gravatarLeft, gravatarTop, gravatarSize + 1, gravatarSize + 1);
+
+                                string authorText;
+                                string timeText;
+
+                                if (_rowHeigth >= 60)
+                                {
+                                    authorText = revision.Author;
+                                    timeText = TimeToString(AppSettings.ShowAuthorDate ? revision.AuthorDate : revision.CommitDate);
+                                }
+                                else
+                                {
+                                    timeText = string.Concat(revision.Author, " (", TimeToString(AppSettings.ShowAuthorDate ? revision.AuthorDate : revision.CommitDate), ")");
+                                    authorText = string.Empty;
+                                }
+
+
+
+                                e.Graphics.DrawString(authorText, rowFont, foreBrush,
+                                                      new PointF(gravatarLeft + gravatarSize + 5, gravatarTop + 6));
+                                e.Graphics.DrawString(timeText, rowFont, foreBrush,
+                                                      new PointF(gravatarLeft + gravatarSize + 5, e.CellBounds.Bottom - textHeight - 4));
                             }
                         }
-                    }
-                            }
-
-                    if (IsCardLayout())
-                        offset = baseOffset;
-
-                    var text = (string)e.FormattedValue;
-                    var bounds = AdjustCellBounds(e.CellBounds, offset);
-                    DrawColumnText(e.Graphics, text, rowFont, foreColor, bounds);
-
-                    if (IsCardLayout())
-                    {
-                        int textHeight = (int)e.Graphics.MeasureString(text, rowFont).Height;
-                        int gravatarSize = _rowHeigth - textHeight - 12;
-                        int gravatarTop = e.CellBounds.Top + textHeight + 6;
-                        int gravatarLeft = e.CellBounds.Left + baseOffset + 2;
-
-
-                        Image gravatar = Gravatar.GravatarService.GetImageFromCache(revision.AuthorEmail + gravatarSize.ToString() + ".png", revision.AuthorEmail, AppSettings.AuthorImageCacheDays, gravatarSize, AppSettings.GravatarCachePath, FallBackService.MonsterId);
-
-                        if (gravatar == null && !string.IsNullOrEmpty(revision.AuthorEmail))
+                else if (columnIndex == authorColIndex)
                         {
-                            ThreadPool.QueueUserWorkItem(o =>
-                                    Gravatar.GravatarService.LoadCachedImage(revision.AuthorEmail + gravatarSize.ToString() + ".png", revision.AuthorEmail, null, AppSettings.AuthorImageCacheDays, gravatarSize, AppSettings.GravatarCachePath, RefreshGravatar, FallBackService.MonsterId));
+                            var text = (string)e.FormattedValue;
+                            e.Graphics.DrawString(text, rowFont, foreBrush,
+                                                  new PointF(e.CellBounds.Left, e.CellBounds.Top + 4));
                         }
-
-                        if (gravatar != null)
-                            e.Graphics.DrawImage(gravatar, gravatarLeft + 1, gravatarTop + 1, gravatarSize, gravatarSize);
-
-                        e.Graphics.DrawRectangle(Pens.Black, gravatarLeft, gravatarTop, gravatarSize + 1, gravatarSize + 1);
-
-                        string authorText;
-                        string timeText;
-
-                        if (_rowHeigth >= 60)
+                else if (columnIndex == dateColIndex)
                         {
-                            authorText = revision.Author;
-                            timeText = TimeToString(AppSettings.ShowAuthorDate ? revision.AuthorDate : revision.CommitDate);
+                            var time = AppSettings.ShowAuthorDate ? revision.AuthorDate : revision.CommitDate;
+                            var text = TimeToString(time);
+                            e.Graphics.DrawString(text, rowFont, foreBrush,
+                                                  new PointF(e.CellBounds.Left, e.CellBounds.Top + 4));
                         }
-                        else
-                        {
-                            timeText = string.Concat(revision.Author, " (", TimeToString(AppSettings.ShowAuthorDate ? revision.AuthorDate : revision.CommitDate), ")");
-                            authorText = string.Empty;
-                        }
-
-
-
-                        e.Graphics.DrawString(authorText, rowFont, foreBrush,
-                                                new PointF(gravatarLeft + gravatarSize + 5, gravatarTop + 6));
-                        e.Graphics.DrawString(timeText, rowFont, foreBrush,
-                                                new PointF(gravatarLeft + gravatarSize + 5, e.CellBounds.Bottom - textHeight - 4));
-                    }
-                }
-                else if (columnIndex == authorColIndex)
-                {
-                    var text = (string)e.FormattedValue;
-                    e.Graphics.DrawString(text, rowFont, foreBrush,
-                                            new PointF(e.CellBounds.Left, e.CellBounds.Top + 4));
-                }
-                else if (columnIndex == dateColIndex)
-                {
-                    var time = AppSettings.ShowAuthorDate ? revision.AuthorDate : revision.CommitDate;
-                    var text = TimeToString(time);
-                    e.Graphics.DrawString(text, rowFont, foreBrush,
-                                            new PointF(e.CellBounds.Left, e.CellBounds.Top + 4));
-                }
                 else if (AppSettings.ShowIndicatorForMultilineMessage && columnIndex == isMsgMultilineColIndex)
                 {
                     var text = (string)e.FormattedValue;
@@ -1478,43 +1387,43 @@
 
             if (columnIndex == graphColIndex)
             {
-                e.Value = revision.Guid;
+                    e.Value = revision.Guid;
             }
             else if (columnIndex == messageColIndex)
             {
-                e.Value = revision.Message;
+                    e.Value = revision.Message;
             }
             else if (columnIndex == authorColIndex)
             {
-                e.Value = revision.Author ?? "";
+                    e.Value = revision.Author ?? "";
             }
             else if (columnIndex == dateColIndex)
-            {
-                var time = AppSettings.ShowAuthorDate ? revision.AuthorDate : revision.CommitDate;
-                if (time == DateTime.MinValue || time == DateTime.MaxValue)
+                    {
+                        var time = AppSettings.ShowAuthorDate ? revision.AuthorDate : revision.CommitDate;
+                        if (time == DateTime.MinValue || time == DateTime.MaxValue)
+                            e.Value = "";
+                        else
+                            e.Value = string.Format("{0} {1}", time.ToShortDateString(), time.ToLongTimeString());
+                    }
+            else if (AppSettings.ShowIndicatorForMultilineMessage && columnIndex == isMsgMultilineColIndex)
+            {
+                if (revision.Body == null && !revision.IsArtificial())
+                {
+                    ThreadPool.QueueUserWorkItem(o => LoadIsMultilineMessageInfo(revision, columnIndex, e.RowIndex, Revisions.RowCount));
+                }
+
+                if (revision.Body != null)
+                {
+                    e.Value = revision.Body.TrimEnd().Contains("\n") ? "[...]" : "";
+                }
+                else
+                {
                     e.Value = "";
-                else
-                    e.Value = string.Format("{0} {1}", time.ToShortDateString(), time.ToLongTimeString());
-            }
-            else if (AppSettings.ShowIndicatorForMultilineMessage && columnIndex == isMsgMultilineColIndex)
-            {
-                if (revision.Body == null && !revision.IsArtificial())
-                {
-                    ThreadPool.QueueUserWorkItem(o => LoadIsMultilineMessageInfo(revision, columnIndex, e.RowIndex, Revisions.RowCount));
-                }
-
-                if (revision.Body != null)
-                {
-                    e.Value = revision.Body.TrimEnd().Contains("\n") ? "[...]" : "";
-                }
-                else
-                {
-                    e.Value = "";
                 }
             }
             else
             {
-                e.FormattingApplied = false;
+                    e.FormattingApplied = false;
             }
         }
 
