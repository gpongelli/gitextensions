--- conflicted
+++ resolved
@@ -279,17 +279,13 @@
             return index.RetrieveStatus().Where(entry => entry.State != FileStatus.Ignored).ToArray();
         }
 
-<<<<<<< HEAD
-        private void UpdatedStatusReceived(StatusEntry[] entries)
-=======
         private void OnUpdateStatusError(AsyncErrorEventArgs e)
         {
             _commandIsRunning = false;
             CurrentStatus = WorkingStatus.Stopped;
         }
 
-        private void UpdatedStatusReceived(string updatedStatus)
->>>>>>> dac302e8
+        private void UpdatedStatusReceived(StatusEntry[] entries)
         {
             _commandIsRunning = false;
 
