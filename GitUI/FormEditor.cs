<<<<<<< HEAD
using System;
using System.Windows.Forms;
using System.IO;
using ResourceManager.Translation;

namespace GitUI
{
    public partial class FormEditor : GitExtensionsForm
    {
        private readonly TranslationString _saveChanges = new TranslationString("Do you want to save changes?");
        private readonly TranslationString _saveChangesCaption = new TranslationString("Save changes");
        private readonly TranslationString _cannotOpenFile = new TranslationString("Cannot open file: ");
        private readonly TranslationString _cannotSaveFile = new TranslationString("Cannot save file: ");
        private readonly TranslationString _error = new TranslationString("Error");
        private bool _textIsChanged;


        public FormEditor()
        {
            InitializeComponent();
            Translate();
            fileViewer.TextChanged += fileViewer_TextChanged;
        }

        public FormEditor(string fileName)
        {
            InitializeComponent();
            Translate();

            OpenFile(fileName);
            fileViewer.TextChanged += fileViewer_TextChanged;
            fileViewer.TextLoaded += fileViewer_TextLoaded;
        }

        void fileViewer_TextChanged(object sender, EventArgs e)
        {
            // I don't care what the old value is, it ought to be set to true whatever the old value is.
            _textIsChanged = true;
            toolStripSaveButton.Enabled = _textIsChanged;
        }

        void fileViewer_TextLoaded(object sender, EventArgs e)
        {
            //reset 'changed' flag
            _textIsChanged = false;
            toolStripSaveButton.Enabled = _textIsChanged;
        }

        private string _fileName;

        private void OpenFile(string fileName)
        {
            RestorePosition("fileeditor");

            try
            {
                _fileName = fileName;
                fileViewer.ViewFile(_fileName);
                fileViewer.IsReadOnly = false;
                fileViewer.EnableDiffContextMenu(false);
                Text = _fileName;

                // loading a new file from disk, the text hasn't been changed yet.
                _textIsChanged = false;
            }
            catch (Exception ex)
            {
                MessageBox.Show(this, _cannotOpenFile.Text + Environment.NewLine + ex.Message, _error.Text);
                _fileName = string.Empty;
                Close();
            }
        }

        private void FormEditor_FormClosing(object sender, FormClosingEventArgs e)
        {
            try
            {
                this.DialogResult = DialogResult.No;

                DialogResult result = DialogResult.No;
                // only offer to save if there's something to save.
                if (_textIsChanged)
                {
                    result = MessageBox.Show(this, _saveChanges.Text, _saveChangesCaption.Text,
                                             MessageBoxButtons.YesNoCancel, MessageBoxIcon.Question);

                }



                if (result == DialogResult.Yes)
                {
                    SaveChanges();
                    this.DialogResult = DialogResult.Yes;
                }

                if (result == DialogResult.Cancel)
                {
                    this.DialogResult = DialogResult.Cancel;
                }

                SavePosition("fileeditor");
            }
            catch (Exception ex)
            {
                if (MessageBox.Show(this, _cannotSaveFile.Text + Environment.NewLine + ex.Message, _error.Text, MessageBoxButtons.OKCancel, MessageBoxIcon.Error) == DialogResult.Cancel)
                {
                    e.Cancel = true;
                }
            }
        }

        private void toolStripSaveButton_Click(object sender, EventArgs e)
        {
            try
            {
                SaveChanges();
            }
            catch (Exception ex)
            {
                MessageBox.Show(this, _cannotSaveFile.Text + Environment.NewLine + ex.Message, _error.Text, MessageBoxButtons.OK, MessageBoxIcon.Error);
            }
        }

        private void SaveChanges()
        {
            if (!string.IsNullOrEmpty(_fileName))
            {
                File.WriteAllText(_fileName, fileViewer.GetText(), GitCommands.Settings.FilesEncoding);
                
                // we've written the changes out to disk now, nothing to save.
                _textIsChanged = false;
            }
        }
    }
}
=======
using System;
using System.Windows.Forms;
using System.IO;
using ResourceManager.Translation;

namespace GitUI
{
    public sealed partial class FormEditor : GitExtensionsForm
    {
        private readonly TranslationString _saveChanges = new TranslationString("Do you want to save changes?");
        private readonly TranslationString _saveChangesCaption = new TranslationString("Save changes");
        private readonly TranslationString _cannotOpenFile = new TranslationString("Cannot open file: ");
        private readonly TranslationString _cannotSaveFile = new TranslationString("Cannot save file: ");
        private readonly TranslationString _error = new TranslationString("Error");
        private bool _hasChanges;
        private string _fileName;

        public FormEditor(string fileName)
        {
            InitializeComponent();
            Translate();

            OpenFile(fileName);
            fileViewer.TextChanged += (s, e) => HasChanges = true;
            fileViewer.TextLoaded += (s, e) => HasChanges = false;
        }

        private bool HasChanges
        {
            get { return _hasChanges; }
            set
            {
                _hasChanges = value;
                toolStripSaveButton.Enabled = value;
            }
        }

        private void OpenFile(string fileName)
        {
            RestorePosition("fileeditor");

            try
            {
                _fileName = fileName;
                fileViewer.ViewFile(_fileName);
                fileViewer.IsReadOnly = false;
                fileViewer.EnableDiffContextMenu(false);
                Text = _fileName;

                // loading a new file from disk, the text hasn't been changed yet.
                HasChanges = false;
            }
            catch (Exception ex)
            {
                MessageBox.Show(this, _cannotOpenFile.Text + Environment.NewLine + ex.Message, _error.Text);
                _fileName = string.Empty;
                Close();
            }
        }

        private void FormEditor_FormClosing(object sender, FormClosingEventArgs e)
        {
            // only offer to save if there's something to save.
            if (HasChanges)
            {
                var saveChangesAnswer = MessageBox.Show(this, _saveChanges.Text, _saveChangesCaption.Text,
                                         MessageBoxButtons.YesNoCancel, MessageBoxIcon.Question);
                switch (saveChangesAnswer)
                {
                    case DialogResult.Yes:
                        try
                        {
                            SaveChanges();
                        }
                        catch (Exception ex)
                        {
                            if (MessageBox.Show(this, _cannotSaveFile.Text + Environment.NewLine + ex.Message, _error.Text, MessageBoxButtons.OKCancel, MessageBoxIcon.Error) == DialogResult.Cancel)
                            {
                                e.Cancel = true;
                                return;
                            }
                        }
                        DialogResult = DialogResult.OK;
                        break;
                    case DialogResult.Cancel:
                        e.Cancel = true;
                        return;
                    default:
                        DialogResult = DialogResult.Cancel;
                        break;
                }
            }
            else
            {
                DialogResult = DialogResult.Cancel;
            }

            SavePosition("fileeditor");
        }

        private void toolStripSaveButton_Click(object sender, EventArgs e)
        {
            try
            {
                SaveChanges();
            }
            catch (Exception ex)
            {
                MessageBox.Show(this, _cannotSaveFile.Text + Environment.NewLine + ex.Message, _error.Text, MessageBoxButtons.OK, MessageBoxIcon.Error);
            }
        }

        private void SaveChanges()
        {
            if (!string.IsNullOrEmpty(_fileName))
            {
                File.WriteAllText(_fileName, fileViewer.GetText(), GitCommands.Settings.FilesEncoding);

                // we've written the changes out to disk now, nothing to save.
                HasChanges = false;
            }
        }

        protected override bool ProcessCmdKey(ref Message msg, Keys keyData)
        {
            switch (keyData)
            {
                case Keys.Escape:
                    Close();
                    return true;
                case Keys.Control | Keys.S:
                    SaveChanges();
                    return true;
                default:
                    return base.ProcessCmdKey(ref msg, keyData);
            }
        }
    }
}
>>>>>>> 0f06a431
<|MERGE_RESOLUTION|>--- conflicted
+++ resolved
@@ -1,278 +1,139 @@
-<<<<<<< HEAD
-using System;
-using System.Windows.Forms;
-using System.IO;
-using ResourceManager.Translation;
-
-namespace GitUI
-{
-    public partial class FormEditor : GitExtensionsForm
-    {
-        private readonly TranslationString _saveChanges = new TranslationString("Do you want to save changes?");
-        private readonly TranslationString _saveChangesCaption = new TranslationString("Save changes");
-        private readonly TranslationString _cannotOpenFile = new TranslationString("Cannot open file: ");
-        private readonly TranslationString _cannotSaveFile = new TranslationString("Cannot save file: ");
-        private readonly TranslationString _error = new TranslationString("Error");
-        private bool _textIsChanged;
-
-
-        public FormEditor()
-        {
-            InitializeComponent();
-            Translate();
-            fileViewer.TextChanged += fileViewer_TextChanged;
-        }
-
-        public FormEditor(string fileName)
-        {
-            InitializeComponent();
-            Translate();
-
-            OpenFile(fileName);
-            fileViewer.TextChanged += fileViewer_TextChanged;
-            fileViewer.TextLoaded += fileViewer_TextLoaded;
-        }
-
-        void fileViewer_TextChanged(object sender, EventArgs e)
-        {
-            // I don't care what the old value is, it ought to be set to true whatever the old value is.
-            _textIsChanged = true;
-            toolStripSaveButton.Enabled = _textIsChanged;
-        }
-
-        void fileViewer_TextLoaded(object sender, EventArgs e)
-        {
-            //reset 'changed' flag
-            _textIsChanged = false;
-            toolStripSaveButton.Enabled = _textIsChanged;
-        }
-
-        private string _fileName;
-
-        private void OpenFile(string fileName)
-        {
-            RestorePosition("fileeditor");
-
-            try
-            {
-                _fileName = fileName;
-                fileViewer.ViewFile(_fileName);
-                fileViewer.IsReadOnly = false;
-                fileViewer.EnableDiffContextMenu(false);
-                Text = _fileName;
-
-                // loading a new file from disk, the text hasn't been changed yet.
-                _textIsChanged = false;
-            }
-            catch (Exception ex)
-            {
-                MessageBox.Show(this, _cannotOpenFile.Text + Environment.NewLine + ex.Message, _error.Text);
-                _fileName = string.Empty;
-                Close();
-            }
-        }
-
-        private void FormEditor_FormClosing(object sender, FormClosingEventArgs e)
-        {
-            try
-            {
-                this.DialogResult = DialogResult.No;
-
-                DialogResult result = DialogResult.No;
-                // only offer to save if there's something to save.
-                if (_textIsChanged)
-                {
-                    result = MessageBox.Show(this, _saveChanges.Text, _saveChangesCaption.Text,
-                                             MessageBoxButtons.YesNoCancel, MessageBoxIcon.Question);
-
-                }
-
-
-
-                if (result == DialogResult.Yes)
-                {
-                    SaveChanges();
-                    this.DialogResult = DialogResult.Yes;
-                }
-
-                if (result == DialogResult.Cancel)
-                {
-                    this.DialogResult = DialogResult.Cancel;
-                }
-
-                SavePosition("fileeditor");
-            }
-            catch (Exception ex)
-            {
-                if (MessageBox.Show(this, _cannotSaveFile.Text + Environment.NewLine + ex.Message, _error.Text, MessageBoxButtons.OKCancel, MessageBoxIcon.Error) == DialogResult.Cancel)
-                {
-                    e.Cancel = true;
-                }
-            }
-        }
-
-        private void toolStripSaveButton_Click(object sender, EventArgs e)
-        {
-            try
-            {
-                SaveChanges();
-            }
-            catch (Exception ex)
-            {
-                MessageBox.Show(this, _cannotSaveFile.Text + Environment.NewLine + ex.Message, _error.Text, MessageBoxButtons.OK, MessageBoxIcon.Error);
-            }
-        }
-
-        private void SaveChanges()
-        {
-            if (!string.IsNullOrEmpty(_fileName))
-            {
-                File.WriteAllText(_fileName, fileViewer.GetText(), GitCommands.Settings.FilesEncoding);
-                
-                // we've written the changes out to disk now, nothing to save.
-                _textIsChanged = false;
-            }
-        }
-    }
-}
-=======
-using System;
-using System.Windows.Forms;
-using System.IO;
-using ResourceManager.Translation;
-
-namespace GitUI
-{
-    public sealed partial class FormEditor : GitExtensionsForm
-    {
-        private readonly TranslationString _saveChanges = new TranslationString("Do you want to save changes?");
-        private readonly TranslationString _saveChangesCaption = new TranslationString("Save changes");
-        private readonly TranslationString _cannotOpenFile = new TranslationString("Cannot open file: ");
-        private readonly TranslationString _cannotSaveFile = new TranslationString("Cannot save file: ");
-        private readonly TranslationString _error = new TranslationString("Error");
-        private bool _hasChanges;
-        private string _fileName;
-
-        public FormEditor(string fileName)
-        {
-            InitializeComponent();
-            Translate();
-
-            OpenFile(fileName);
-            fileViewer.TextChanged += (s, e) => HasChanges = true;
-            fileViewer.TextLoaded += (s, e) => HasChanges = false;
-        }
-
-        private bool HasChanges
-        {
-            get { return _hasChanges; }
-            set
-            {
-                _hasChanges = value;
-                toolStripSaveButton.Enabled = value;
-            }
-        }
-
-        private void OpenFile(string fileName)
-        {
-            RestorePosition("fileeditor");
-
-            try
-            {
-                _fileName = fileName;
-                fileViewer.ViewFile(_fileName);
-                fileViewer.IsReadOnly = false;
-                fileViewer.EnableDiffContextMenu(false);
-                Text = _fileName;
-
-                // loading a new file from disk, the text hasn't been changed yet.
-                HasChanges = false;
-            }
-            catch (Exception ex)
-            {
-                MessageBox.Show(this, _cannotOpenFile.Text + Environment.NewLine + ex.Message, _error.Text);
-                _fileName = string.Empty;
-                Close();
-            }
-        }
-
-        private void FormEditor_FormClosing(object sender, FormClosingEventArgs e)
-        {
-            // only offer to save if there's something to save.
-            if (HasChanges)
-            {
-                var saveChangesAnswer = MessageBox.Show(this, _saveChanges.Text, _saveChangesCaption.Text,
-                                         MessageBoxButtons.YesNoCancel, MessageBoxIcon.Question);
-                switch (saveChangesAnswer)
-                {
-                    case DialogResult.Yes:
-                        try
-                        {
-                            SaveChanges();
-                        }
-                        catch (Exception ex)
-                        {
-                            if (MessageBox.Show(this, _cannotSaveFile.Text + Environment.NewLine + ex.Message, _error.Text, MessageBoxButtons.OKCancel, MessageBoxIcon.Error) == DialogResult.Cancel)
-                            {
-                                e.Cancel = true;
-                                return;
-                            }
-                        }
-                        DialogResult = DialogResult.OK;
-                        break;
-                    case DialogResult.Cancel:
-                        e.Cancel = true;
-                        return;
-                    default:
-                        DialogResult = DialogResult.Cancel;
-                        break;
-                }
-            }
-            else
-            {
-                DialogResult = DialogResult.Cancel;
-            }
-
-            SavePosition("fileeditor");
-        }
-
-        private void toolStripSaveButton_Click(object sender, EventArgs e)
-        {
-            try
-            {
-                SaveChanges();
-            }
-            catch (Exception ex)
-            {
-                MessageBox.Show(this, _cannotSaveFile.Text + Environment.NewLine + ex.Message, _error.Text, MessageBoxButtons.OK, MessageBoxIcon.Error);
-            }
-        }
-
-        private void SaveChanges()
-        {
-            if (!string.IsNullOrEmpty(_fileName))
-            {
-                File.WriteAllText(_fileName, fileViewer.GetText(), GitCommands.Settings.FilesEncoding);
-
-                // we've written the changes out to disk now, nothing to save.
-                HasChanges = false;
-            }
-        }
-
-        protected override bool ProcessCmdKey(ref Message msg, Keys keyData)
-        {
-            switch (keyData)
-            {
-                case Keys.Escape:
-                    Close();
-                    return true;
-                case Keys.Control | Keys.S:
-                    SaveChanges();
-                    return true;
-                default:
-                    return base.ProcessCmdKey(ref msg, keyData);
-            }
-        }
-    }
-}
->>>>>>> 0f06a431
+using System;
+using System.Windows.Forms;
+using System.IO;
+using ResourceManager.Translation;
+
+namespace GitUI
+{
+    public sealed partial class FormEditor : GitExtensionsForm
+    {
+        private readonly TranslationString _saveChanges = new TranslationString("Do you want to save changes?");
+        private readonly TranslationString _saveChangesCaption = new TranslationString("Save changes");
+        private readonly TranslationString _cannotOpenFile = new TranslationString("Cannot open file: ");
+        private readonly TranslationString _cannotSaveFile = new TranslationString("Cannot save file: ");
+        private readonly TranslationString _error = new TranslationString("Error");
+        private bool _hasChanges;
+        private string _fileName;
+
+        public FormEditor(string fileName)
+        {
+            InitializeComponent();
+            Translate();
+
+            OpenFile(fileName);
+            fileViewer.TextChanged += (s, e) => HasChanges = true;
+            fileViewer.TextLoaded += (s, e) => HasChanges = false;
+        }
+
+        private bool HasChanges
+        {
+            get { return _hasChanges; }
+            set
+            {
+                _hasChanges = value;
+                toolStripSaveButton.Enabled = value;
+            }
+        }
+
+        private void OpenFile(string fileName)
+        {
+            RestorePosition("fileeditor");
+
+            try
+            {
+                _fileName = fileName;
+                fileViewer.ViewFile(_fileName);
+                fileViewer.IsReadOnly = false;
+                fileViewer.EnableDiffContextMenu(false);
+                Text = _fileName;
+
+                // loading a new file from disk, the text hasn't been changed yet.
+                HasChanges = false;
+            }
+            catch (Exception ex)
+            {
+                MessageBox.Show(this, _cannotOpenFile.Text + Environment.NewLine + ex.Message, _error.Text);
+                _fileName = string.Empty;
+                Close();
+            }
+        }
+
+        private void FormEditor_FormClosing(object sender, FormClosingEventArgs e)
+        {
+            // only offer to save if there's something to save.
+            if (HasChanges)
+            {
+                var saveChangesAnswer = MessageBox.Show(this, _saveChanges.Text, _saveChangesCaption.Text,
+                                         MessageBoxButtons.YesNoCancel, MessageBoxIcon.Question);
+                switch (saveChangesAnswer)
+                {
+                    case DialogResult.Yes:
+                        try
+                        {
+                            SaveChanges();
+                        }
+                        catch (Exception ex)
+                        {
+                            if (MessageBox.Show(this, _cannotSaveFile.Text + Environment.NewLine + ex.Message, _error.Text, MessageBoxButtons.OKCancel, MessageBoxIcon.Error) == DialogResult.Cancel)
+                            {
+                                e.Cancel = true;
+                                return;
+                            }
+                        }
+                        DialogResult = DialogResult.OK;
+                        break;
+                    case DialogResult.Cancel:
+                        e.Cancel = true;
+                        return;
+                    default:
+                        DialogResult = DialogResult.Cancel;
+                        break;
+                }
+            }
+            else
+            {
+                DialogResult = DialogResult.Cancel;
+            }
+
+            SavePosition("fileeditor");
+        }
+
+        private void toolStripSaveButton_Click(object sender, EventArgs e)
+        {
+            try
+            {
+                SaveChanges();
+            }
+            catch (Exception ex)
+            {
+                MessageBox.Show(this, _cannotSaveFile.Text + Environment.NewLine + ex.Message, _error.Text, MessageBoxButtons.OK, MessageBoxIcon.Error);
+            }
+        }
+
+        private void SaveChanges()
+        {
+            if (!string.IsNullOrEmpty(_fileName))
+            {
+                File.WriteAllText(_fileName, fileViewer.GetText(), GitCommands.Settings.FilesEncoding);
+
+                // we've written the changes out to disk now, nothing to save.
+                HasChanges = false;
+            }
+        }
+
+        protected override bool ProcessCmdKey(ref Message msg, Keys keyData)
+        {
+            switch (keyData)
+            {
+                case Keys.Escape:
+                    Close();
+                    return true;
+                case Keys.Control | Keys.S:
+                    SaveChanges();
+                    return true;
+                default:
+                    return base.ProcessCmdKey(ref msg, keyData);
+            }
+        }
+    }
+}