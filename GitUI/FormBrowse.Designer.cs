--- conflicted
+++ resolved
@@ -1,2343 +1,1841 @@
-﻿using System;
-using System.Drawing;
-using System.Windows.Forms;
-using GitCommands;
-using GitUI.Editor;
-
-namespace GitUI
-{
-    partial class FormBrowse
-    {
-        /// <summary>
-        /// Required designer variable.
-        /// </summary>
-        private System.ComponentModel.IContainer components = null;
-
-        /// <summary>
-        /// Clean up any resources being used.
-        /// </summary>
-        /// <param name="disposing">true if managed resources should be disposed; otherwise, false.</param>
-        protected override void Dispose(bool disposing)
-        {
-            if (disposing && (components != null))
-            {
-                components.Dispose();
-            }
-            base.Dispose(disposing);
-        }
-
-        #region Windows Form Designer generated code
-
-        /// <summary>
-        /// Required method for Designer support - do not modify
-        /// the contents of this method with the code editor.
-        /// </summary>
-        private void InitializeComponent()
-        {
-            this.components = new System.ComponentModel.Container();
-            System.ComponentModel.ComponentResourceManager resources = new System.ComponentModel.ComponentResourceManager(typeof(FormBrowse));
-            this.toolPanel = new System.Windows.Forms.ToolStripPanel();
-            this.toolPanelContextMenu = new System.Windows.Forms.ContextMenuStrip(this.components);
-            this.toolPanelContextMenu_HideUserMenu = new System.Windows.Forms.ToolStripMenuItem();
-            this.ToolStrip = new System.Windows.Forms.ToolStrip();
-            this.RefreshButton = new System.Windows.Forms.ToolStripButton();
-            this.toolStripSeparator17 = new System.Windows.Forms.ToolStripSeparator();
-            this._NO_TRANSLATE_Workingdir = new System.Windows.Forms.ToolStripSplitButton();
-            this.branchSelect = new System.Windows.Forms.ToolStripSplitButton();
-            this.toolStripSeparator1 = new System.Windows.Forms.ToolStripSeparator();
-            this.toolStripSplitStash = new System.Windows.Forms.ToolStripSplitButton();
-            this.stashChangesToolStripMenuItem = new System.Windows.Forms.ToolStripMenuItem();
-            this.stashPopToolStripMenuItem = new System.Windows.Forms.ToolStripMenuItem();
-            this.toolStripSeparator9 = new System.Windows.Forms.ToolStripSeparator();
-            this.viewStashToolStripMenuItem = new System.Windows.Forms.ToolStripMenuItem();
-            this.toolStripButton1 = new System.Windows.Forms.ToolStripButton();
-            this.toolStripButtonPull = new System.Windows.Forms.ToolStripButton();
-            this.toolStripButtonPush = new System.Windows.Forms.ToolStripButton();
-            this.toolStripSeparator2 = new System.Windows.Forms.ToolStripSeparator();
-            this.GitBash = new System.Windows.Forms.ToolStripButton();
-            this.EditSettings = new System.Windows.Forms.ToolStripButton();
-            this.toolStripSeparator5 = new System.Windows.Forms.ToolStripSeparator();
-            this.toolStripLabel1 = new System.Windows.Forms.ToolStripLabel();
-            this.toolStripBranches = new System.Windows.Forms.ToolStripComboBox();
-            this.toolStripDropDownButton2 = new System.Windows.Forms.ToolStripDropDownButton();
-            this.localToolStripMenuItem = new System.Windows.Forms.ToolStripMenuItem();
-            this.remoteToolStripMenuItem = new System.Windows.Forms.ToolStripMenuItem();
-            this.toolStripSeparator19 = new System.Windows.Forms.ToolStripSeparator();
-            this.toolStripLabel2 = new System.Windows.Forms.ToolStripLabel();
-            this.toggleSplitViewLayout = new System.Windows.Forms.ToolStripButton();
-            this.toolStripTextBoxFilter = new System.Windows.Forms.ToolStripTextBox();
-            this.toolStripDropDownButton1 = new System.Windows.Forms.ToolStripDropDownButton();
-            this.commitToolStripMenuItem1 = new System.Windows.Forms.ToolStripMenuItem();
-            this.committerToolStripMenuItem = new System.Windows.Forms.ToolStripMenuItem();
-            this.authorToolStripMenuItem = new System.Windows.Forms.ToolStripMenuItem();
-            this.diffContainsToolStripMenuItem = new System.Windows.Forms.ToolStripMenuItem();
-            this.UserMenuToolStrip = new System.Windows.Forms.ToolStrip();
-            this.menuStrip1 = new System.Windows.Forms.MenuStrip();
-            this.fileToolStripMenuItem = new System.Windows.Forms.ToolStripMenuItem();
-            this.openToolStripMenuItem = new System.Windows.Forms.ToolStripMenuItem();
-            this.closeToolStripMenuItem = new System.Windows.Forms.ToolStripMenuItem();
-            this.refreshToolStripMenuItem = new System.Windows.Forms.ToolStripMenuItem();
-            this.recentToolStripMenuItem = new System.Windows.Forms.ToolStripMenuItem();
-            this.toolStripMenuItem2 = new System.Windows.Forms.ToolStripMenuItem();
-            this.toolStripSeparator12 = new System.Windows.Forms.ToolStripSeparator();
-            this.fileExplorerToolStripMenuItem = new System.Windows.Forms.ToolStripMenuItem();
-            this.toolStripMenuItem1 = new System.Windows.Forms.ToolStripSeparator();
-            this.exitToolStripMenuItem = new System.Windows.Forms.ToolStripMenuItem();
-            this.gitToolStripMenuItem = new System.Windows.Forms.ToolStripMenuItem();
-            this.gitBashToolStripMenuItem = new System.Windows.Forms.ToolStripMenuItem();
-            this.gitGUIToolStripMenuItem = new System.Windows.Forms.ToolStripMenuItem();
-            this.kGitToolStripMenuItem = new System.Windows.Forms.ToolStripMenuItem();
-            this.commandsToolStripMenuItem = new System.Windows.Forms.ToolStripMenuItem();
-            this.applyPatchToolStripMenuItem = new System.Windows.Forms.ToolStripMenuItem();
-            this.archiveToolStripMenuItem = new System.Windows.Forms.ToolStripMenuItem();
-            this.bisectToolStripMenuItem = new System.Windows.Forms.ToolStripMenuItem();
-            this.checkoutBranchToolStripMenuItem = new System.Windows.Forms.ToolStripMenuItem();
-            this.checkoutToolStripMenuItem = new System.Windows.Forms.ToolStripMenuItem();
-            this.cherryPickToolStripMenuItem = new System.Windows.Forms.ToolStripMenuItem();
-            this.cleanupToolStripMenuItem = new System.Windows.Forms.ToolStripMenuItem();
-            this.cloneToolStripMenuItem = new System.Windows.Forms.ToolStripMenuItem();
-            this.commitToolStripMenuItem = new System.Windows.Forms.ToolStripMenuItem();
-            this.branchToolStripMenuItem = new System.Windows.Forms.ToolStripMenuItem();
-            this.tagToolStripMenuItem = new System.Windows.Forms.ToolStripMenuItem();
-            this.deleteBranchToolStripMenuItem = new System.Windows.Forms.ToolStripMenuItem();
-            this.deleteTagToolStripMenuItem = new System.Windows.Forms.ToolStripMenuItem();
-            this.formatPatchToolStripMenuItem = new System.Windows.Forms.ToolStripMenuItem();
-            this.goToToolStripMenuItem = new System.Windows.Forms.ToolStripMenuItem();
-            this.initNewRepositoryToolStripMenuItem = new System.Windows.Forms.ToolStripMenuItem();
-            this.mergeBranchToolStripMenuItem = new System.Windows.Forms.ToolStripMenuItem();
-            this.pullToolStripMenuItem = new System.Windows.Forms.ToolStripMenuItem();
-            this.pushToolStripMenuItem = new System.Windows.Forms.ToolStripMenuItem();
-            this.rebaseToolStripMenuItem = new System.Windows.Forms.ToolStripMenuItem();
-            this.runMergetoolToolStripMenuItem = new System.Windows.Forms.ToolStripMenuItem();
-            this.stashToolStripMenuItem = new System.Windows.Forms.ToolStripMenuItem();
-            this.viewDiffToolStripMenuItem = new System.Windows.Forms.ToolStripMenuItem();
-            this.patchToolStripMenuItem = new System.Windows.Forms.ToolStripMenuItem();
-            this.remotesToolStripMenuItem = new System.Windows.Forms.ToolStripMenuItem();
-            this.manageRemoteRepositoriesToolStripMenuItem1 = new System.Windows.Forms.ToolStripMenuItem();
-            this.toolStripSeparator6 = new System.Windows.Forms.ToolStripSeparator();
-            this.PuTTYToolStripMenuItem = new System.Windows.Forms.ToolStripMenuItem();
-            this.startAuthenticationAgentToolStripMenuItem = new System.Windows.Forms.ToolStripMenuItem();
-            this.generateOrImportKeyToolStripMenuItem = new System.Windows.Forms.ToolStripMenuItem();
-            this._repositoryHostsToolStripMenuItem = new System.Windows.Forms.ToolStripMenuItem();
-            this._forkCloneRepositoryToolStripMenuItem = new System.Windows.Forms.ToolStripMenuItem();
-            this._viewPullRequestsToolStripMenuItem = new System.Windows.Forms.ToolStripMenuItem();
-            this._createPullRequestsToolStripMenuItem = new System.Windows.Forms.ToolStripMenuItem();
-            this.submodulesToolStripMenuItem = new System.Windows.Forms.ToolStripMenuItem();
-            this.manageSubmodulesToolStripMenuItem = new System.Windows.Forms.ToolStripMenuItem();
-            this.toolStripSeparator8 = new System.Windows.Forms.ToolStripSeparator();
-            this.updateAllSubmodulesRecursiveToolStripMenuItem = new System.Windows.Forms.ToolStripMenuItem();
-            this.initializeAllSubmodulesRecursiveToolStripMenuItem = new System.Windows.Forms.ToolStripMenuItem();
-            this.synchronizeAllSubmodulesRecursiveToolStripMenuItem = new System.Windows.Forms.ToolStripMenuItem();
-            this.toolStripSeparator14 = new System.Windows.Forms.ToolStripSeparator();
-            this.updateAllSubmodulesToolStripMenuItem = new System.Windows.Forms.ToolStripMenuItem();
-            this.initializeAllSubmodulesToolStripMenuItem = new System.Windows.Forms.ToolStripMenuItem();
-            this.syncronizeAllSubmodulesToolStripMenuItem = new System.Windows.Forms.ToolStripMenuItem();
-            this.toolStripSeparator10 = new System.Windows.Forms.ToolStripSeparator();
-            this.openSubmoduleToolStripMenuItem = new System.Windows.Forms.ToolStripMenuItem();
-            this.toolStripSeparator11 = new System.Windows.Forms.ToolStripSeparator();
-            this.pluginsToolStripMenuItem = new System.Windows.Forms.ToolStripMenuItem();
-            this.settingsToolStripMenuItem = new System.Windows.Forms.ToolStripMenuItem();
-            this.toolStripSeparator15 = new System.Windows.Forms.ToolStripSeparator();
-            this.settingsToolStripMenuItem1 = new System.Windows.Forms.ToolStripMenuItem();
-            this.gitMaintenanceToolStripMenuItem = new System.Windows.Forms.ToolStripMenuItem();
-            this.compressGitDatabaseToolStripMenuItem = new System.Windows.Forms.ToolStripMenuItem();
-            this.verifyGitDatabaseToolStripMenuItem = new System.Windows.Forms.ToolStripMenuItem();
-            this.deleteIndexlockToolStripMenuItem = new System.Windows.Forms.ToolStripMenuItem();
-            this.toolStripSeparator4 = new System.Windows.Forms.ToolStripSeparator();
-            this.editgitignoreToolStripMenuItem1 = new System.Windows.Forms.ToolStripMenuItem();
-            this.editgitattributesToolStripMenuItem = new System.Windows.Forms.ToolStripMenuItem();
-            this.editmailmapToolStripMenuItem = new System.Windows.Forms.ToolStripMenuItem();
-            this.toolStripSeparator13 = new System.Windows.Forms.ToolStripSeparator();
-            this.settingsToolStripMenuItem2 = new System.Windows.Forms.ToolStripMenuItem();
-            this.helpToolStripMenuItem = new System.Windows.Forms.ToolStripMenuItem();
-            this.commitcountPerUserToolStripMenuItem = new System.Windows.Forms.ToolStripMenuItem();
-            this.gitcommandLogToolStripMenuItem = new System.Windows.Forms.ToolStripMenuItem();
-            this.toolStripSeparator7 = new System.Windows.Forms.ToolStripSeparator();
-            this.userManualToolStripMenuItem = new System.Windows.Forms.ToolStripMenuItem();
-            this.changelogToolStripMenuItem = new System.Windows.Forms.ToolStripMenuItem();
-            this.toolStripSeparator3 = new System.Windows.Forms.ToolStripSeparator();
-            this.translateToolStripMenuItem = new System.Windows.Forms.ToolStripMenuItem();
-            this.toolStripSeparator16 = new System.Windows.Forms.ToolStripSeparator();
-            this.donateToolStripMenuItem = new System.Windows.Forms.ToolStripMenuItem();
-            this.aboutToolStripMenuItem = new System.Windows.Forms.ToolStripMenuItem();
-            this.splitContainer3 = new System.Windows.Forms.SplitContainer();
-            this.RevisionGrid = new GitUI.RevisionGrid();
-            this.tabControl1 = new System.Windows.Forms.TabControl();
-            this.CommitInfo = new System.Windows.Forms.TabPage();
-            this.RevisionInfo = new GitUI.CommitInfo();
-            this.Tree = new System.Windows.Forms.TabPage();
-            this.splitContainer4 = new System.Windows.Forms.SplitContainer();
-            this.GitTree = new System.Windows.Forms.TreeView();
-            this.FileTreeContextMenu = new System.Windows.Forms.ContextMenuStrip(this.components);
-            this.saveAsToolStripMenuItem = new System.Windows.Forms.ToolStripMenuItem();
-            this.openFileToolStripMenuItem = new System.Windows.Forms.ToolStripMenuItem();
-            this.openFileWithToolStripMenuItem = new System.Windows.Forms.ToolStripMenuItem();
-            this.openWithToolStripMenuItem = new System.Windows.Forms.ToolStripMenuItem();
-            this.editCheckedOutFileToolStripMenuItem = new System.Windows.Forms.ToolStripMenuItem();
-            this.toolStripSeparator20 = new System.Windows.Forms.ToolStripSeparator();
-            this.copyFilenameToClipboardToolStripMenuItem = new System.Windows.Forms.ToolStripMenuItem();
-            this.fileHistoryToolStripMenuItem = new System.Windows.Forms.ToolStripMenuItem();
-            this.toolStripSeparator18 = new System.Windows.Forms.ToolStripSeparator();
-            this.findToolStripMenuItem = new System.Windows.Forms.ToolStripMenuItem();
-            this.FileText = new GitUI.Editor.FileViewer();
-            this.Diff = new System.Windows.Forms.TabPage();
-            this.splitContainer1 = new System.Windows.Forms.SplitContainer();
-            this.DiffFiles = new GitUI.FileStatusList();
-            this.DiffContextMenu = new System.Windows.Forms.ContextMenuStrip(this.components);
-            this.openWithDifftoolToolStripMenuItem = new System.Windows.Forms.ToolStripMenuItem();
-            this.copyFilenameToClipboardToolStripMenuItem1 = new System.Windows.Forms.ToolStripMenuItem();
-            this.saveAsToolStripMenuItem1 = new System.Windows.Forms.ToolStripMenuItem();
-            this.fileHistoryDiffToolstripMenuItem = new System.Windows.Forms.ToolStripMenuItem();
-            this.DiffText = new GitUI.Editor.FileViewer();
-            this.TreeContextMenu = new System.Windows.Forms.ContextMenuStrip(this.components);
-            this.saveToolStripMenuItem = new System.Windows.Forms.ToolStripMenuItem();
-            this.gitItemBindingSource = new System.Windows.Forms.BindingSource(this.components);
-            this.gitRevisionBindingSource = new System.Windows.Forms.BindingSource(this.components);
-            this.statusStrip = new System.Windows.Forms.StatusStrip();
-            this.toolStripStatusLabel1 = new System.Windows.Forms.ToolStripStatusLabel();
-            this.toolPanel.SuspendLayout();
-            this.toolPanelContextMenu.SuspendLayout();
-            this.ToolStrip.SuspendLayout();
-            this.menuStrip1.SuspendLayout();
-            this.splitContainer3.Panel1.SuspendLayout();
-            this.splitContainer3.Panel2.SuspendLayout();
-            this.splitContainer3.SuspendLayout();
-            this.tabControl1.SuspendLayout();
-            this.CommitInfo.SuspendLayout();
-            this.Tree.SuspendLayout();
-            this.splitContainer4.Panel1.SuspendLayout();
-            this.splitContainer4.Panel2.SuspendLayout();
-            this.splitContainer4.SuspendLayout();
-            this.FileTreeContextMenu.SuspendLayout();
-            this.Diff.SuspendLayout();
-            this.splitContainer1.Panel1.SuspendLayout();
-            this.splitContainer1.Panel2.SuspendLayout();
-            this.splitContainer1.SuspendLayout();
-            this.DiffContextMenu.SuspendLayout();
-            this.TreeContextMenu.SuspendLayout();
-            ((System.ComponentModel.ISupportInitialize)(this.gitItemBindingSource)).BeginInit();
-            ((System.ComponentModel.ISupportInitialize)(this.gitRevisionBindingSource)).BeginInit();
-            this.statusStrip.SuspendLayout();
-            this.SuspendLayout();
-            // 
-            // toolPanel
-            // 
-            this.toolPanel.ContextMenuStrip = this.toolPanelContextMenu;
-            this.toolPanel.Controls.Add(this.menuStrip1);
-            this.toolPanel.Controls.Add(this.ToolStrip);
-            this.toolPanel.Controls.Add(this.UserMenuToolStrip);
-            this.toolPanel.Dock = System.Windows.Forms.DockStyle.Top;
-            this.toolPanel.Location = new System.Drawing.Point(0, 0);
-            this.toolPanel.Name = "toolPanel";
-            this.toolPanel.Orientation = System.Windows.Forms.Orientation.Horizontal;
-            this.toolPanel.RowMargin = new System.Windows.Forms.Padding(3, 0, 0, 0);
-            this.toolPanel.Size = new System.Drawing.Size(959, 49);
-            // 
-            // toolPanelContextMenu
-            // 
-            this.toolPanelContextMenu.Items.AddRange(new System.Windows.Forms.ToolStripItem[] {
-            this.toolPanelContextMenu_HideUserMenu});
-            this.toolPanelContextMenu.Name = "contextMenuStrip1";
-            this.toolPanelContextMenu.ShowCheckMargin = true;
-            this.toolPanelContextMenu.ShowImageMargin = false;
-            this.toolPanelContextMenu.Size = new System.Drawing.Size(183, 28);
-            // 
-            // toolPanelContextMenu_HideUserMenu
-            // 
-            this.toolPanelContextMenu_HideUserMenu.Name = "toolPanelContextMenu_HideUserMenu";
-            this.toolPanelContextMenu_HideUserMenu.Size = new System.Drawing.Size(182, 24);
-            this.toolPanelContextMenu_HideUserMenu.Text = "Hide user menu";
-            this.toolPanelContextMenu_HideUserMenu.Click += new System.EventHandler(this.toolPanelContextMenu_HideUserMenu_Click);
-            // 
-            // ToolStrip
-            // 
-            this.ToolStrip.GripMargin = new System.Windows.Forms.Padding(0);
-            this.ToolStrip.GripStyle = System.Windows.Forms.ToolStripGripStyle.Hidden;
-            this.ToolStrip.ImeMode = System.Windows.Forms.ImeMode.NoControl;
-            this.ToolStrip.Items.AddRange(new System.Windows.Forms.ToolStripItem[] {
-            this.RefreshButton,
-            this.toolStripSeparator17,
-            this._NO_TRANSLATE_Workingdir,
-            this.branchSelect,
-            this.toolStripSeparator1,
-            this.toolStripSplitStash,
-            this.toolStripButton1,
-            this.toolStripButtonPull,
-            this.toolStripButtonPush,
-            this.toolStripSeparator2,
-            this.GitBash,
-            this.EditSettings,
-            this.toolStripSeparator5,
-            this.toolStripLabel1,
-            this.toolStripBranches,
-            this.toolStripDropDownButton2,
-            this.toolStripSeparator19,
-            this.toolStripLabel2,
-            this.toggleSplitViewLayout,
-            this.toolStripTextBoxFilter,
-            this.toolStripDropDownButton1});
-            this.ToolStrip.LayoutStyle = System.Windows.Forms.ToolStripLayoutStyle.HorizontalStackWithOverflow;
-            this.ToolStrip.Location = new System.Drawing.Point(3, 24);
-            this.ToolStrip.Name = "ToolStrip";
-            this.ToolStrip.Padding = new System.Windows.Forms.Padding(0);
-            this.ToolStrip.Size = new System.Drawing.Size(833, 25);
-            this.ToolStrip.TabIndex = 4;
-            this.ToolStrip.Text = "toolStrip1";
-            // 
-            // RefreshButton
-            // 
-            this.RefreshButton.DisplayStyle = System.Windows.Forms.ToolStripItemDisplayStyle.Image;
-            this.RefreshButton.Image = ((System.Drawing.Image)(resources.GetObject("RefreshButton.Image")));
-            this.RefreshButton.ImageTransparentColor = System.Drawing.Color.White;
-            this.RefreshButton.Name = "RefreshButton";
-            this.RefreshButton.Size = new System.Drawing.Size(23, 22);
-            this.RefreshButton.ToolTipText = "Refresh";
-            this.RefreshButton.Click += new System.EventHandler(this.RefreshButtonClick);
-            // 
-            // toolStripSeparator17
-            // 
-            this.toolStripSeparator17.Name = "toolStripSeparator17";
-            this.toolStripSeparator17.Size = new System.Drawing.Size(6, 25);
-            // 
-            // _NO_TRANSLATE_Workingdir
-            // 
-            this._NO_TRANSLATE_Workingdir.Image = global::GitUI.Properties.Resources._40;
-            this._NO_TRANSLATE_Workingdir.ImageTransparentColor = System.Drawing.Color.Magenta;
-            this._NO_TRANSLATE_Workingdir.Name = "_NO_TRANSLATE_Workingdir";
-            this._NO_TRANSLATE_Workingdir.Size = new System.Drawing.Size(91, 22);
-            this._NO_TRANSLATE_Workingdir.Text = "WorkingDir";
-            this._NO_TRANSLATE_Workingdir.ToolTipText = "Change working directory";
-            this._NO_TRANSLATE_Workingdir.ButtonClick += new System.EventHandler(this.WorkingdirClick);
-            this._NO_TRANSLATE_Workingdir.DropDownOpening += new System.EventHandler(this.WorkingdirDropDownOpening);
-            // 
-            // branchSelect
-            // 
-            this.branchSelect.ImageTransparentColor = System.Drawing.Color.Magenta;
-            this.branchSelect.Name = "branchSelect";
-            this.branchSelect.Size = new System.Drawing.Size(56, 22);
-            this.branchSelect.Text = "Branch";
-            this.branchSelect.ToolTipText = "Change current branch";
-            this.branchSelect.ButtonClick += new System.EventHandler(this.CurrentBranchClick);
-            this.branchSelect.DropDownOpening += new System.EventHandler(this.CurrentBranchDropDownOpening);
-            // 
-            // toolStripSeparator1
-            // 
-            this.toolStripSeparator1.Name = "toolStripSeparator1";
-            this.toolStripSeparator1.Size = new System.Drawing.Size(6, 25);
-            // 
-            // toolStripSplitStash
-            // 
-            this.toolStripSplitStash.DropDownItems.AddRange(new System.Windows.Forms.ToolStripItem[] {
-            this.stashChangesToolStripMenuItem,
-            this.stashPopToolStripMenuItem,
-            this.toolStripSeparator9,
-            this.viewStashToolStripMenuItem});
-            this.toolStripSplitStash.Image = ((System.Drawing.Image)(resources.GetObject("toolStripSplitStash.Image")));
-            this.toolStripSplitStash.ImageTransparentColor = System.Drawing.Color.Magenta;
-            this.toolStripSplitStash.Name = "toolStripSplitStash";
-            this.toolStripSplitStash.Size = new System.Drawing.Size(32, 22);
-            this.toolStripSplitStash.ToolTipText = "Stash changes";
-            this.toolStripSplitStash.ButtonClick += new System.EventHandler(this.ToolStripSplitStashButtonClick);
-            // 
-            // stashChangesToolStripMenuItem
-            // 
-            this.stashChangesToolStripMenuItem.Name = "stashChangesToolStripMenuItem";
-            this.stashChangesToolStripMenuItem.Size = new System.Drawing.Size(136, 22);
-            this.stashChangesToolStripMenuItem.Text = "Stash";
-            this.stashChangesToolStripMenuItem.ToolTipText = "Stash changes";
-            this.stashChangesToolStripMenuItem.Click += new System.EventHandler(this.StashChangesToolStripMenuItemClick);
-            // 
-            // stashPopToolStripMenuItem
-            // 
-            this.stashPopToolStripMenuItem.Name = "stashPopToolStripMenuItem";
-            this.stashPopToolStripMenuItem.Size = new System.Drawing.Size(136, 22);
-            this.stashPopToolStripMenuItem.Text = "Stash pop";
-            this.stashPopToolStripMenuItem.ToolTipText = "Apply and drop single stash";
-            this.stashPopToolStripMenuItem.Click += new System.EventHandler(this.StashPopToolStripMenuItemClick);
-            // 
-            // toolStripSeparator9
-            // 
-            this.toolStripSeparator9.Name = "toolStripSeparator9";
-            this.toolStripSeparator9.Size = new System.Drawing.Size(133, 6);
-            // 
-            // viewStashToolStripMenuItem
-            // 
-            this.viewStashToolStripMenuItem.Name = "viewStashToolStripMenuItem";
-            this.viewStashToolStripMenuItem.Size = new System.Drawing.Size(136, 22);
-            this.viewStashToolStripMenuItem.Text = "View stash";
-            this.viewStashToolStripMenuItem.ToolTipText = "View stash";
-            this.viewStashToolStripMenuItem.Click += new System.EventHandler(this.ViewStashToolStripMenuItemClick);
-            // 
-            // toolStripButton1
-            // 
-            this.toolStripButton1.Image = ((System.Drawing.Image)(resources.GetObject("toolStripButton1.Image")));
-            this.toolStripButton1.ImageTransparentColor = System.Drawing.Color.Magenta;
-            this.toolStripButton1.Name = "toolStripButton1";
-            this.toolStripButton1.Size = new System.Drawing.Size(62, 22);
-            this.toolStripButton1.Text = "Commit";
-            this.toolStripButton1.Click += new System.EventHandler(this.ToolStripButton1Click);
-            // 
-            // toolStripButtonPull
-            // 
-            this.toolStripButtonPull.DisplayStyle = System.Windows.Forms.ToolStripItemDisplayStyle.Image;
-            this.toolStripButtonPull.Image = ((System.Drawing.Image)(resources.GetObject("toolStripButtonPull.Image")));
-            this.toolStripButtonPull.ImageTransparentColor = System.Drawing.Color.Magenta;
-            this.toolStripButtonPull.Name = "toolStripButtonPull";
-            this.toolStripButtonPull.Size = new System.Drawing.Size(23, 22);
-            this.toolStripButtonPull.Text = "Pull";
-            this.toolStripButtonPull.Click += new System.EventHandler(this.ToolStripButtonPullClick);
-            // 
-            // toolStripButtonPush
-            // 
-            this.toolStripButtonPush.DisplayStyle = System.Windows.Forms.ToolStripItemDisplayStyle.Image;
-            this.toolStripButtonPush.Image = ((System.Drawing.Image)(resources.GetObject("toolStripButtonPush.Image")));
-            this.toolStripButtonPush.ImageTransparentColor = System.Drawing.Color.Magenta;
-            this.toolStripButtonPush.Name = "toolStripButtonPush";
-            this.toolStripButtonPush.Size = new System.Drawing.Size(23, 22);
-            this.toolStripButtonPush.Text = "Push";
-            this.toolStripButtonPush.Click += new System.EventHandler(this.ToolStripButtonPushClick);
-            // 
-            // toolStripSeparator2
-            // 
-            this.toolStripSeparator2.Name = "toolStripSeparator2";
-            this.toolStripSeparator2.Size = new System.Drawing.Size(6, 25);
-            // 
-            // GitBash
-            // 
-            this.GitBash.Image = ((System.Drawing.Image)(resources.GetObject("GitBash.Image")));
-            this.GitBash.ImageTransparentColor = System.Drawing.Color.Magenta;
-            this.GitBash.Name = "GitBash";
-            this.GitBash.Size = new System.Drawing.Size(23, 22);
-            this.GitBash.ToolTipText = "Git bash";
-            this.GitBash.Click += new System.EventHandler(this.GitBashClick);
-            // 
-            // EditSettings
-            // 
-            this.EditSettings.DisplayStyle = System.Windows.Forms.ToolStripItemDisplayStyle.Image;
-            this.EditSettings.Image = ((System.Drawing.Image)(resources.GetObject("EditSettings.Image")));
-            this.EditSettings.ImageTransparentColor = System.Drawing.Color.Magenta;
-            this.EditSettings.Name = "EditSettings";
-            this.EditSettings.Size = new System.Drawing.Size(23, 22);
-            this.EditSettings.ToolTipText = "Settings";
-            this.EditSettings.Click += new System.EventHandler(this.SettingsClick);
-            // 
-            // toolStripSeparator5
-            // 
-            this.toolStripSeparator5.Name = "toolStripSeparator5";
-            this.toolStripSeparator5.Size = new System.Drawing.Size(6, 25);
-            // 
-            // toolStripLabel1
-            // 
-            this.toolStripLabel1.Name = "toolStripLabel1";
-            this.toolStripLabel1.Size = new System.Drawing.Size(55, 22);
-            this.toolStripLabel1.Text = "Branches:";
-            // 
-            // toolStripBranches
-            // 
-            this.toolStripBranches.Name = "toolStripBranches";
-            this.toolStripBranches.Size = new System.Drawing.Size(150, 25);
-            this.toolStripBranches.DropDown += new System.EventHandler(this.toolStripBranches_DropDown);
-            this.toolStripBranches.TextUpdate += new System.EventHandler(this.toolStripBranches_TextUpdate);
-            this.toolStripBranches.Leave += new System.EventHandler(this.toolStripBranches_Leave);
-            this.toolStripBranches.KeyUp += new System.Windows.Forms.KeyEventHandler(this.toolStripBranches_KeyUp);
-            // 
-            // toolStripDropDownButton2
-            // 
-            this.toolStripDropDownButton2.DisplayStyle = System.Windows.Forms.ToolStripItemDisplayStyle.Image;
-            this.toolStripDropDownButton2.DropDownItems.AddRange(new System.Windows.Forms.ToolStripItem[] {
-            this.localToolStripMenuItem,
-            this.remoteToolStripMenuItem});
-            this.toolStripDropDownButton2.Image = ((System.Drawing.Image)(resources.GetObject("toolStripDropDownButton2.Image")));
-            this.toolStripDropDownButton2.ImageTransparentColor = System.Drawing.Color.Magenta;
-            this.toolStripDropDownButton2.Name = "toolStripDropDownButton2";
-            this.toolStripDropDownButton2.Size = new System.Drawing.Size(29, 22);
-            // 
-            // localToolStripMenuItem
-            // 
-            this.localToolStripMenuItem.Checked = true;
-            this.localToolStripMenuItem.CheckOnClick = true;
-            this.localToolStripMenuItem.CheckState = System.Windows.Forms.CheckState.Checked;
-            this.localToolStripMenuItem.Name = "localToolStripMenuItem";
-            this.localToolStripMenuItem.Size = new System.Drawing.Size(122, 22);
-            this.localToolStripMenuItem.Text = "Local";
-            // 
-            // remoteToolStripMenuItem
-            // 
-            this.remoteToolStripMenuItem.CheckOnClick = true;
-            this.remoteToolStripMenuItem.Name = "remoteToolStripMenuItem";
-            this.remoteToolStripMenuItem.Size = new System.Drawing.Size(122, 22);
-            this.remoteToolStripMenuItem.Text = "Remote";
-            // 
-            // toolStripSeparator19
-            // 
-            this.toolStripSeparator19.Name = "toolStripSeparator19";
-            this.toolStripSeparator19.Size = new System.Drawing.Size(6, 25);
-            // 
-            // toolStripLabel2
-            // 
-            this.toolStripLabel2.Name = "toolStripLabel2";
-            this.toolStripLabel2.Size = new System.Drawing.Size(35, 22);
-            this.toolStripLabel2.Text = "Filter:";
-            this.toolStripLabel2.Click += new System.EventHandler(this.ToolStripLabel2Click);
-            // 
-            // toggleSplitViewLayout
-            // 
-            this.toggleSplitViewLayout.Alignment = System.Windows.Forms.ToolStripItemAlignment.Right;
-            this.toggleSplitViewLayout.DisplayStyle = System.Windows.Forms.ToolStripItemDisplayStyle.Image;
-            this.toggleSplitViewLayout.Image = global::GitUI.Properties.Resources.SplitViewLayout;
-            this.toggleSplitViewLayout.ImageTransparentColor = System.Drawing.Color.Magenta;
-            this.toggleSplitViewLayout.Name = "toggleSplitViewLayout";
-            this.toggleSplitViewLayout.Size = new System.Drawing.Size(23, 22);
-            this.toggleSplitViewLayout.ToolTipText = "Toggle split view layout";
-            this.toggleSplitViewLayout.Click += new System.EventHandler(this.toggleSplitViewLayout_Click);
-            // 
-            // toolStripTextBoxFilter
-            // 
-            this.toolStripTextBoxFilter.ForeColor = System.Drawing.Color.Black;
-            this.toolStripTextBoxFilter.Name = "toolStripTextBoxFilter";
-            this.toolStripTextBoxFilter.Size = new System.Drawing.Size(120, 25);
-            this.toolStripTextBoxFilter.Leave += new System.EventHandler(this.ToolStripTextBoxFilterLeave);
-            this.toolStripTextBoxFilter.KeyPress += new System.Windows.Forms.KeyPressEventHandler(this.ToolStripTextBoxFilterKeyPress);
-            // 
-            // toolStripDropDownButton1
-            // 
-            this.toolStripDropDownButton1.DisplayStyle = System.Windows.Forms.ToolStripItemDisplayStyle.Image;
-            this.toolStripDropDownButton1.DropDownItems.AddRange(new System.Windows.Forms.ToolStripItem[] {
-            this.commitToolStripMenuItem1,
-            this.committerToolStripMenuItem,
-            this.authorToolStripMenuItem,
-            this.diffContainsToolStripMenuItem});
-            this.toolStripDropDownButton1.Image = ((System.Drawing.Image)(resources.GetObject("toolStripDropDownButton1.Image")));
-            this.toolStripDropDownButton1.ImageTransparentColor = System.Drawing.Color.Magenta;
-            this.toolStripDropDownButton1.Name = "toolStripDropDownButton1";
-            this.toolStripDropDownButton1.Size = new System.Drawing.Size(29, 22);
-            // 
-            // commitToolStripMenuItem1
-            // 
-            this.commitToolStripMenuItem1.Checked = true;
-            this.commitToolStripMenuItem1.CheckOnClick = true;
-            this.commitToolStripMenuItem1.CheckState = System.Windows.Forms.CheckState.Checked;
-            this.commitToolStripMenuItem1.Name = "commitToolStripMenuItem1";
-            this.commitToolStripMenuItem1.Size = new System.Drawing.Size(185, 22);
-            this.commitToolStripMenuItem1.Text = "Commit";
-            // 
-            // committerToolStripMenuItem
-            // 
-            this.committerToolStripMenuItem.CheckOnClick = true;
-            this.committerToolStripMenuItem.Name = "committerToolStripMenuItem";
-            this.committerToolStripMenuItem.Size = new System.Drawing.Size(185, 22);
-            this.committerToolStripMenuItem.Text = "Committer";
-            // 
-            // authorToolStripMenuItem
-            // 
-            this.authorToolStripMenuItem.CheckOnClick = true;
-            this.authorToolStripMenuItem.Name = "authorToolStripMenuItem";
-            this.authorToolStripMenuItem.Size = new System.Drawing.Size(185, 22);
-            this.authorToolStripMenuItem.Text = "Author";
-            // 
-            // diffContainsToolStripMenuItem
-            // 
-            this.diffContainsToolStripMenuItem.CheckOnClick = true;
-            this.diffContainsToolStripMenuItem.Name = "diffContainsToolStripMenuItem";
-            this.diffContainsToolStripMenuItem.Size = new System.Drawing.Size(185, 22);
-            this.diffContainsToolStripMenuItem.Text = "Diff contains (SLOW)";
-            this.diffContainsToolStripMenuItem.Click += new System.EventHandler(this.diffContainsToolStripMenuItem_Click);
-            // 
-            // UserMenuToolStrip
-            // 
-            this.UserMenuToolStrip.Dock = System.Windows.Forms.DockStyle.None;
-            this.UserMenuToolStrip.Location = new System.Drawing.Point(836, 24);
-            this.UserMenuToolStrip.Name = "UserMenuToolStrip";
-            this.UserMenuToolStrip.Size = new System.Drawing.Size(111, 25);
-            this.UserMenuToolStrip.TabIndex = 5;
-            this.UserMenuToolStrip.Visible = false;
-            // 
-            // menuStrip1
-            // 
-            this.menuStrip1.Items.AddRange(new System.Windows.Forms.ToolStripItem[] {
-            this.fileToolStripMenuItem,
-            this.gitToolStripMenuItem,
-            this.commandsToolStripMenuItem,
-            this.remotesToolStripMenuItem,
-            this._repositoryHostsToolStripMenuItem,
-            this.submodulesToolStripMenuItem,
-            this.pluginsToolStripMenuItem,
-            this.settingsToolStripMenuItem1,
-            this.helpToolStripMenuItem});
-            this.menuStrip1.Location = new System.Drawing.Point(0, 0);
-            this.menuStrip1.Name = "menuStrip1";
-            this.menuStrip1.Size = new System.Drawing.Size(959, 24);
-            this.menuStrip1.TabIndex = 3;
-            this.menuStrip1.Text = "menuStrip1";
-            // 
-            // fileToolStripMenuItem
-            // 
-            this.fileToolStripMenuItem.DropDownItems.AddRange(new System.Windows.Forms.ToolStripItem[] {
-            this.openToolStripMenuItem,
-            this.closeToolStripMenuItem,
-            this.refreshToolStripMenuItem,
-            this.recentToolStripMenuItem,
-            this.toolStripSeparator12,
-            this.fileExplorerToolStripMenuItem,
-            this.toolStripMenuItem1,
-            this.exitToolStripMenuItem});
-            this.fileToolStripMenuItem.Name = "fileToolStripMenuItem";
-            this.fileToolStripMenuItem.Size = new System.Drawing.Size(35, 20);
-            this.fileToolStripMenuItem.Text = "File";
-            this.fileToolStripMenuItem.DropDownOpening += new System.EventHandler(this.FileToolStripMenuItemDropDownOpening);
-            // 
-            // openToolStripMenuItem
-            // 
-            this.openToolStripMenuItem.Image = ((System.Drawing.Image)(resources.GetObject("openToolStripMenuItem.Image")));
-            this.openToolStripMenuItem.Name = "openToolStripMenuItem";
-            this.openToolStripMenuItem.ShortcutKeys = ((System.Windows.Forms.Keys)((System.Windows.Forms.Keys.Control | System.Windows.Forms.Keys.O)));
-            this.openToolStripMenuItem.Size = new System.Drawing.Size(181, 22);
-            this.openToolStripMenuItem.Text = "Open";
-            this.openToolStripMenuItem.Click += new System.EventHandler(this.OpenToolStripMenuItemClick);
-            // 
-            // closeToolStripMenuItem
-            // 
-            this.closeToolStripMenuItem.Name = "closeToolStripMenuItem";
-            this.closeToolStripMenuItem.Size = new System.Drawing.Size(181, 22);
-            this.closeToolStripMenuItem.Text = "Close";
-            this.closeToolStripMenuItem.Click += new System.EventHandler(this.CloseToolStripMenuItemClick);
-            // 
-            // refreshToolStripMenuItem
-            // 
-            this.refreshToolStripMenuItem.Image = ((System.Drawing.Image)(resources.GetObject("refreshToolStripMenuItem.Image")));
-            this.refreshToolStripMenuItem.Name = "refreshToolStripMenuItem";
-            this.refreshToolStripMenuItem.ShortcutKeys = System.Windows.Forms.Keys.F5;
-            this.refreshToolStripMenuItem.Size = new System.Drawing.Size(181, 22);
-            this.refreshToolStripMenuItem.Text = "Refresh";
-            this.refreshToolStripMenuItem.Click += new System.EventHandler(this.RefreshToolStripMenuItemClick);
-            // 
-            // recentToolStripMenuItem
-            // 
-            this.recentToolStripMenuItem.DropDownItems.AddRange(new System.Windows.Forms.ToolStripItem[] {
-            this.toolStripMenuItem2});
-            this.recentToolStripMenuItem.Name = "recentToolStripMenuItem";
-            this.recentToolStripMenuItem.Size = new System.Drawing.Size(181, 22);
-            this.recentToolStripMenuItem.Text = "Recent Repositories";
-            // 
-            // toolStripMenuItem2
-            // 
-            this.toolStripMenuItem2.Name = "toolStripMenuItem2";
-            this.toolStripMenuItem2.Size = new System.Drawing.Size(97, 22);
-            this.toolStripMenuItem2.Text = "...";
-            // 
-            // toolStripSeparator12
-            // 
-            this.toolStripSeparator12.Name = "toolStripSeparator12";
-            this.toolStripSeparator12.Size = new System.Drawing.Size(178, 6);
-            // 
-            // fileExplorerToolStripMenuItem
-            // 
-            this.fileExplorerToolStripMenuItem.Image = ((System.Drawing.Image)(resources.GetObject("fileExplorerToolStripMenuItem.Image")));
-            this.fileExplorerToolStripMenuItem.Name = "fileExplorerToolStripMenuItem";
-            this.fileExplorerToolStripMenuItem.Size = new System.Drawing.Size(181, 22);
-            this.fileExplorerToolStripMenuItem.Text = "File Explorer";
-            this.fileExplorerToolStripMenuItem.Click += new System.EventHandler(this.FileExplorerToolStripMenuItemClick);
-            // 
-            // toolStripMenuItem1
-            // 
-            this.toolStripMenuItem1.Name = "toolStripMenuItem1";
-            this.toolStripMenuItem1.Size = new System.Drawing.Size(178, 6);
-            // 
-            // exitToolStripMenuItem
-            // 
-            this.exitToolStripMenuItem.Name = "exitToolStripMenuItem";
-            this.exitToolStripMenuItem.ShortcutKeys = ((System.Windows.Forms.Keys)((System.Windows.Forms.Keys.Control | System.Windows.Forms.Keys.Q)));
-            this.exitToolStripMenuItem.Size = new System.Drawing.Size(181, 22);
-            this.exitToolStripMenuItem.Text = "Exit";
-            this.exitToolStripMenuItem.Click += new System.EventHandler(this.ExitToolStripMenuItemClick);
-            // 
-            // gitToolStripMenuItem
-            // 
-            this.gitToolStripMenuItem.DropDownItems.AddRange(new System.Windows.Forms.ToolStripItem[] {
-            this.gitBashToolStripMenuItem,
-            this.gitGUIToolStripMenuItem,
-            this.kGitToolStripMenuItem});
-            this.gitToolStripMenuItem.Name = "gitToolStripMenuItem";
-            this.gitToolStripMenuItem.Size = new System.Drawing.Size(32, 20);
-            this.gitToolStripMenuItem.Text = "Git";
-            // 
-            // gitBashToolStripMenuItem
-            // 
-            this.gitBashToolStripMenuItem.Image = ((System.Drawing.Image)(resources.GetObject("gitBashToolStripMenuItem.Image")));
-            this.gitBashToolStripMenuItem.Name = "gitBashToolStripMenuItem";
-            this.gitBashToolStripMenuItem.ShortcutKeys = ((System.Windows.Forms.Keys)((System.Windows.Forms.Keys.Control | System.Windows.Forms.Keys.G)));
-            this.gitBashToolStripMenuItem.Size = new System.Drawing.Size(163, 22);
-            this.gitBashToolStripMenuItem.Text = "Git bash";
-            this.gitBashToolStripMenuItem.Click += new System.EventHandler(this.GitBashToolStripMenuItemClick1);
-            // 
-            // gitGUIToolStripMenuItem
-            // 
-            this.gitGUIToolStripMenuItem.Name = "gitGUIToolStripMenuItem";
-            this.gitGUIToolStripMenuItem.Size = new System.Drawing.Size(163, 22);
-            this.gitGUIToolStripMenuItem.Text = "Git GUI";
-            this.gitGUIToolStripMenuItem.Click += new System.EventHandler(this.GitGuiToolStripMenuItemClick);
-            // 
-            // kGitToolStripMenuItem
-            // 
-            this.kGitToolStripMenuItem.Name = "kGitToolStripMenuItem";
-            this.kGitToolStripMenuItem.Size = new System.Drawing.Size(163, 22);
-            this.kGitToolStripMenuItem.Text = "GitK";
-            this.kGitToolStripMenuItem.Click += new System.EventHandler(this.KGitToolStripMenuItemClick);
-            // 
-            // commandsToolStripMenuItem
-            // 
-            this.commandsToolStripMenuItem.DropDownItems.AddRange(new System.Windows.Forms.ToolStripItem[] {
-            this.applyPatchToolStripMenuItem,
-            this.archiveToolStripMenuItem,
-            this.bisectToolStripMenuItem,
-            this.checkoutBranchToolStripMenuItem,
-            this.checkoutToolStripMenuItem,
-            this.cherryPickToolStripMenuItem,
-            this.cleanupToolStripMenuItem,
-            this.cloneToolStripMenuItem,
-            this.commitToolStripMenuItem,
-            this.branchToolStripMenuItem,
-            this.tagToolStripMenuItem,
-            this.deleteBranchToolStripMenuItem,
-            this.deleteTagToolStripMenuItem,
-            this.formatPatchToolStripMenuItem,
-            this.goToToolStripMenuItem,
-            this.initNewRepositoryToolStripMenuItem,
-            this.mergeBranchToolStripMenuItem,
-            this.pullToolStripMenuItem,
-            this.pushToolStripMenuItem,
-            this.rebaseToolStripMenuItem,
-            this.runMergetoolToolStripMenuItem,
-            this.stashToolStripMenuItem,
-            this.viewDiffToolStripMenuItem,
-            this.patchToolStripMenuItem});
-            this.commandsToolStripMenuItem.Name = "commandsToolStripMenuItem";
-            this.commandsToolStripMenuItem.Size = new System.Drawing.Size(71, 20);
-            this.commandsToolStripMenuItem.Text = "Commands";
-            // 
-            // applyPatchToolStripMenuItem
-            // 
-            this.applyPatchToolStripMenuItem.Name = "applyPatchToolStripMenuItem";
-            this.applyPatchToolStripMenuItem.Size = new System.Drawing.Size(216, 22);
-            this.applyPatchToolStripMenuItem.Text = "Apply patch";
-            this.applyPatchToolStripMenuItem.Click += new System.EventHandler(this.ApplyPatchToolStripMenuItemClick);
-            // 
-            // archiveToolStripMenuItem
-            // 
-            this.archiveToolStripMenuItem.Name = "archiveToolStripMenuItem";
-            this.archiveToolStripMenuItem.Size = new System.Drawing.Size(216, 22);
-            this.archiveToolStripMenuItem.Text = "Archive";
-            this.archiveToolStripMenuItem.Click += new System.EventHandler(this.ArchiveToolStripMenuItemClick);
-            // 
-            // bisectToolStripMenuItem
-            // 
-            this.bisectToolStripMenuItem.Name = "bisectToolStripMenuItem";
-            this.bisectToolStripMenuItem.Size = new System.Drawing.Size(216, 22);
-            this.bisectToolStripMenuItem.Text = "Bisect";
-            this.bisectToolStripMenuItem.Click += new System.EventHandler(this.bisectToolStripMenuItem_Click);
-            // 
-            // checkoutBranchToolStripMenuItem
-            // 
-            this.checkoutBranchToolStripMenuItem.Image = ((System.Drawing.Image)(resources.GetObject("checkoutBranchToolStripMenuItem.Image")));
-            this.checkoutBranchToolStripMenuItem.Name = "checkoutBranchToolStripMenuItem";
-            this.checkoutBranchToolStripMenuItem.ShortcutKeyDisplayString = "Ctrl+.";
-            this.checkoutBranchToolStripMenuItem.ShortcutKeys = ((System.Windows.Forms.Keys)((System.Windows.Forms.Keys.Control | System.Windows.Forms.Keys.OemPeriod)));
-            this.checkoutBranchToolStripMenuItem.Size = new System.Drawing.Size(216, 22);
-            this.checkoutBranchToolStripMenuItem.Text = "Checkout branch";
-            this.checkoutBranchToolStripMenuItem.Click += new System.EventHandler(this.CheckoutBranchToolStripMenuItemClick);
-            // 
-            // checkoutToolStripMenuItem
-            // 
-            this.checkoutToolStripMenuItem.Name = "checkoutToolStripMenuItem";
-            this.checkoutToolStripMenuItem.Size = new System.Drawing.Size(216, 22);
-            this.checkoutToolStripMenuItem.Text = "Checkout revision";
-            this.checkoutToolStripMenuItem.Click += new System.EventHandler(this.CheckoutToolStripMenuItemClick);
-            // 
-            // cherryPickToolStripMenuItem
-            // 
-            this.cherryPickToolStripMenuItem.Image = ((System.Drawing.Image)(resources.GetObject("cherryPickToolStripMenuItem.Image")));
-            this.cherryPickToolStripMenuItem.Name = "cherryPickToolStripMenuItem";
-            this.cherryPickToolStripMenuItem.Size = new System.Drawing.Size(216, 22);
-            this.cherryPickToolStripMenuItem.Text = "Cherry pick";
-            this.cherryPickToolStripMenuItem.Click += new System.EventHandler(this.CherryPickToolStripMenuItemClick);
-            // 
-            // cleanupToolStripMenuItem
-            // 
-            this.cleanupToolStripMenuItem.Name = "cleanupToolStripMenuItem";
-            this.cleanupToolStripMenuItem.Size = new System.Drawing.Size(216, 22);
-            this.cleanupToolStripMenuItem.Text = "Cleanup";
-            this.cleanupToolStripMenuItem.Click += new System.EventHandler(this.CleanupToolStripMenuItemClick);
-            // 
-            // cloneToolStripMenuItem
-            // 
-            this.cloneToolStripMenuItem.Image = ((System.Drawing.Image)(resources.GetObject("cloneToolStripMenuItem.Image")));
-            this.cloneToolStripMenuItem.Name = "cloneToolStripMenuItem";
-            this.cloneToolStripMenuItem.Size = new System.Drawing.Size(216, 22);
-            this.cloneToolStripMenuItem.Text = "Clone repository";
-            this.cloneToolStripMenuItem.Click += new System.EventHandler(this.CloneToolStripMenuItemClick);
-            // 
-            // commitToolStripMenuItem
-            // 
-            this.commitToolStripMenuItem.Image = ((System.Drawing.Image)(resources.GetObject("commitToolStripMenuItem.Image")));
-            this.commitToolStripMenuItem.Name = "commitToolStripMenuItem";
-            this.commitToolStripMenuItem.ShortcutKeys = ((System.Windows.Forms.Keys)((System.Windows.Forms.Keys.Control | System.Windows.Forms.Keys.Space)));
-            this.commitToolStripMenuItem.Size = new System.Drawing.Size(216, 22);
-            this.commitToolStripMenuItem.Text = "Commit";
-            this.commitToolStripMenuItem.Click += new System.EventHandler(this.CommitToolStripMenuItemClick);
-            // 
-            // branchToolStripMenuItem
-            // 
-            this.branchToolStripMenuItem.Image = ((System.Drawing.Image)(resources.GetObject("branchToolStripMenuItem.Image")));
-            this.branchToolStripMenuItem.Name = "branchToolStripMenuItem";
-            this.branchToolStripMenuItem.Size = new System.Drawing.Size(216, 22);
-            this.branchToolStripMenuItem.Text = "Create branch";
-            this.branchToolStripMenuItem.Click += new System.EventHandler(this.BranchToolStripMenuItemClick);
-            // 
-            // tagToolStripMenuItem
-            // 
-            this.tagToolStripMenuItem.Image = ((System.Drawing.Image)(resources.GetObject("tagToolStripMenuItem.Image")));
-            this.tagToolStripMenuItem.Name = "tagToolStripMenuItem";
-            this.tagToolStripMenuItem.Size = new System.Drawing.Size(216, 22);
-            this.tagToolStripMenuItem.Text = "Create tag";
-            this.tagToolStripMenuItem.Click += new System.EventHandler(this.TagToolStripMenuItemClick);
-            // 
-            // deleteBranchToolStripMenuItem
-            // 
-            this.deleteBranchToolStripMenuItem.Name = "deleteBranchToolStripMenuItem";
-            this.deleteBranchToolStripMenuItem.Size = new System.Drawing.Size(216, 22);
-            this.deleteBranchToolStripMenuItem.Text = "Delete branch";
-            this.deleteBranchToolStripMenuItem.Click += new System.EventHandler(this.DeleteBranchToolStripMenuItemClick);
-            // 
-            // deleteTagToolStripMenuItem
-            // 
-            this.deleteTagToolStripMenuItem.Name = "deleteTagToolStripMenuItem";
-            this.deleteTagToolStripMenuItem.Size = new System.Drawing.Size(216, 22);
-            this.deleteTagToolStripMenuItem.Text = "Delete tag";
-            this.deleteTagToolStripMenuItem.Click += new System.EventHandler(this.DeleteTagToolStripMenuItemClick);
-            // 
-            // formatPatchToolStripMenuItem
-            // 
-            this.formatPatchToolStripMenuItem.Name = "formatPatchToolStripMenuItem";
-            this.formatPatchToolStripMenuItem.Size = new System.Drawing.Size(216, 22);
-            this.formatPatchToolStripMenuItem.Text = "Format patch";
-            this.formatPatchToolStripMenuItem.Click += new System.EventHandler(this.FormatPatchToolStripMenuItemClick);
-            // 
-            // goToToolStripMenuItem
-            // 
-            this.goToToolStripMenuItem.Image = global::GitUI.Properties.Resources._75;
-            this.goToToolStripMenuItem.Name = "goToToolStripMenuItem";
-            this.goToToolStripMenuItem.ShortcutKeys = ((System.Windows.Forms.Keys)(((System.Windows.Forms.Keys.Control | System.Windows.Forms.Keys.Shift)
-                        | System.Windows.Forms.Keys.G)));
-            this.goToToolStripMenuItem.Size = new System.Drawing.Size(216, 22);
-            this.goToToolStripMenuItem.Text = "Go to commit";
-            this.goToToolStripMenuItem.Click += new System.EventHandler(this.goToToolStripMenuItem_Click);
-            // 
-            // initNewRepositoryToolStripMenuItem
-            // 
-            this.initNewRepositoryToolStripMenuItem.Image = ((System.Drawing.Image)(resources.GetObject("initNewRepositoryToolStripMenuItem.Image")));
-            this.initNewRepositoryToolStripMenuItem.Name = "initNewRepositoryToolStripMenuItem";
-            this.initNewRepositoryToolStripMenuItem.Size = new System.Drawing.Size(216, 22);
-            this.initNewRepositoryToolStripMenuItem.Text = "Init new repository";
-            this.initNewRepositoryToolStripMenuItem.Click += new System.EventHandler(this.InitNewRepositoryToolStripMenuItemClick);
-            // 
-            // mergeBranchToolStripMenuItem
-            // 
-            this.mergeBranchToolStripMenuItem.Name = "mergeBranchToolStripMenuItem";
-            this.mergeBranchToolStripMenuItem.ShortcutKeys = ((System.Windows.Forms.Keys)((System.Windows.Forms.Keys.Control | System.Windows.Forms.Keys.M)));
-            this.mergeBranchToolStripMenuItem.Size = new System.Drawing.Size(216, 22);
-            this.mergeBranchToolStripMenuItem.Text = "Merge branches";
-            this.mergeBranchToolStripMenuItem.Click += new System.EventHandler(this.MergeBranchToolStripMenuItemClick);
-            // 
-            // pullToolStripMenuItem
-            // 
-            this.pullToolStripMenuItem.Image = ((System.Drawing.Image)(resources.GetObject("pullToolStripMenuItem.Image")));
-            this.pullToolStripMenuItem.Name = "pullToolStripMenuItem";
-            this.pullToolStripMenuItem.ShortcutKeys = ((System.Windows.Forms.Keys)((System.Windows.Forms.Keys.Control | System.Windows.Forms.Keys.Down)));
-            this.pullToolStripMenuItem.Size = new System.Drawing.Size(216, 22);
-            this.pullToolStripMenuItem.Text = "Pull";
-            this.pullToolStripMenuItem.Click += new System.EventHandler(this.PullToolStripMenuItemClick);
-            // 
-            // pushToolStripMenuItem
-            // 
-            this.pushToolStripMenuItem.Image = ((System.Drawing.Image)(resources.GetObject("pushToolStripMenuItem.Image")));
-            this.pushToolStripMenuItem.Name = "pushToolStripMenuItem";
-            this.pushToolStripMenuItem.ShortcutKeys = ((System.Windows.Forms.Keys)((System.Windows.Forms.Keys.Control | System.Windows.Forms.Keys.Up)));
-            this.pushToolStripMenuItem.Size = new System.Drawing.Size(216, 22);
-            this.pushToolStripMenuItem.Text = "Push";
-            this.pushToolStripMenuItem.Click += new System.EventHandler(this.PushToolStripMenuItemClick);
-            // 
-            // rebaseToolStripMenuItem
-            // 
-            this.rebaseToolStripMenuItem.Name = "rebaseToolStripMenuItem";
-            this.rebaseToolStripMenuItem.Size = new System.Drawing.Size(216, 22);
-            this.rebaseToolStripMenuItem.Text = "Rebase";
-            this.rebaseToolStripMenuItem.Click += new System.EventHandler(this.RebaseToolStripMenuItemClick);
-            // 
-            // runMergetoolToolStripMenuItem
-            // 
-            this.runMergetoolToolStripMenuItem.Name = "runMergetoolToolStripMenuItem";
-            this.runMergetoolToolStripMenuItem.Size = new System.Drawing.Size(216, 22);
-            this.runMergetoolToolStripMenuItem.Text = "Solve mergeconflicts";
-            this.runMergetoolToolStripMenuItem.Click += new System.EventHandler(this.RunMergetoolToolStripMenuItemClick);
-            // 
-            // stashToolStripMenuItem
-            // 
-            this.stashToolStripMenuItem.Image = ((System.Drawing.Image)(resources.GetObject("stashToolStripMenuItem.Image")));
-            this.stashToolStripMenuItem.Name = "stashToolStripMenuItem";
-            this.stashToolStripMenuItem.Size = new System.Drawing.Size(216, 22);
-            this.stashToolStripMenuItem.Text = "Stash changes";
-            this.stashToolStripMenuItem.Click += new System.EventHandler(this.StashToolStripMenuItemClick);
-            // 
-            // viewDiffToolStripMenuItem
-            // 
-            this.viewDiffToolStripMenuItem.Name = "viewDiffToolStripMenuItem";
-            this.viewDiffToolStripMenuItem.Size = new System.Drawing.Size(216, 22);
-            this.viewDiffToolStripMenuItem.Text = "View diff";
-            this.viewDiffToolStripMenuItem.Click += new System.EventHandler(this.ViewDiffToolStripMenuItemClick);
-            // 
-            // patchToolStripMenuItem
-            // 
-            this.patchToolStripMenuItem.Name = "patchToolStripMenuItem";
-            this.patchToolStripMenuItem.Size = new System.Drawing.Size(216, 22);
-            this.patchToolStripMenuItem.Text = "View patch file";
-            this.patchToolStripMenuItem.Click += new System.EventHandler(this.PatchToolStripMenuItemClick);
-            // 
-            // remotesToolStripMenuItem
-            // 
-            this.remotesToolStripMenuItem.DropDownItems.AddRange(new System.Windows.Forms.ToolStripItem[] {
-            this.manageRemoteRepositoriesToolStripMenuItem1,
-            this.toolStripSeparator6,
-            this.PuTTYToolStripMenuItem});
-            this.remotesToolStripMenuItem.Name = "remotesToolStripMenuItem";
-            this.remotesToolStripMenuItem.Size = new System.Drawing.Size(61, 20);
-            this.remotesToolStripMenuItem.Text = "Remotes";
-            // 
-            // manageRemoteRepositoriesToolStripMenuItem1
-            // 
-            this.manageRemoteRepositoriesToolStripMenuItem1.Name = "manageRemoteRepositoriesToolStripMenuItem1";
-            this.manageRemoteRepositoriesToolStripMenuItem1.Size = new System.Drawing.Size(219, 22);
-            this.manageRemoteRepositoriesToolStripMenuItem1.Text = "Manage remote repositories";
-            this.manageRemoteRepositoriesToolStripMenuItem1.Click += new System.EventHandler(this.ManageRemoteRepositoriesToolStripMenuItemClick);
-            // 
-            // toolStripSeparator6
-            // 
-            this.toolStripSeparator6.Name = "toolStripSeparator6";
-            this.toolStripSeparator6.Size = new System.Drawing.Size(216, 6);
-            // 
-            // PuTTYToolStripMenuItem
-            // 
-            this.PuTTYToolStripMenuItem.DropDownItems.AddRange(new System.Windows.Forms.ToolStripItem[] {
-            this.startAuthenticationAgentToolStripMenuItem,
-            this.generateOrImportKeyToolStripMenuItem});
-            this.PuTTYToolStripMenuItem.Image = ((System.Drawing.Image)(resources.GetObject("PuTTYToolStripMenuItem.Image")));
-            this.PuTTYToolStripMenuItem.Name = "PuTTYToolStripMenuItem";
-            this.PuTTYToolStripMenuItem.Size = new System.Drawing.Size(219, 22);
-            this.PuTTYToolStripMenuItem.Text = "PuTTY";
-            // 
-            // startAuthenticationAgentToolStripMenuItem
-            // 
-            this.startAuthenticationAgentToolStripMenuItem.Image = ((System.Drawing.Image)(resources.GetObject("startAuthenticationAgentToolStripMenuItem.Image")));
-            this.startAuthenticationAgentToolStripMenuItem.Name = "startAuthenticationAgentToolStripMenuItem";
-            this.startAuthenticationAgentToolStripMenuItem.Size = new System.Drawing.Size(212, 22);
-            this.startAuthenticationAgentToolStripMenuItem.Text = "Start authentication agent";
-            this.startAuthenticationAgentToolStripMenuItem.Click += new System.EventHandler(this.StartAuthenticationAgentToolStripMenuItemClick);
-            // 
-            // generateOrImportKeyToolStripMenuItem
-            // 
-            this.generateOrImportKeyToolStripMenuItem.Image = ((System.Drawing.Image)(resources.GetObject("generateOrImportKeyToolStripMenuItem.Image")));
-            this.generateOrImportKeyToolStripMenuItem.Name = "generateOrImportKeyToolStripMenuItem";
-            this.generateOrImportKeyToolStripMenuItem.Size = new System.Drawing.Size(212, 22);
-            this.generateOrImportKeyToolStripMenuItem.Text = "Generate or import key";
-            this.generateOrImportKeyToolStripMenuItem.Click += new System.EventHandler(this.GenerateOrImportKeyToolStripMenuItemClick);
-            // 
-            // _repositoryHostsToolStripMenuItem
-            // 
-            this._repositoryHostsToolStripMenuItem.DropDownItems.AddRange(new System.Windows.Forms.ToolStripItem[] {
-            this._forkCloneRepositoryToolStripMenuItem,
-            this._viewPullRequestsToolStripMenuItem,
-            this._createPullRequestsToolStripMenuItem});
-            this._repositoryHostsToolStripMenuItem.Name = "_repositoryHostsToolStripMenuItem";
-            this._repositoryHostsToolStripMenuItem.Size = new System.Drawing.Size(100, 20);
-            this._repositoryHostsToolStripMenuItem.Text = "Repository hosts";
-            // 
-            // _forkCloneRepositoryToolStripMenuItem
-            // 
-            this._forkCloneRepositoryToolStripMenuItem.Name = "_forkCloneRepositoryToolStripMenuItem";
-            this._forkCloneRepositoryToolStripMenuItem.Size = new System.Drawing.Size(189, 22);
-            this._forkCloneRepositoryToolStripMenuItem.Text = "Fork/Clone repository";
-            this._forkCloneRepositoryToolStripMenuItem.Click += new System.EventHandler(this._forkCloneMenuItem_Click);
-            // 
-            // _viewPullRequestsToolStripMenuItem
-            // 
-            this._viewPullRequestsToolStripMenuItem.Name = "_viewPullRequestsToolStripMenuItem";
-            this._viewPullRequestsToolStripMenuItem.Size = new System.Drawing.Size(189, 22);
-            this._viewPullRequestsToolStripMenuItem.Text = "View pull requests";
-            this._viewPullRequestsToolStripMenuItem.Click += new System.EventHandler(this._viewPullRequestsToolStripMenuItem_Click);
-            // 
-            // _createPullRequestsToolStripMenuItem
-            // 
-            this._createPullRequestsToolStripMenuItem.Name = "_createPullRequestsToolStripMenuItem";
-            this._createPullRequestsToolStripMenuItem.Size = new System.Drawing.Size(189, 22);
-            this._createPullRequestsToolStripMenuItem.Text = "Create pull requests";
-            this._createPullRequestsToolStripMenuItem.Click += new System.EventHandler(this._createPullRequestToolStripMenuItem_Click);
-            // 
-            // submodulesToolStripMenuItem
-            // 
-            this.submodulesToolStripMenuItem.DropDownItems.AddRange(new System.Windows.Forms.ToolStripItem[] {
-            this.manageSubmodulesToolStripMenuItem,
-            this.toolStripSeparator8,
-            this.updateAllSubmodulesRecursiveToolStripMenuItem,
-            this.initializeAllSubmodulesRecursiveToolStripMenuItem,
-            this.synchronizeAllSubmodulesRecursiveToolStripMenuItem,
-            this.toolStripSeparator14,
-            this.updateAllSubmodulesToolStripMenuItem,
-            this.initializeAllSubmodulesToolStripMenuItem,
-            this.syncronizeAllSubmodulesToolStripMenuItem,
-            this.toolStripSeparator10,
-            this.openSubmoduleToolStripMenuItem});
-            this.submodulesToolStripMenuItem.Name = "submodulesToolStripMenuItem";
-            this.submodulesToolStripMenuItem.Size = new System.Drawing.Size(76, 20);
-            this.submodulesToolStripMenuItem.Text = "Submodules";
-            // 
-            // manageSubmodulesToolStripMenuItem
-            // 
-            this.manageSubmodulesToolStripMenuItem.Name = "manageSubmodulesToolStripMenuItem";
-            this.manageSubmodulesToolStripMenuItem.Size = new System.Drawing.Size(262, 22);
-            this.manageSubmodulesToolStripMenuItem.Text = "Manage submodules";
-            this.manageSubmodulesToolStripMenuItem.Click += new System.EventHandler(this.ManageSubmodulesToolStripMenuItemClick);
-            // 
-            // toolStripSeparator8
-            // 
-            this.toolStripSeparator8.Name = "toolStripSeparator8";
-            this.toolStripSeparator8.Size = new System.Drawing.Size(259, 6);
-            // 
-            // updateAllSubmodulesRecursiveToolStripMenuItem
-            // 
-            this.updateAllSubmodulesRecursiveToolStripMenuItem.Name = "updateAllSubmodulesRecursiveToolStripMenuItem";
-            this.updateAllSubmodulesRecursiveToolStripMenuItem.Size = new System.Drawing.Size(262, 22);
-            this.updateAllSubmodulesRecursiveToolStripMenuItem.Text = "Update all submodules recursive";
-            this.updateAllSubmodulesRecursiveToolStripMenuItem.Click += new System.EventHandler(this.UpdateAllSubmodulesRecursiveToolStripMenuItemClick);
-            // 
-            // initializeAllSubmodulesRecursiveToolStripMenuItem
-            // 
-            this.initializeAllSubmodulesRecursiveToolStripMenuItem.Name = "initializeAllSubmodulesRecursiveToolStripMenuItem";
-            this.initializeAllSubmodulesRecursiveToolStripMenuItem.Size = new System.Drawing.Size(262, 22);
-            this.initializeAllSubmodulesRecursiveToolStripMenuItem.Text = "Initialize all submodules recursive";
-            this.initializeAllSubmodulesRecursiveToolStripMenuItem.Click += new System.EventHandler(this.InitializeAllSubmodulesRecursiveToolStripMenuItemClick);
-            // 
-            // synchronizeAllSubmodulesRecursiveToolStripMenuItem
-            // 
-            this.synchronizeAllSubmodulesRecursiveToolStripMenuItem.Name = "synchronizeAllSubmodulesRecursiveToolStripMenuItem";
-            this.synchronizeAllSubmodulesRecursiveToolStripMenuItem.Size = new System.Drawing.Size(262, 22);
-            this.synchronizeAllSubmodulesRecursiveToolStripMenuItem.Text = "Synchronize all submodules recursive";
-            this.synchronizeAllSubmodulesRecursiveToolStripMenuItem.Click += new System.EventHandler(this.SynchronizeAllSubmodulesRecursiveToolStripMenuItemClick);
-            // 
-            // toolStripSeparator14
-            // 
-            this.toolStripSeparator14.Name = "toolStripSeparator14";
-            this.toolStripSeparator14.Size = new System.Drawing.Size(259, 6);
-            // 
-            // updateAllSubmodulesToolStripMenuItem
-            // 
-            this.updateAllSubmodulesToolStripMenuItem.Name = "updateAllSubmodulesToolStripMenuItem";
-            this.updateAllSubmodulesToolStripMenuItem.Size = new System.Drawing.Size(262, 22);
-            this.updateAllSubmodulesToolStripMenuItem.Text = "Update all submodules";
-            this.updateAllSubmodulesToolStripMenuItem.Click += new System.EventHandler(this.UpdateAllSubmodulesToolStripMenuItemClick);
-            // 
-            // initializeAllSubmodulesToolStripMenuItem
-            // 
-            this.initializeAllSubmodulesToolStripMenuItem.Name = "initializeAllSubmodulesToolStripMenuItem";
-            this.initializeAllSubmodulesToolStripMenuItem.Size = new System.Drawing.Size(262, 22);
-            this.initializeAllSubmodulesToolStripMenuItem.Text = "Initialize all submodules";
-            this.initializeAllSubmodulesToolStripMenuItem.Click += new System.EventHandler(this.InitializeAllSubmodulesToolStripMenuItemClick);
-            // 
-            // syncronizeAllSubmodulesToolStripMenuItem
-            // 
-            this.syncronizeAllSubmodulesToolStripMenuItem.Name = "syncronizeAllSubmodulesToolStripMenuItem";
-            this.syncronizeAllSubmodulesToolStripMenuItem.Size = new System.Drawing.Size(262, 22);
-            this.syncronizeAllSubmodulesToolStripMenuItem.Text = "Synchronize all submodules";
-            this.syncronizeAllSubmodulesToolStripMenuItem.Click += new System.EventHandler(this.SyncronizeAllSubmodulesToolStripMenuItemClick);
-            // 
-            // toolStripSeparator10
-            // 
-            this.toolStripSeparator10.Name = "toolStripSeparator10";
-            this.toolStripSeparator10.Size = new System.Drawing.Size(259, 6);
-            // 
-            // openSubmoduleToolStripMenuItem
-            // 
-            this.openSubmoduleToolStripMenuItem.DropDownItems.AddRange(new System.Windows.Forms.ToolStripItem[] {
-            this.toolStripSeparator11});
-            this.openSubmoduleToolStripMenuItem.Name = "openSubmoduleToolStripMenuItem";
-            this.openSubmoduleToolStripMenuItem.Size = new System.Drawing.Size(262, 22);
-            this.openSubmoduleToolStripMenuItem.Text = "Browse submodule";
-            this.openSubmoduleToolStripMenuItem.DropDownOpening += new System.EventHandler(this.OpenSubmoduleToolStripMenuItemDropDownOpening);
-            // 
-            // toolStripSeparator11
-            // 
-            this.toolStripSeparator11.Name = "toolStripSeparator11";
-            this.toolStripSeparator11.Size = new System.Drawing.Size(57, 6);
-            // 
-            // pluginsToolStripMenuItem
-            // 
-            this.pluginsToolStripMenuItem.DropDownItems.AddRange(new System.Windows.Forms.ToolStripItem[] {
-            this.settingsToolStripMenuItem,
-            this.toolStripSeparator15});
-            this.pluginsToolStripMenuItem.Name = "pluginsToolStripMenuItem";
-            this.pluginsToolStripMenuItem.Size = new System.Drawing.Size(52, 20);
-            this.pluginsToolStripMenuItem.Text = "Plugins";
-            this.pluginsToolStripMenuItem.DropDownOpening += new System.EventHandler(this.pluginsToolStripMenuItem_DropDownOpening);
-            // 
-            // settingsToolStripMenuItem
-            // 
-            this.settingsToolStripMenuItem.Name = "settingsToolStripMenuItem";
-            this.settingsToolStripMenuItem.Size = new System.Drawing.Size(124, 22);
-            this.settingsToolStripMenuItem.Text = "Settings";
-            this.settingsToolStripMenuItem.Click += new System.EventHandler(this.SettingsToolStripMenuItemClick);
-            // 
-            // toolStripSeparator15
-            // 
-            this.toolStripSeparator15.Name = "toolStripSeparator15";
-            this.toolStripSeparator15.Size = new System.Drawing.Size(121, 6);
-            // 
-            // settingsToolStripMenuItem1
-            // 
-            this.settingsToolStripMenuItem1.DropDownItems.AddRange(new System.Windows.Forms.ToolStripItem[] {
-            this.gitMaintenanceToolStripMenuItem,
-            this.toolStripSeparator4,
-            this.editgitignoreToolStripMenuItem1,
-            this.editgitattributesToolStripMenuItem,
-            this.editmailmapToolStripMenuItem,
-            this.toolStripSeparator13,
-            this.settingsToolStripMenuItem2});
-            this.settingsToolStripMenuItem1.Name = "settingsToolStripMenuItem1";
-            this.settingsToolStripMenuItem1.Size = new System.Drawing.Size(58, 20);
-            this.settingsToolStripMenuItem1.Text = "Settings";
-            // 
-            // gitMaintenanceToolStripMenuItem
-            // 
-            this.gitMaintenanceToolStripMenuItem.DropDownItems.AddRange(new System.Windows.Forms.ToolStripItem[] {
-            this.compressGitDatabaseToolStripMenuItem,
-            this.verifyGitDatabaseToolStripMenuItem,
-            this.deleteIndexlockToolStripMenuItem});
-            this.gitMaintenanceToolStripMenuItem.Image = ((System.Drawing.Image)(resources.GetObject("gitMaintenanceToolStripMenuItem.Image")));
-            this.gitMaintenanceToolStripMenuItem.Name = "gitMaintenanceToolStripMenuItem";
-            this.gitMaintenanceToolStripMenuItem.Size = new System.Drawing.Size(169, 22);
-            this.gitMaintenanceToolStripMenuItem.Text = "Git maintenance";
-            // 
-            // compressGitDatabaseToolStripMenuItem
-            // 
-            this.compressGitDatabaseToolStripMenuItem.Name = "compressGitDatabaseToolStripMenuItem";
-            this.compressGitDatabaseToolStripMenuItem.Size = new System.Drawing.Size(195, 22);
-            this.compressGitDatabaseToolStripMenuItem.Text = "Compress git database";
-            this.compressGitDatabaseToolStripMenuItem.Click += new System.EventHandler(this.CompressGitDatabaseToolStripMenuItemClick);
-            // 
-            // verifyGitDatabaseToolStripMenuItem
-            // 
-            this.verifyGitDatabaseToolStripMenuItem.Name = "verifyGitDatabaseToolStripMenuItem";
-            this.verifyGitDatabaseToolStripMenuItem.Size = new System.Drawing.Size(195, 22);
-            this.verifyGitDatabaseToolStripMenuItem.Text = "Recover lost objects";
-            this.verifyGitDatabaseToolStripMenuItem.Click += new System.EventHandler(this.VerifyGitDatabaseToolStripMenuItemClick);
-            // 
-            // deleteIndexlockToolStripMenuItem
-            // 
-            this.deleteIndexlockToolStripMenuItem.Name = "deleteIndexlockToolStripMenuItem";
-            this.deleteIndexlockToolStripMenuItem.Size = new System.Drawing.Size(195, 22);
-            this.deleteIndexlockToolStripMenuItem.Text = "Delete index.lock";
-            this.deleteIndexlockToolStripMenuItem.Click += new System.EventHandler(this.deleteIndexlockToolStripMenuItem_Click);
-            // 
-            // toolStripSeparator4
-            // 
-            this.toolStripSeparator4.Name = "toolStripSeparator4";
-            this.toolStripSeparator4.Size = new System.Drawing.Size(166, 6);
-            // 
-            // editgitignoreToolStripMenuItem1
-            // 
-            this.editgitignoreToolStripMenuItem1.Name = "editgitignoreToolStripMenuItem1";
-            this.editgitignoreToolStripMenuItem1.Size = new System.Drawing.Size(169, 22);
-            this.editgitignoreToolStripMenuItem1.Text = "Edit .gitignore";
-            this.editgitignoreToolStripMenuItem1.Click += new System.EventHandler(this.EditGitignoreToolStripMenuItem1Click);
-            // 
-            // editgitattributesToolStripMenuItem
-            // 
-            this.editgitattributesToolStripMenuItem.Name = "editgitattributesToolStripMenuItem";
-            this.editgitattributesToolStripMenuItem.Size = new System.Drawing.Size(169, 22);
-            this.editgitattributesToolStripMenuItem.Text = "Edit .gitattributes";
-            this.editgitattributesToolStripMenuItem.Click += new System.EventHandler(this.editgitattributesToolStripMenuItem_Click);
-            // 
-            // editmailmapToolStripMenuItem
-            // 
-            this.editmailmapToolStripMenuItem.Name = "editmailmapToolStripMenuItem";
-            this.editmailmapToolStripMenuItem.Size = new System.Drawing.Size(169, 22);
-            this.editmailmapToolStripMenuItem.Text = "Edit .mailmap";
-            this.editmailmapToolStripMenuItem.Click += new System.EventHandler(this.EditMailMapToolStripMenuItemClick);
-            // 
-            // toolStripSeparator13
-            // 
-            this.toolStripSeparator13.Name = "toolStripSeparator13";
-            this.toolStripSeparator13.Size = new System.Drawing.Size(166, 6);
-            // 
-            // settingsToolStripMenuItem2
-            // 
-            this.settingsToolStripMenuItem2.Image = ((System.Drawing.Image)(resources.GetObject("settingsToolStripMenuItem2.Image")));
-            this.settingsToolStripMenuItem2.Name = "settingsToolStripMenuItem2";
-            this.settingsToolStripMenuItem2.Size = new System.Drawing.Size(169, 22);
-            this.settingsToolStripMenuItem2.Text = "Settings";
-            this.settingsToolStripMenuItem2.Click += new System.EventHandler(this.SettingsToolStripMenuItem2Click);
-            // 
-            // helpToolStripMenuItem
-            // 
-            this.helpToolStripMenuItem.DropDownItems.AddRange(new System.Windows.Forms.ToolStripItem[] {
-            this.commitcountPerUserToolStripMenuItem,
-            this.gitcommandLogToolStripMenuItem,
-            this.toolStripSeparator7,
-            this.userManualToolStripMenuItem,
-            this.changelogToolStripMenuItem,
-            this.toolStripSeparator3,
-            this.translateToolStripMenuItem,
-            this.toolStripSeparator16,
-            this.donateToolStripMenuItem,
-            this.aboutToolStripMenuItem});
-<<<<<<< HEAD
-            this.helpToolStripMenuItem.Name = "helpToolStripMenuItem";
-            this.helpToolStripMenuItem.Size = new System.Drawing.Size(40, 20);
-            this.helpToolStripMenuItem.Text = "Help";
-            // 
-            // commitcountPerUserToolStripMenuItem
-            // 
-            this.commitcountPerUserToolStripMenuItem.Image = ((System.Drawing.Image)(resources.GetObject("commitcountPerUserToolStripMenuItem.Image")));
-            this.commitcountPerUserToolStripMenuItem.Name = "commitcountPerUserToolStripMenuItem";
-            this.commitcountPerUserToolStripMenuItem.Size = new System.Drawing.Size(168, 22);
-            this.commitcountPerUserToolStripMenuItem.Text = "Commits per user";
-            this.commitcountPerUserToolStripMenuItem.Click += new System.EventHandler(this.CommitcountPerUserToolStripMenuItemClick);
-            // 
-            // gitcommandLogToolStripMenuItem
-            // 
-            this.gitcommandLogToolStripMenuItem.Image = ((System.Drawing.Image)(resources.GetObject("gitcommandLogToolStripMenuItem.Image")));
-            this.gitcommandLogToolStripMenuItem.Name = "gitcommandLogToolStripMenuItem";
-            this.gitcommandLogToolStripMenuItem.Size = new System.Drawing.Size(168, 22);
-            this.gitcommandLogToolStripMenuItem.Text = "Gitcommand log";
-            this.gitcommandLogToolStripMenuItem.Click += new System.EventHandler(this.GitcommandLogToolStripMenuItemClick);
-            // 
-            // toolStripSeparator7
-            // 
-            this.toolStripSeparator7.Name = "toolStripSeparator7";
-            this.toolStripSeparator7.Size = new System.Drawing.Size(165, 6);
-            // 
-            // userManualToolStripMenuItem
-            // 
-            this.userManualToolStripMenuItem.Name = "userManualToolStripMenuItem";
-            this.userManualToolStripMenuItem.Size = new System.Drawing.Size(168, 22);
-            this.userManualToolStripMenuItem.Text = "User Manual";
-            this.userManualToolStripMenuItem.Click += new System.EventHandler(this.UserManualToolStripMenuItemClick);
-            // 
-            // changelogToolStripMenuItem
-            // 
-            this.changelogToolStripMenuItem.Name = "changelogToolStripMenuItem";
-            this.changelogToolStripMenuItem.Size = new System.Drawing.Size(168, 22);
-            this.changelogToolStripMenuItem.Text = "Changelog";
-            this.changelogToolStripMenuItem.Click += new System.EventHandler(this.ChangelogToolStripMenuItemClick);
-            // 
-            // toolStripSeparator3
-            // 
-            this.toolStripSeparator3.Name = "toolStripSeparator3";
-            this.toolStripSeparator3.Size = new System.Drawing.Size(165, 6);
-            // 
-            // translateToolStripMenuItem
-            // 
-            this.translateToolStripMenuItem.Name = "translateToolStripMenuItem";
-            this.translateToolStripMenuItem.Size = new System.Drawing.Size(168, 22);
-            this.translateToolStripMenuItem.Text = "Translate";
-            this.translateToolStripMenuItem.Click += new System.EventHandler(this.TranslateToolStripMenuItemClick);
-            // 
-            // toolStripSeparator16
-            // 
-            this.toolStripSeparator16.Name = "toolStripSeparator16";
-            this.toolStripSeparator16.Size = new System.Drawing.Size(165, 6);
-            // 
-            // donateToolStripMenuItem
-            // 
-            this.donateToolStripMenuItem.Name = "donateToolStripMenuItem";
-            this.donateToolStripMenuItem.Size = new System.Drawing.Size(168, 22);
-            this.donateToolStripMenuItem.Text = "Donate";
-            this.donateToolStripMenuItem.Click += new System.EventHandler(this.DonateToolStripMenuItemClick);
-            // 
-            // aboutToolStripMenuItem
-            // 
-            this.aboutToolStripMenuItem.Image = ((System.Drawing.Image)(resources.GetObject("aboutToolStripMenuItem.Image")));
-            this.aboutToolStripMenuItem.Name = "aboutToolStripMenuItem";
-            this.aboutToolStripMenuItem.Size = new System.Drawing.Size(168, 22);
-            this.aboutToolStripMenuItem.Text = "About";
-            this.aboutToolStripMenuItem.Click += new System.EventHandler(this.AboutToolStripMenuItemClick);
-            // 
-            // splitContainer3
-            // 
-            this.splitContainer3.Dock = System.Windows.Forms.DockStyle.Fill;
-            this.splitContainer3.Location = new System.Drawing.Point(0, 49);
-            this.splitContainer3.Name = "splitContainer3";
-            this.splitContainer3.Orientation = System.Windows.Forms.Orientation.Horizontal;
-            // 
-            // splitContainer3.Panel1
-            // 
-            this.splitContainer3.Panel1.Controls.Add(this.RevisionGrid);
-            // 
-            // splitContainer3.Panel2
-            // 
-            this.splitContainer3.Panel2.Controls.Add(this.tabControl1);
-            this.splitContainer3.Panel2MinSize = 0;
-            this.splitContainer3.Size = new System.Drawing.Size(959, 502);
-            this.splitContainer3.SplitterDistance = 218;
-            this.splitContainer3.TabIndex = 1;
-            this.splitContainer3.TabStop = false;
-            // 
-            // RevisionGrid
-            // 
-            this.RevisionGrid.AllowGraphWithFilter = false;
-            this.RevisionGrid.BranchFilter = "";
-            this.RevisionGrid.CurrentCheckout = "";
-            this.RevisionGrid.Dock = System.Windows.Forms.DockStyle.Fill;
-            this.RevisionGrid.Filter = "";
-            this.RevisionGrid.Font = new System.Drawing.Font("Tahoma", 9.75F);
-            this.RevisionGrid.InMemAuthorFilter = "";
-            this.RevisionGrid.InMemCommitterFilter = "";
-            this.RevisionGrid.InMemFilterIgnoreCase = false;
-            this.RevisionGrid.InMemMessageFilter = "";
-            this.RevisionGrid.LastRow = 0;
-            this.RevisionGrid.Location = new System.Drawing.Point(0, 0);
-            this.RevisionGrid.Margin = new System.Windows.Forms.Padding(3, 4, 3, 4);
-            this.RevisionGrid.Name = "RevisionGrid";
-            this.RevisionGrid.NormalFont = new System.Drawing.Font("Tahoma", 8.75F);
-            this.RevisionGrid.Size = new System.Drawing.Size(959, 218);
-            this.RevisionGrid.TabIndex = 0;
-            this.RevisionGrid.DoubleClick += new System.EventHandler(this.RevisionGridDoubleClick);
-            // 
-            // tabControl1
-            // 
-            this.tabControl1.Controls.Add(this.CommitInfo);
-            this.tabControl1.Controls.Add(this.Tree);
-            this.tabControl1.Controls.Add(this.Diff);
-            this.tabControl1.Dock = System.Windows.Forms.DockStyle.Fill;
-            this.tabControl1.Location = new System.Drawing.Point(0, 0);
-            this.tabControl1.Name = "tabControl1";
-            this.tabControl1.SelectedIndex = 0;
-            this.tabControl1.Size = new System.Drawing.Size(959, 280);
-            this.tabControl1.TabIndex = 0;
-            this.tabControl1.SelectedIndexChanged += new System.EventHandler(this.TabControl1SelectedIndexChanged);
-            // 
-            // CommitInfo
-            // 
-            this.CommitInfo.Controls.Add(this.RevisionInfo);
-            this.CommitInfo.Location = new System.Drawing.Point(4, 22);
-            this.CommitInfo.Margin = new System.Windows.Forms.Padding(15);
-            this.CommitInfo.Name = "CommitInfo";
-            this.CommitInfo.Size = new System.Drawing.Size(951, 254);
-            this.CommitInfo.TabIndex = 2;
-            this.CommitInfo.Text = "Commit";
-            this.CommitInfo.UseVisualStyleBackColor = true;
-            // 
-            // RevisionInfo
-            // 
-            this.RevisionInfo.BackColor = System.Drawing.SystemColors.Window;
-            this.RevisionInfo.Cursor = System.Windows.Forms.Cursors.IBeam;
-            this.RevisionInfo.Dock = System.Windows.Forms.DockStyle.Fill;
-            this.RevisionInfo.Font = new System.Drawing.Font("Tahoma", 9.75F);
-            this.RevisionInfo.Location = new System.Drawing.Point(0, 0);
-            this.RevisionInfo.Margin = new System.Windows.Forms.Padding(10);
-            this.RevisionInfo.Name = "RevisionInfo";
-            this.RevisionInfo.Size = new System.Drawing.Size(951, 254);
-            this.RevisionInfo.TabIndex = 1;
-            // 
-            // Tree
-            // 
-            this.Tree.Controls.Add(this.splitContainer4);
-            this.Tree.Location = new System.Drawing.Point(4, 22);
-            this.Tree.Name = "Tree";
-            this.Tree.Padding = new System.Windows.Forms.Padding(3);
-            this.Tree.Size = new System.Drawing.Size(951, 248);
-            this.Tree.TabIndex = 0;
-            this.Tree.Text = "File tree";
-            this.Tree.UseVisualStyleBackColor = true;
-            // 
-            // splitContainer4
-            // 
-            this.splitContainer4.Dock = System.Windows.Forms.DockStyle.Fill;
-            this.splitContainer4.FixedPanel = System.Windows.Forms.FixedPanel.Panel1;
-            this.splitContainer4.Location = new System.Drawing.Point(3, 3);
-            this.splitContainer4.Name = "splitContainer4";
-            // 
-            // splitContainer4.Panel1
-            // 
-            this.splitContainer4.Panel1.Controls.Add(this.GitTree);
-            // 
-            // splitContainer4.Panel2
-            // 
-            this.splitContainer4.Panel2.Controls.Add(this.FileText);
-            this.splitContainer4.Size = new System.Drawing.Size(945, 240);
-            this.splitContainer4.SplitterDistance = 213;
-            this.splitContainer4.TabIndex = 1;
-            // 
-            // GitTree
-            // 
-            this.GitTree.ContextMenuStrip = this.FileTreeContextMenu;
-            this.GitTree.Dock = System.Windows.Forms.DockStyle.Fill;
-            this.GitTree.HideSelection = false;
-            this.GitTree.Location = new System.Drawing.Point(0, 0);
-            this.GitTree.Name = "GitTree";
-            this.GitTree.Size = new System.Drawing.Size(213, 240);
-            this.GitTree.TabIndex = 0;
-            this.GitTree.BeforeExpand += new System.Windows.Forms.TreeViewCancelEventHandler(this.GitTreeBeforeExpand);
-            this.GitTree.AfterSelect += new System.Windows.Forms.TreeViewEventHandler(this.TreeView1AfterSelect);
-            this.GitTree.DoubleClick += new System.EventHandler(this.GitTreeDoubleClick);
-            this.GitTree.MouseDown += new System.Windows.Forms.MouseEventHandler(this.GitTreeMouseDown);
-            // 
-            // FileTreeContextMenu
-            // 
-            this.FileTreeContextMenu.Items.AddRange(new System.Windows.Forms.ToolStripItem[] {
-=======
-			this.helpToolStripMenuItem.Name = "helpToolStripMenuItem";
-			this.helpToolStripMenuItem.Size = new System.Drawing.Size(53, 24);
-			this.helpToolStripMenuItem.Text = "Help";
-			// 
-			// commitcountPerUserToolStripMenuItem
-			// 
-			this.commitcountPerUserToolStripMenuItem.Image = ((System.Drawing.Image)(resources.GetObject("commitcountPerUserToolStripMenuItem.Image")));
-			this.commitcountPerUserToolStripMenuItem.Name = "commitcountPerUserToolStripMenuItem";
-			this.commitcountPerUserToolStripMenuItem.Size = new System.Drawing.Size(194, 24);
-			this.commitcountPerUserToolStripMenuItem.Text = "Commits per user";
-			this.commitcountPerUserToolStripMenuItem.Click += new System.EventHandler(this.CommitcountPerUserToolStripMenuItemClick);
-			// 
-			// gitcommandLogToolStripMenuItem
-			// 
-			this.gitcommandLogToolStripMenuItem.Image = ((System.Drawing.Image)(resources.GetObject("gitcommandLogToolStripMenuItem.Image")));
-			this.gitcommandLogToolStripMenuItem.Name = "gitcommandLogToolStripMenuItem";
-			this.gitcommandLogToolStripMenuItem.Size = new System.Drawing.Size(194, 24);
-			this.gitcommandLogToolStripMenuItem.Text = "Gitcommand log";
-			this.gitcommandLogToolStripMenuItem.Click += new System.EventHandler(this.GitcommandLogToolStripMenuItemClick);
-			// 
-			// toolStripSeparator7
-			// 
-			this.toolStripSeparator7.Name = "toolStripSeparator7";
-			this.toolStripSeparator7.Size = new System.Drawing.Size(191, 6);
-			// 
-			// userManualToolStripMenuItem
-			// 
-			this.userManualToolStripMenuItem.Name = "userManualToolStripMenuItem";
-			this.userManualToolStripMenuItem.Size = new System.Drawing.Size(194, 24);
-			this.userManualToolStripMenuItem.Text = "User Manual";
-			this.userManualToolStripMenuItem.Click += new System.EventHandler(this.UserManualToolStripMenuItemClick);
-			// 
-			// changelogToolStripMenuItem
-			// 
-			this.changelogToolStripMenuItem.Name = "changelogToolStripMenuItem";
-			this.changelogToolStripMenuItem.Size = new System.Drawing.Size(194, 24);
-			this.changelogToolStripMenuItem.Text = "Changelog";
-			this.changelogToolStripMenuItem.Click += new System.EventHandler(this.ChangelogToolStripMenuItemClick);
-			// 
-			// toolStripSeparator3
-			// 
-			this.toolStripSeparator3.Name = "toolStripSeparator3";
-			this.toolStripSeparator3.Size = new System.Drawing.Size(191, 6);
-			// 
-			// translateToolStripMenuItem
-			// 
-			this.translateToolStripMenuItem.Name = "translateToolStripMenuItem";
-			this.translateToolStripMenuItem.Size = new System.Drawing.Size(194, 24);
-			this.translateToolStripMenuItem.Text = "Translate";
-			this.translateToolStripMenuItem.Click += new System.EventHandler(this.TranslateToolStripMenuItemClick);
-			// 
-			// toolStripSeparator16
-			// 
-			this.toolStripSeparator16.Name = "toolStripSeparator16";
-			this.toolStripSeparator16.Size = new System.Drawing.Size(191, 6);
-			// 
-			// donateToolStripMenuItem
-			// 
-			this.donateToolStripMenuItem.Name = "donateToolStripMenuItem";
-			this.donateToolStripMenuItem.Size = new System.Drawing.Size(194, 24);
-			this.donateToolStripMenuItem.Text = "Donate";
-			this.donateToolStripMenuItem.Click += new System.EventHandler(this.DonateToolStripMenuItemClick);
-			// 
-			// aboutToolStripMenuItem
-			// 
-			this.aboutToolStripMenuItem.Image = ((System.Drawing.Image)(resources.GetObject("aboutToolStripMenuItem.Image")));
-			this.aboutToolStripMenuItem.Name = "aboutToolStripMenuItem";
-			this.aboutToolStripMenuItem.Size = new System.Drawing.Size(194, 24);
-			this.aboutToolStripMenuItem.Text = "About";
-			this.aboutToolStripMenuItem.Click += new System.EventHandler(this.AboutToolStripMenuItemClick);
-			// 
-			// ToolStrip
-			// 
-			this.ToolStrip.Dock = System.Windows.Forms.DockStyle.None;
-			this.ToolStrip.GripMargin = new System.Windows.Forms.Padding(0);
-			this.ToolStrip.GripStyle = System.Windows.Forms.ToolStripGripStyle.Hidden;
-			this.ToolStrip.ImeMode = System.Windows.Forms.ImeMode.NoControl;
-			this.ToolStrip.Items.AddRange(new System.Windows.Forms.ToolStripItem[] {
-            this.RefreshButton,
-            this.toolStripSeparator17,
-            this._NO_TRANSLATE_Workingdir,
-            this.branchSelect,
-            this.toolStripSeparator1,
-            this.toolStripSplitStash,
-            this.toolStripButton1,
-            this.toolStripButtonPull,
-            this.toolStripButtonPush,
-            this.toolStripSeparator2,
-            this.GitBash,
-            this.EditSettings,
-            this.toolStripSeparator5,
-            this.toolStripLabel1,
-            this.toolStripBranches,
-            this.toolStripDropDownButton2,
-            this.toolStripSeparator19,
-            this.toolStripLabel2,
-            this.toggleSplitViewLayout,
-            this.toolStripTextBoxFilter,
-            this.toolStripDropDownButton1});
-			this.ToolStrip.LayoutStyle = System.Windows.Forms.ToolStripLayoutStyle.HorizontalStackWithOverflow;
-			this.ToolStrip.Location = new System.Drawing.Point(3, 28);
-			this.ToolStrip.Name = "ToolStrip";
-			this.ToolStrip.Padding = new System.Windows.Forms.Padding(0);
-			this.ToolStrip.Size = new System.Drawing.Size(919, 28);
-			this.ToolStrip.TabIndex = 4;
-			this.ToolStrip.Text = "toolStrip1";
-			// 
-			// RefreshButton
-			// 
-			this.RefreshButton.DisplayStyle = System.Windows.Forms.ToolStripItemDisplayStyle.Image;
-			this.RefreshButton.Image = ((System.Drawing.Image)(resources.GetObject("RefreshButton.Image")));
-			this.RefreshButton.ImageTransparentColor = System.Drawing.Color.White;
-			this.RefreshButton.Name = "RefreshButton";
-			this.RefreshButton.Size = new System.Drawing.Size(23, 25);
-			this.RefreshButton.ToolTipText = "Refresh";
-			this.RefreshButton.Click += new System.EventHandler(this.RefreshButtonClick);
-			// 
-			// toolStripSeparator17
-			// 
-			this.toolStripSeparator17.Name = "toolStripSeparator17";
-			this.toolStripSeparator17.Size = new System.Drawing.Size(6, 28);
-			// 
-			// _NO_TRANSLATE_Workingdir
-			// 
-			this._NO_TRANSLATE_Workingdir.Image = global::GitUI.Properties.Resources._40;
-			this._NO_TRANSLATE_Workingdir.ImageTransparentColor = System.Drawing.Color.Magenta;
-			this._NO_TRANSLATE_Workingdir.Name = "_NO_TRANSLATE_Workingdir";
-			this._NO_TRANSLATE_Workingdir.Size = new System.Drawing.Size(117, 25);
-			this._NO_TRANSLATE_Workingdir.Text = "WorkingDir";
-			this._NO_TRANSLATE_Workingdir.ToolTipText = "Change working directory";
-			this._NO_TRANSLATE_Workingdir.ButtonClick += new System.EventHandler(this.WorkingdirClick);
-			this._NO_TRANSLATE_Workingdir.DropDownOpening += new System.EventHandler(this.WorkingdirDropDownOpening);
-			// 
-			// branchSelect
-			// 
-			this.branchSelect.ImageTransparentColor = System.Drawing.Color.Magenta;
-			this.branchSelect.Name = "branchSelect";
-			this.branchSelect.Size = new System.Drawing.Size(70, 25);
-			this.branchSelect.Text = "Branch";
-			this.branchSelect.ToolTipText = "Change current branch";
-			this.branchSelect.ButtonClick += new System.EventHandler(this.CurrentBranchClick);
-			this.branchSelect.DropDownOpening += new System.EventHandler(this.CurrentBranchDropDownOpening);
-			// 
-			// toolStripSeparator1
-			// 
-			this.toolStripSeparator1.Name = "toolStripSeparator1";
-			this.toolStripSeparator1.Size = new System.Drawing.Size(6, 28);
-			// 
-			// toolStripSplitStash
-			// 
-			this.toolStripSplitStash.DropDownItems.AddRange(new System.Windows.Forms.ToolStripItem[] {
-            this.stashChangesToolStripMenuItem,
-            this.stashPopToolStripMenuItem,
-            this.toolStripSeparator9,
-            this.viewStashToolStripMenuItem});
-			this.toolStripSplitStash.Image = ((System.Drawing.Image)(resources.GetObject("toolStripSplitStash.Image")));
-			this.toolStripSplitStash.ImageTransparentColor = System.Drawing.Color.Magenta;
-			this.toolStripSplitStash.Name = "toolStripSplitStash";
-			this.toolStripSplitStash.Size = new System.Drawing.Size(32, 25);
-			this.toolStripSplitStash.ToolTipText = "Stash changes";
-			this.toolStripSplitStash.ButtonClick += new System.EventHandler(this.ToolStripSplitStashButtonClick);
-			// 
-			// stashChangesToolStripMenuItem
-			// 
-			this.stashChangesToolStripMenuItem.Name = "stashChangesToolStripMenuItem";
-			this.stashChangesToolStripMenuItem.Size = new System.Drawing.Size(147, 24);
-			this.stashChangesToolStripMenuItem.Text = "Stash";
-			this.stashChangesToolStripMenuItem.ToolTipText = "Stash changes";
-			this.stashChangesToolStripMenuItem.Click += new System.EventHandler(this.StashChangesToolStripMenuItemClick);
-			// 
-			// stashPopToolStripMenuItem
-			// 
-			this.stashPopToolStripMenuItem.Name = "stashPopToolStripMenuItem";
-			this.stashPopToolStripMenuItem.Size = new System.Drawing.Size(147, 24);
-			this.stashPopToolStripMenuItem.Text = "Stash pop";
-			this.stashPopToolStripMenuItem.ToolTipText = "Apply and drop single stash";
-			this.stashPopToolStripMenuItem.Click += new System.EventHandler(this.StashPopToolStripMenuItemClick);
-			// 
-			// toolStripSeparator9
-			// 
-			this.toolStripSeparator9.Name = "toolStripSeparator9";
-			this.toolStripSeparator9.Size = new System.Drawing.Size(144, 6);
-			// 
-			// viewStashToolStripMenuItem
-			// 
-			this.viewStashToolStripMenuItem.Name = "viewStashToolStripMenuItem";
-			this.viewStashToolStripMenuItem.Size = new System.Drawing.Size(147, 24);
-			this.viewStashToolStripMenuItem.Text = "View stash";
-			this.viewStashToolStripMenuItem.ToolTipText = "View stash";
-			this.viewStashToolStripMenuItem.Click += new System.EventHandler(this.ViewStashToolStripMenuItemClick);
-			// 
-			// toolStripButton1
-			// 
-			this.toolStripButton1.Image = ((System.Drawing.Image)(resources.GetObject("toolStripButton1.Image")));
-			this.toolStripButton1.ImageTransparentColor = System.Drawing.Color.Magenta;
-			this.toolStripButton1.Name = "toolStripButton1";
-			this.toolStripButton1.Size = new System.Drawing.Size(82, 25);
-			this.toolStripButton1.Text = "Commit";
-			this.toolStripButton1.Click += new System.EventHandler(this.ToolStripButton1Click);
-			// 
-			// toolStripButtonPull
-			// 
-			this.toolStripButtonPull.DisplayStyle = System.Windows.Forms.ToolStripItemDisplayStyle.Image;
-			this.toolStripButtonPull.Image = ((System.Drawing.Image)(resources.GetObject("toolStripButtonPull.Image")));
-			this.toolStripButtonPull.ImageTransparentColor = System.Drawing.Color.Magenta;
-			this.toolStripButtonPull.Name = "toolStripButtonPull";
-			this.toolStripButtonPull.Size = new System.Drawing.Size(23, 25);
-			this.toolStripButtonPull.Text = "Pull";
-			this.toolStripButtonPull.Click += new System.EventHandler(this.ToolStripButtonPullClick);
-			// 
-			// toolStripButtonPush
-			// 
-			this.toolStripButtonPush.DisplayStyle = System.Windows.Forms.ToolStripItemDisplayStyle.Image;
-			this.toolStripButtonPush.Image = ((System.Drawing.Image)(resources.GetObject("toolStripButtonPush.Image")));
-			this.toolStripButtonPush.ImageTransparentColor = System.Drawing.Color.Magenta;
-			this.toolStripButtonPush.Name = "toolStripButtonPush";
-			this.toolStripButtonPush.Size = new System.Drawing.Size(23, 25);
-			this.toolStripButtonPush.Text = "Push";
-			this.toolStripButtonPush.Click += new System.EventHandler(this.ToolStripButtonPushClick);
-			// 
-			// toolStripSeparator2
-			// 
-			this.toolStripSeparator2.Name = "toolStripSeparator2";
-			this.toolStripSeparator2.Size = new System.Drawing.Size(6, 28);
-			// 
-			// GitBash
-			// 
-			this.GitBash.Image = ((System.Drawing.Image)(resources.GetObject("GitBash.Image")));
-			this.GitBash.ImageTransparentColor = System.Drawing.Color.Magenta;
-			this.GitBash.Name = "GitBash";
-			this.GitBash.Size = new System.Drawing.Size(23, 25);
-			this.GitBash.ToolTipText = "Git bash";
-			this.GitBash.Click += new System.EventHandler(this.GitBashClick);
-			// 
-			// EditSettings
-			// 
-			this.EditSettings.DisplayStyle = System.Windows.Forms.ToolStripItemDisplayStyle.Image;
-			this.EditSettings.Image = ((System.Drawing.Image)(resources.GetObject("EditSettings.Image")));
-			this.EditSettings.ImageTransparentColor = System.Drawing.Color.Magenta;
-			this.EditSettings.Name = "EditSettings";
-			this.EditSettings.Size = new System.Drawing.Size(23, 25);
-			this.EditSettings.ToolTipText = "Settings";
-			this.EditSettings.Click += new System.EventHandler(this.SettingsClick);
-			// 
-			// toolStripSeparator5
-			// 
-			this.toolStripSeparator5.Name = "toolStripSeparator5";
-			this.toolStripSeparator5.Size = new System.Drawing.Size(6, 28);
-			// 
-			// toolStripLabel1
-			// 
-			this.toolStripLabel1.Name = "toolStripLabel1";
-			this.toolStripLabel1.Size = new System.Drawing.Size(71, 25);
-			this.toolStripLabel1.Text = "Branches:";
-			// 
-			// toolStripBranches
-			// 
-			this.toolStripBranches.Name = "toolStripBranches";
-			this.toolStripBranches.Size = new System.Drawing.Size(150, 28);
-			this.toolStripBranches.KeyUp += new System.Windows.Forms.KeyEventHandler(this.toolStripBranches_KeyUp);
-			this.toolStripBranches.TextUpdate += new System.EventHandler(this.toolStripBranches_TextUpdate);
-			this.toolStripBranches.Leave += new System.EventHandler(this.toolStripBranches_Leave);
-			this.toolStripBranches.DropDown += new System.EventHandler(this.toolStripBranches_DropDown);
-			// 
-			// toolStripDropDownButton2
-			// 
-			this.toolStripDropDownButton2.DisplayStyle = System.Windows.Forms.ToolStripItemDisplayStyle.Image;
-			this.toolStripDropDownButton2.DropDownItems.AddRange(new System.Windows.Forms.ToolStripItem[] {
-            this.localToolStripMenuItem,
-            this.remoteToolStripMenuItem});
-			this.toolStripDropDownButton2.Image = ((System.Drawing.Image)(resources.GetObject("toolStripDropDownButton2.Image")));
-			this.toolStripDropDownButton2.ImageTransparentColor = System.Drawing.Color.Magenta;
-			this.toolStripDropDownButton2.Name = "toolStripDropDownButton2";
-			this.toolStripDropDownButton2.Size = new System.Drawing.Size(29, 25);
-			// 
-			// localToolStripMenuItem
-			// 
-			this.localToolStripMenuItem.Checked = true;
-			this.localToolStripMenuItem.CheckOnClick = true;
-			this.localToolStripMenuItem.CheckState = System.Windows.Forms.CheckState.Checked;
-			this.localToolStripMenuItem.Name = "localToolStripMenuItem";
-			this.localToolStripMenuItem.Size = new System.Drawing.Size(130, 24);
-			this.localToolStripMenuItem.Text = "Local";
-			// 
-			// remoteToolStripMenuItem
-			// 
-			this.remoteToolStripMenuItem.CheckOnClick = true;
-			this.remoteToolStripMenuItem.Name = "remoteToolStripMenuItem";
-			this.remoteToolStripMenuItem.Size = new System.Drawing.Size(130, 24);
-			this.remoteToolStripMenuItem.Text = "Remote";
-			// 
-			// toolStripSeparator19
-			// 
-			this.toolStripSeparator19.Name = "toolStripSeparator19";
-			this.toolStripSeparator19.Size = new System.Drawing.Size(6, 28);
-			// 
-			// toolStripLabel2
-			// 
-			this.toolStripLabel2.Name = "toolStripLabel2";
-			this.toolStripLabel2.Size = new System.Drawing.Size(45, 25);
-			this.toolStripLabel2.Text = "Filter:";
-			this.toolStripLabel2.Click += new System.EventHandler(this.ToolStripLabel2Click);
-			// 
-			// toggleSplitViewLayout
-			// 
-			this.toggleSplitViewLayout.Alignment = System.Windows.Forms.ToolStripItemAlignment.Right;
-			this.toggleSplitViewLayout.DisplayStyle = System.Windows.Forms.ToolStripItemDisplayStyle.Image;
-			this.toggleSplitViewLayout.Image = global::GitUI.Properties.Resources.SplitViewLayout;
-			this.toggleSplitViewLayout.ImageTransparentColor = System.Drawing.Color.Magenta;
-			this.toggleSplitViewLayout.Name = "toggleSplitViewLayout";
-			this.toggleSplitViewLayout.Size = new System.Drawing.Size(23, 25);
-			this.toggleSplitViewLayout.ToolTipText = "Toggle split view layout";
-			this.toggleSplitViewLayout.Click += new System.EventHandler(this.toggleSplitViewLayout_Click);
-			// 
-			// toolStripTextBoxFilter
-			// 
-			this.toolStripTextBoxFilter.ForeColor = System.Drawing.Color.Black;
-			this.toolStripTextBoxFilter.Name = "toolStripTextBoxFilter";
-			this.toolStripTextBoxFilter.Size = new System.Drawing.Size(120, 28);
-			this.toolStripTextBoxFilter.Leave += new System.EventHandler(this.ToolStripTextBoxFilterLeave);
-			this.toolStripTextBoxFilter.KeyPress += new System.Windows.Forms.KeyPressEventHandler(this.ToolStripTextBoxFilterKeyPress);
-			// 
-			// toolStripDropDownButton1
-			// 
-			this.toolStripDropDownButton1.DisplayStyle = System.Windows.Forms.ToolStripItemDisplayStyle.Image;
-			this.toolStripDropDownButton1.DropDownItems.AddRange(new System.Windows.Forms.ToolStripItem[] {
-            this.commitToolStripMenuItem1,
-            this.committerToolStripMenuItem,
-            this.authorToolStripMenuItem,
-            this.diffContainsToolStripMenuItem});
-			this.toolStripDropDownButton1.Image = ((System.Drawing.Image)(resources.GetObject("toolStripDropDownButton1.Image")));
-			this.toolStripDropDownButton1.ImageTransparentColor = System.Drawing.Color.Magenta;
-			this.toolStripDropDownButton1.Name = "toolStripDropDownButton1";
-			this.toolStripDropDownButton1.Size = new System.Drawing.Size(29, 25);
-			// 
-			// commitToolStripMenuItem1
-			// 
-			this.commitToolStripMenuItem1.Checked = true;
-			this.commitToolStripMenuItem1.CheckOnClick = true;
-			this.commitToolStripMenuItem1.CheckState = System.Windows.Forms.CheckState.Checked;
-			this.commitToolStripMenuItem1.Name = "commitToolStripMenuItem1";
-			this.commitToolStripMenuItem1.Size = new System.Drawing.Size(216, 24);
-			this.commitToolStripMenuItem1.Text = "Commit";
-			// 
-			// committerToolStripMenuItem
-			// 
-			this.committerToolStripMenuItem.CheckOnClick = true;
-			this.committerToolStripMenuItem.Name = "committerToolStripMenuItem";
-			this.committerToolStripMenuItem.Size = new System.Drawing.Size(216, 24);
-			this.committerToolStripMenuItem.Text = "Committer";
-			// 
-			// authorToolStripMenuItem
-			// 
-			this.authorToolStripMenuItem.CheckOnClick = true;
-			this.authorToolStripMenuItem.Name = "authorToolStripMenuItem";
-			this.authorToolStripMenuItem.Size = new System.Drawing.Size(216, 24);
-			this.authorToolStripMenuItem.Text = "Author";
-			// 
-			// diffContainsToolStripMenuItem
-			// 
-			this.diffContainsToolStripMenuItem.CheckOnClick = true;
-			this.diffContainsToolStripMenuItem.Name = "diffContainsToolStripMenuItem";
-			this.diffContainsToolStripMenuItem.Size = new System.Drawing.Size(216, 24);
-			this.diffContainsToolStripMenuItem.Text = "Diff contains (SLOW)";
-			this.diffContainsToolStripMenuItem.Click += new System.EventHandler(this.diffContainsToolStripMenuItem_Click);
-			// 
-			// UserMenuToolStrip
-			// 
-			this.UserMenuToolStrip.Dock = System.Windows.Forms.DockStyle.None;
-			this.UserMenuToolStrip.Location = new System.Drawing.Point(836, 24);
-			this.UserMenuToolStrip.Name = "UserMenuToolStrip";
-			this.UserMenuToolStrip.Size = new System.Drawing.Size(111, 25);
-			this.UserMenuToolStrip.TabIndex = 5;
-			this.UserMenuToolStrip.Visible = false;
-			// 
-			// splitContainer3
-			// 
-			this.splitContainer3.Dock = System.Windows.Forms.DockStyle.Fill;
-			this.splitContainer3.Location = new System.Drawing.Point(0, 56);
-			this.splitContainer3.Name = "splitContainer3";
-			this.splitContainer3.Orientation = System.Windows.Forms.Orientation.Horizontal;
-			// 
-			// splitContainer3.Panel1
-			// 
-			this.splitContainer3.Panel1.Controls.Add(this.RevisionGrid);
-			// 
-			// splitContainer3.Panel2
-			// 
-			this.splitContainer3.Panel2.Controls.Add(this.tabControl1);
-			this.splitContainer3.Panel2MinSize = 0;
-			this.splitContainer3.Size = new System.Drawing.Size(959, 492);
-			this.splitContainer3.SplitterDistance = 214;
-			this.splitContainer3.TabIndex = 1;
-			this.splitContainer3.TabStop = false;
-			// 
-			// RevisionGrid
-			// 
-			this.RevisionGrid.AllowGraphWithFilter = false;
-			this.RevisionGrid.BranchFilter = "";
-			this.RevisionGrid.CurrentCheckout = "";
-			this.RevisionGrid.Dock = System.Windows.Forms.DockStyle.Fill;
-			this.RevisionGrid.Filter = "";
-			this.RevisionGrid.Font = new System.Drawing.Font("Tahoma", 9.75F);
-			this.RevisionGrid.InMemAuthorFilter = "";
-			this.RevisionGrid.InMemCommitterFilter = "";
-			this.RevisionGrid.InMemFilterIgnoreCase = false;
-			this.RevisionGrid.InMemMessageFilter = "";
-			this.RevisionGrid.LastRow = 0;
-			this.RevisionGrid.Location = new System.Drawing.Point(0, 0);
-			this.RevisionGrid.Margin = new System.Windows.Forms.Padding(3, 4, 3, 4);
-			this.RevisionGrid.Name = "RevisionGrid";
-			this.RevisionGrid.NormalFont = new Font(SystemFonts.DefaultFont.FontFamily, SystemFonts.DefaultFont.Size + 1);
-                // new System.Drawing.Font("Tahoma", 8.75F);
-			this.RevisionGrid.Size = new System.Drawing.Size(959, 214);
-			this.RevisionGrid.TabIndex = 0;
-			this.RevisionGrid.DoubleClick += new System.EventHandler(this.RevisionGridDoubleClick);
-			// 
-			// tabControl1
-			// 
-			this.tabControl1.Controls.Add(this.CommitInfo);
-			this.tabControl1.Controls.Add(this.Tree);
-			this.tabControl1.Controls.Add(this.Diff);
-			this.tabControl1.Dock = System.Windows.Forms.DockStyle.Fill;
-			this.tabControl1.Location = new System.Drawing.Point(0, 0);
-			this.tabControl1.Name = "tabControl1";
-			this.tabControl1.SelectedIndex = 0;
-			this.tabControl1.Size = new System.Drawing.Size(959, 274);
-			this.tabControl1.TabIndex = 0;
-			this.tabControl1.SelectedIndexChanged += new System.EventHandler(this.TabControl1SelectedIndexChanged);
-			// 
-			// CommitInfo
-			// 
-			this.CommitInfo.Controls.Add(this.RevisionInfo);
-			this.CommitInfo.Location = new System.Drawing.Point(4, 29);
-			this.CommitInfo.Margin = new System.Windows.Forms.Padding(15);
-			this.CommitInfo.Name = "CommitInfo";
-			this.CommitInfo.Size = new System.Drawing.Size(951, 241);
-			this.CommitInfo.TabIndex = 2;
-			this.CommitInfo.Text = "Commit";
-			this.CommitInfo.UseVisualStyleBackColor = true;
-			// 
-			// RevisionInfo
-			// 
-			this.RevisionInfo.BackColor = System.Drawing.SystemColors.Window;
-			this.RevisionInfo.Cursor = System.Windows.Forms.Cursors.IBeam;
-			this.RevisionInfo.Dock = System.Windows.Forms.DockStyle.Fill;
-			this.RevisionInfo.Font = new System.Drawing.Font("Tahoma", 9.75F);
-			this.RevisionInfo.Location = new System.Drawing.Point(0, 0);
-			this.RevisionInfo.Margin = new System.Windows.Forms.Padding(10);
-			this.RevisionInfo.Name = "RevisionInfo";
-			this.RevisionInfo.Size = new System.Drawing.Size(951, 241);
-			this.RevisionInfo.TabIndex = 1;
-			// 
-			// Tree
-			// 
-			this.Tree.Controls.Add(this.splitContainer4);
-			this.Tree.Location = new System.Drawing.Point(4, 29);
-			this.Tree.Name = "Tree";
-			this.Tree.Padding = new System.Windows.Forms.Padding(3);
-			this.Tree.Size = new System.Drawing.Size(951, 246);
-			this.Tree.TabIndex = 0;
-			this.Tree.Text = "File tree";
-			this.Tree.UseVisualStyleBackColor = true;
-			// 
-			// splitContainer4
-			// 
-			this.splitContainer4.Dock = System.Windows.Forms.DockStyle.Fill;
-			this.splitContainer4.FixedPanel = System.Windows.Forms.FixedPanel.Panel1;
-			this.splitContainer4.Location = new System.Drawing.Point(3, 3);
-			this.splitContainer4.Name = "splitContainer4";
-			// 
-			// splitContainer4.Panel1
-			// 
-			this.splitContainer4.Panel1.Controls.Add(this.GitTree);
-			// 
-			// splitContainer4.Panel2
-			// 
-			this.splitContainer4.Panel2.Controls.Add(this.FileText);
-			this.splitContainer4.Size = new System.Drawing.Size(945, 240);
-			this.splitContainer4.SplitterDistance = 213;
-			this.splitContainer4.TabIndex = 1;
-			// 
-			// GitTree
-			// 
-			this.GitTree.ContextMenuStrip = this.FileTreeContextMenu;
-			this.GitTree.Dock = System.Windows.Forms.DockStyle.Fill;
-			this.GitTree.HideSelection = false;
-			this.GitTree.Location = new System.Drawing.Point(0, 0);
-			this.GitTree.Name = "GitTree";
-			this.GitTree.Size = new System.Drawing.Size(213, 240);
-			this.GitTree.TabIndex = 0;
-			this.GitTree.BeforeExpand += new System.Windows.Forms.TreeViewCancelEventHandler(this.GitTreeBeforeExpand);
-			this.GitTree.DoubleClick += new System.EventHandler(this.GitTreeDoubleClick);
-			this.GitTree.AfterSelect += new System.Windows.Forms.TreeViewEventHandler(this.TreeView1AfterSelect);
-			this.GitTree.MouseDown += new System.Windows.Forms.MouseEventHandler(this.GitTreeMouseDown);
-			// 
-			// FileTreeContextMenu
-			// 
-			this.FileTreeContextMenu.Items.AddRange(new System.Windows.Forms.ToolStripItem[] {
->>>>>>> 5161f297
-            this.saveAsToolStripMenuItem,
-            this.openFileToolStripMenuItem,
-            this.openFileWithToolStripMenuItem,
-            this.openWithToolStripMenuItem,
-            this.editCheckedOutFileToolStripMenuItem,
-            this.toolStripSeparator20,
-            this.copyFilenameToClipboardToolStripMenuItem,
-            this.fileHistoryToolStripMenuItem,
-            this.toolStripSeparator18,
-            this.findToolStripMenuItem});
-            this.FileTreeContextMenu.Name = "FileTreeContextMenu";
-            this.FileTreeContextMenu.Size = new System.Drawing.Size(318, 208);
-            this.FileTreeContextMenu.Opening += new System.ComponentModel.CancelEventHandler(this.FileTreeContextMenu_Opening);
-            // 
-            // saveAsToolStripMenuItem
-            // 
-            this.saveAsToolStripMenuItem.Name = "saveAsToolStripMenuItem";
-            this.saveAsToolStripMenuItem.Size = new System.Drawing.Size(317, 24);
-            this.saveAsToolStripMenuItem.Text = "Save as";
-            this.saveAsToolStripMenuItem.Click += new System.EventHandler(this.SaveAsOnClick);
-            // 
-            // openFileToolStripMenuItem
-            // 
-            this.openFileToolStripMenuItem.Name = "openFileToolStripMenuItem";
-            this.openFileToolStripMenuItem.Size = new System.Drawing.Size(317, 24);
-            this.openFileToolStripMenuItem.Text = "Open this revision (temp file)";
-            this.openFileToolStripMenuItem.Click += new System.EventHandler(this.OpenOnClick);
-            // 
-            // openFileWithToolStripMenuItem
-            // 
-            this.openFileWithToolStripMenuItem.Name = "openFileWithToolStripMenuItem";
-            this.openFileWithToolStripMenuItem.Size = new System.Drawing.Size(317, 24);
-            this.openFileWithToolStripMenuItem.Text = "Open this revision with... (temp file)";
-            this.openFileWithToolStripMenuItem.Click += new System.EventHandler(this.OpenWithOnClick);
-            // 
-            // openWithToolStripMenuItem
-            // 
-            this.openWithToolStripMenuItem.Name = "openWithToolStripMenuItem";
-            this.openWithToolStripMenuItem.ShortcutKeys = ((System.Windows.Forms.Keys)((System.Windows.Forms.Keys.Control | System.Windows.Forms.Keys.O)));
-            this.openWithToolStripMenuItem.Size = new System.Drawing.Size(317, 24);
-            this.openWithToolStripMenuItem.Text = "Open checked out file with...";
-            this.openWithToolStripMenuItem.Click += new System.EventHandler(this.openWithToolStripMenuItem_Click);
-            // 
-            // editCheckedOutFileToolStripMenuItem
-            // 
-            this.editCheckedOutFileToolStripMenuItem.Name = "editCheckedOutFileToolStripMenuItem";
-            this.editCheckedOutFileToolStripMenuItem.Size = new System.Drawing.Size(317, 24);
-            this.editCheckedOutFileToolStripMenuItem.Text = "Edit checked out file";
-            this.editCheckedOutFileToolStripMenuItem.Click += new System.EventHandler(this.editCheckedOutFileToolStripMenuItem_Click);
-            // 
-            // toolStripSeparator20
-            // 
-            this.toolStripSeparator20.Name = "toolStripSeparator20";
-            this.toolStripSeparator20.Size = new System.Drawing.Size(314, 6);
-            // 
-            // copyFilenameToClipboardToolStripMenuItem
-            // 
-            this.copyFilenameToClipboardToolStripMenuItem.Name = "copyFilenameToClipboardToolStripMenuItem";
-            this.copyFilenameToClipboardToolStripMenuItem.ShortcutKeys = ((System.Windows.Forms.Keys)((System.Windows.Forms.Keys.Control | System.Windows.Forms.Keys.C)));
-            this.copyFilenameToClipboardToolStripMenuItem.Size = new System.Drawing.Size(317, 24);
-            this.copyFilenameToClipboardToolStripMenuItem.Text = "Copy filename to clipboard";
-            this.copyFilenameToClipboardToolStripMenuItem.Click += new System.EventHandler(this.copyFilenameToClipboardToolStripMenuItem_Click);
-            // 
-            // fileHistoryToolStripMenuItem
-            // 
-            this.fileHistoryToolStripMenuItem.Name = "fileHistoryToolStripMenuItem";
-            this.fileHistoryToolStripMenuItem.Size = new System.Drawing.Size(317, 24);
-            this.fileHistoryToolStripMenuItem.Text = "File history";
-            this.fileHistoryToolStripMenuItem.Click += new System.EventHandler(this.FileHistoryOnClick);
-            // 
-            // toolStripSeparator18
-            // 
-            this.toolStripSeparator18.Name = "toolStripSeparator18";
-            this.toolStripSeparator18.Size = new System.Drawing.Size(314, 6);
-            // 
-            // findToolStripMenuItem
-            // 
-            this.findToolStripMenuItem.Name = "findToolStripMenuItem";
-            this.findToolStripMenuItem.ShortcutKeys = ((System.Windows.Forms.Keys)((System.Windows.Forms.Keys.Control | System.Windows.Forms.Keys.F)));
-            this.findToolStripMenuItem.Size = new System.Drawing.Size(317, 24);
-            this.findToolStripMenuItem.Text = "Find";
-            this.findToolStripMenuItem.Click += new System.EventHandler(this.FindFileOnClick);
-            // 
-            // FileText
-            // 
-            this.FileText.Dock = System.Windows.Forms.DockStyle.Fill;
-            this.FileText.Font = new System.Drawing.Font("Tahoma", 9.75F);
-            this.FileText.IgnoreWhitespaceChanges = false;
-            this.FileText.IsReadOnly = true;
-            this.FileText.Location = new System.Drawing.Point(0, 0);
-            this.FileText.Margin = new System.Windows.Forms.Padding(3, 4, 3, 4);
-            this.FileText.Name = "FileText";
-            this.FileText.NumberOfVisibleLines = 3;
-            this.FileText.ScrollPos = 0;
-            this.FileText.ShowEntireFile = false;
-            this.FileText.ShowLineNumbers = true;
-            this.FileText.Size = new System.Drawing.Size(728, 240);
-            this.FileText.TabIndex = 0;
-            this.FileText.TreatAllFilesAsText = false;
-            // 
-            // Diff
-            // 
-            this.Diff.Controls.Add(this.splitContainer1);
-            this.Diff.Location = new System.Drawing.Point(4, 22);
-            this.Diff.Name = "Diff";
-            this.Diff.Size = new System.Drawing.Size(951, 248);
-            this.Diff.TabIndex = 1;
-            this.Diff.Text = "Diff";
-            this.Diff.UseVisualStyleBackColor = true;
-            // 
-            // splitContainer1
-            // 
-            this.splitContainer1.Dock = System.Windows.Forms.DockStyle.Fill;
-            this.splitContainer1.FixedPanel = System.Windows.Forms.FixedPanel.Panel1;
-            this.splitContainer1.Location = new System.Drawing.Point(0, 0);
-            this.splitContainer1.Name = "splitContainer1";
-            // 
-            // splitContainer1.Panel1
-            // 
-            this.splitContainer1.Panel1.Controls.Add(this.DiffFiles);
-            // 
-            // splitContainer1.Panel2
-            // 
-            this.splitContainer1.Panel2.Controls.Add(this.DiffText);
-            this.splitContainer1.Size = new System.Drawing.Size(951, 246);
-            this.splitContainer1.SplitterDistance = 217;
-            this.splitContainer1.TabIndex = 0;
-            // 
-            // DiffFiles
-            // 
-            this.DiffFiles.ContextMenuStrip = this.DiffContextMenu;
-            this.DiffFiles.Dock = System.Windows.Forms.DockStyle.Fill;
-            this.DiffFiles.Font = new System.Drawing.Font("Tahoma", 9.75F);
-            this.DiffFiles.GitItemStatuses = null;
-            this.DiffFiles.Location = new System.Drawing.Point(0, 0);
-            this.DiffFiles.Margin = new System.Windows.Forms.Padding(3, 4, 3, 4);
-            this.DiffFiles.Name = "DiffFiles";
-            this.DiffFiles.Revision = null;
-            this.DiffFiles.SelectedItem = null;
-            this.DiffFiles.Size = new System.Drawing.Size(217, 246);
-            this.DiffFiles.TabIndex = 1;
-            this.DiffFiles.SelectedIndexChanged += new System.EventHandler(this.DiffFilesSelectedIndexChanged);
-            this.DiffFiles.DoubleClick += new System.EventHandler(this.DiffFilesDoubleClick);
-            // 
-            // DiffContextMenu
-            // 
-            this.DiffContextMenu.Items.AddRange(new System.Windows.Forms.ToolStripItem[] {
-            this.openWithDifftoolToolStripMenuItem,
-            this.copyFilenameToClipboardToolStripMenuItem1,
-            this.saveAsToolStripMenuItem1,
-            this.fileHistoryDiffToolstripMenuItem});
-            this.DiffContextMenu.Name = "DiffContextMenu";
-            this.DiffContextMenu.Size = new System.Drawing.Size(312, 100);
-            // 
-            // openWithDifftoolToolStripMenuItem
-            // 
-            this.openWithDifftoolToolStripMenuItem.Name = "openWithDifftoolToolStripMenuItem";
-            this.openWithDifftoolToolStripMenuItem.ShortcutKeys = System.Windows.Forms.Keys.F3;
-            this.openWithDifftoolToolStripMenuItem.Size = new System.Drawing.Size(311, 24);
-            this.openWithDifftoolToolStripMenuItem.Text = "Open with difftool";
-            this.openWithDifftoolToolStripMenuItem.Click += new System.EventHandler(this.openWithDifftoolToolStripMenuItem_Click);
-            // 
-            // copyFilenameToClipboardToolStripMenuItem1
-            // 
-            this.copyFilenameToClipboardToolStripMenuItem1.Name = "copyFilenameToClipboardToolStripMenuItem1";
-            this.copyFilenameToClipboardToolStripMenuItem1.ShortcutKeys = ((System.Windows.Forms.Keys)((System.Windows.Forms.Keys.Control | System.Windows.Forms.Keys.C)));
-            this.copyFilenameToClipboardToolStripMenuItem1.Size = new System.Drawing.Size(311, 24);
-            this.copyFilenameToClipboardToolStripMenuItem1.Text = "Copy filename to clipboard";
-            this.copyFilenameToClipboardToolStripMenuItem1.Click += new System.EventHandler(this.copyFilenameToClipboardToolStripMenuItem1_Click);
-            // 
-            // saveAsToolStripMenuItem1
-            // 
-            this.saveAsToolStripMenuItem1.Name = "saveAsToolStripMenuItem1";
-            this.saveAsToolStripMenuItem1.ShortcutKeys = ((System.Windows.Forms.Keys)((System.Windows.Forms.Keys.Control | System.Windows.Forms.Keys.S)));
-            this.saveAsToolStripMenuItem1.Size = new System.Drawing.Size(311, 24);
-            this.saveAsToolStripMenuItem1.Text = "Save as";
-            this.saveAsToolStripMenuItem1.Click += new System.EventHandler(this.saveAsToolStripMenuItem1_Click);
-            // 
-            // fileHistoryDiffToolstripMenuItem
-            // 
-            this.fileHistoryDiffToolstripMenuItem.Name = "fileHistoryDiffToolstripMenuItem";
-            this.fileHistoryDiffToolstripMenuItem.Size = new System.Drawing.Size(311, 24);
-            this.fileHistoryDiffToolstripMenuItem.Text = "File history";
-            this.fileHistoryDiffToolstripMenuItem.Click += new System.EventHandler(this.fileHistoryDiffToolstripMenuItem_Click);
-            // 
-            // DiffText
-            // 
-            this.DiffText.Dock = System.Windows.Forms.DockStyle.Fill;
-            this.DiffText.Font = new System.Drawing.Font("Tahoma", 9.75F);
-            this.DiffText.IgnoreWhitespaceChanges = false;
-            this.DiffText.IsReadOnly = true;
-            this.DiffText.Location = new System.Drawing.Point(0, 0);
-            this.DiffText.Margin = new System.Windows.Forms.Padding(3, 4, 3, 4);
-            this.DiffText.Name = "DiffText";
-            this.DiffText.NumberOfVisibleLines = 3;
-            this.DiffText.ScrollPos = 0;
-            this.DiffText.ShowEntireFile = false;
-            this.DiffText.ShowLineNumbers = true;
-            this.DiffText.Size = new System.Drawing.Size(730, 246);
-            this.DiffText.TabIndex = 0;
-            this.DiffText.TreatAllFilesAsText = false;
-            // 
-            // TreeContextMenu
-            // 
-            this.TreeContextMenu.Items.AddRange(new System.Windows.Forms.ToolStripItem[] {
-            this.saveToolStripMenuItem});
-            this.TreeContextMenu.Name = "TreeContextMenu";
-            this.TreeContextMenu.Size = new System.Drawing.Size(110, 28);
-            // 
-            // saveToolStripMenuItem
-            // 
-            this.saveToolStripMenuItem.Name = "saveToolStripMenuItem";
-            this.saveToolStripMenuItem.Size = new System.Drawing.Size(109, 24);
-            this.saveToolStripMenuItem.Text = "Save";
-            // 
-            // gitItemBindingSource
-            // 
-            this.gitItemBindingSource.DataSource = typeof(GitCommands.GitItem);
-            // 
-            // gitRevisionBindingSource
-            // 
-            this.gitRevisionBindingSource.DataSource = typeof(GitCommands.GitRevision);
-            // 
-            // statusStrip
-            // 
-            this.statusStrip.Items.AddRange(new System.Windows.Forms.ToolStripItem[] {
-            this.toolStripStatusLabel1});
-            this.statusStrip.Location = new System.Drawing.Point(0, 551);
-            this.statusStrip.Name = "statusStrip";
-            this.statusStrip.RightToLeft = System.Windows.Forms.RightToLeft.Yes;
-            this.statusStrip.Size = new System.Drawing.Size(959, 22);
-            this.statusStrip.TabIndex = 4;
-            this.statusStrip.Text = "statusStrip";
-            // 
-            // toolStripStatusLabel1
-            // 
-            this.toolStripStatusLabel1.Name = "toolStripStatusLabel1";
-            this.toolStripStatusLabel1.Size = new System.Drawing.Size(13, 17);
-            this.toolStripStatusLabel1.Text = "X";
-            this.toolStripStatusLabel1.Click += new System.EventHandler(this.toolStripStatusLabel1_Click);
-            // 
-            // FormBrowse
-            // 
-            this.AutoScaleDimensions = new System.Drawing.SizeF(6F, 13F);
-            this.AutoScaleMode = System.Windows.Forms.AutoScaleMode.Font;
-            this.ClientSize = new System.Drawing.Size(959, 573);
-            this.Controls.Add(this.splitContainer3);
-            this.Controls.Add(this.toolPanel);
-            this.Controls.Add(this.statusStrip);
-            this.Name = "FormBrowse";
-            this.Text = "Git Extensions";
-            this.FormClosing += new System.Windows.Forms.FormClosingEventHandler(this.FormBrowseFormClosing);
-            this.Load += new System.EventHandler(this.BrowseLoad);
-            this.toolPanel.ResumeLayout(false);
-            this.toolPanel.PerformLayout();
-            this.toolPanelContextMenu.ResumeLayout(false);
-            this.ToolStrip.ResumeLayout(false);
-            this.ToolStrip.PerformLayout();
-            this.menuStrip1.ResumeLayout(false);
-            this.menuStrip1.PerformLayout();
-            this.splitContainer3.Panel1.ResumeLayout(false);
-            this.splitContainer3.Panel2.ResumeLayout(false);
-            this.splitContainer3.ResumeLayout(false);
-            this.tabControl1.ResumeLayout(false);
-            this.CommitInfo.ResumeLayout(false);
-            this.Tree.ResumeLayout(false);
-            this.splitContainer4.Panel1.ResumeLayout(false);
-            this.splitContainer4.Panel2.ResumeLayout(false);
-            this.splitContainer4.ResumeLayout(false);
-            this.FileTreeContextMenu.ResumeLayout(false);
-            this.Diff.ResumeLayout(false);
-            this.splitContainer1.Panel1.ResumeLayout(false);
-            this.splitContainer1.Panel2.ResumeLayout(false);
-            this.splitContainer1.ResumeLayout(false);
-            this.DiffContextMenu.ResumeLayout(false);
-            this.TreeContextMenu.ResumeLayout(false);
-            ((System.ComponentModel.ISupportInitialize)(this.gitItemBindingSource)).EndInit();
-            ((System.ComponentModel.ISupportInitialize)(this.gitRevisionBindingSource)).EndInit();
-            this.statusStrip.ResumeLayout(false);
-            this.statusStrip.PerformLayout();
-            this.ResumeLayout(false);
-            this.PerformLayout();
-
-        }
-
-        #endregion
-
-        private System.Windows.Forms.TreeView GitTree;
-        private System.Windows.Forms.SplitContainer splitContainer3;
-        private System.Windows.Forms.TabControl tabControl1;
-        private System.Windows.Forms.TabPage Tree;
-        private System.Windows.Forms.BindingSource gitRevisionBindingSource;
-        private System.Windows.Forms.MenuStrip menuStrip1;
-        private System.Windows.Forms.ToolStripMenuItem fileToolStripMenuItem;
-        private System.Windows.Forms.ToolStripMenuItem openToolStripMenuItem;
-        private System.Windows.Forms.ToolStripMenuItem commandsToolStripMenuItem;
-        private System.Windows.Forms.ToolStripMenuItem checkoutToolStripMenuItem;
-        private System.Windows.Forms.BindingSource gitItemBindingSource;
-        private System.Windows.Forms.ToolStripMenuItem viewDiffToolStripMenuItem;
-        private System.Windows.Forms.ToolStripMenuItem branchToolStripMenuItem;
-        private System.Windows.Forms.ToolStripMenuItem cloneToolStripMenuItem;
-        private System.Windows.Forms.ToolStripMenuItem commitToolStripMenuItem;
-        private System.Windows.Forms.ToolStripMenuItem initNewRepositoryToolStripMenuItem;
-        private System.Windows.Forms.ToolStripMenuItem pushToolStripMenuItem;
-        private System.Windows.Forms.ToolStripMenuItem pullToolStripMenuItem;
-        private System.Windows.Forms.ToolStripMenuItem refreshToolStripMenuItem;
-        private System.Windows.Forms.ToolStripMenuItem helpToolStripMenuItem;
-        private System.Windows.Forms.ToolStripMenuItem aboutToolStripMenuItem;
-        private System.Windows.Forms.ToolStripMenuItem patchToolStripMenuItem;
-        private System.Windows.Forms.ToolStripMenuItem applyPatchToolStripMenuItem;
-        private System.Windows.Forms.ToolStripMenuItem gitToolStripMenuItem;
-        private System.Windows.Forms.ToolStripMenuItem gitBashToolStripMenuItem;
-        private System.Windows.Forms.ToolStripMenuItem gitGUIToolStripMenuItem;
-        private System.Windows.Forms.ToolStripMenuItem formatPatchToolStripMenuItem;
-        private RevisionGrid RevisionGrid;
-        private System.Windows.Forms.ToolStripMenuItem gitcommandLogToolStripMenuItem;
-        private System.Windows.Forms.ToolStripMenuItem checkoutBranchToolStripMenuItem;
-        private System.Windows.Forms.ToolStripMenuItem stashToolStripMenuItem;
-        private System.Windows.Forms.ToolStripMenuItem runMergetoolToolStripMenuItem;
-        private System.Windows.Forms.SplitContainer splitContainer4;
-        private System.Windows.Forms.ToolStripMenuItem deleteBranchToolStripMenuItem;
-        private System.Windows.Forms.ToolStripMenuItem cherryPickToolStripMenuItem;
-        private System.Windows.Forms.ToolStripMenuItem mergeBranchToolStripMenuItem;
-        private System.Windows.Forms.ToolStrip ToolStrip;
-        private System.Windows.Forms.ToolStripButton toolStripButton1;
-        private System.Windows.Forms.ToolStripSplitButton _NO_TRANSLATE_Workingdir;
-        private System.Windows.Forms.ToolStripSeparator toolStripSeparator1;
-        private System.Windows.Forms.ToolStripButton GitBash;
-        private System.Windows.Forms.ToolStripSeparator toolStripSeparator2;
-        private System.Windows.Forms.ToolStripButton EditSettings;
-        private System.Windows.Forms.ToolStripMenuItem tagToolStripMenuItem;
-        private System.Windows.Forms.ToolStripButton RefreshButton;
-        private System.Windows.Forms.ToolStripMenuItem commitcountPerUserToolStripMenuItem;
-        private System.Windows.Forms.ToolStripMenuItem kGitToolStripMenuItem;
-        private System.Windows.Forms.ToolStripSeparator toolStripSeparator3;
-        private System.Windows.Forms.ToolStripMenuItem donateToolStripMenuItem;
-        private System.Windows.Forms.ToolStripMenuItem deleteTagToolStripMenuItem;
-        private System.Windows.Forms.ToolStripMenuItem settingsToolStripMenuItem1;
-        private System.Windows.Forms.ToolStripMenuItem editgitignoreToolStripMenuItem1;
-        private System.Windows.Forms.ToolStripMenuItem settingsToolStripMenuItem2;
-        private System.Windows.Forms.ToolStripMenuItem archiveToolStripMenuItem;
-        private System.Windows.Forms.ToolStripMenuItem editmailmapToolStripMenuItem;
-        private System.Windows.Forms.ToolStripSeparator toolStripSeparator4;
-        private System.Windows.Forms.ToolStripMenuItem gitMaintenanceToolStripMenuItem;
-        private System.Windows.Forms.ToolStripMenuItem compressGitDatabaseToolStripMenuItem;
-        private System.Windows.Forms.ToolStripMenuItem verifyGitDatabaseToolStripMenuItem;
-        private System.Windows.Forms.ToolStripMenuItem rebaseToolStripMenuItem;
-        private System.Windows.Forms.ToolStripMenuItem remotesToolStripMenuItem;
-        private System.Windows.Forms.ToolStripMenuItem manageRemoteRepositoriesToolStripMenuItem1;
-        private System.Windows.Forms.ToolStripSeparator toolStripSeparator6;
-        private System.Windows.Forms.ToolStripMenuItem PuTTYToolStripMenuItem;
-        private System.Windows.Forms.ToolStripMenuItem startAuthenticationAgentToolStripMenuItem;
-        private System.Windows.Forms.ToolStripMenuItem generateOrImportKeyToolStripMenuItem;
-        private System.Windows.Forms.ToolStripSeparator toolStripSeparator5;
-        private System.Windows.Forms.ToolStripTextBox toolStripTextBoxFilter;
-        private System.Windows.Forms.TabPage Diff;
-        private System.Windows.Forms.SplitContainer splitContainer1;
-        private FileStatusList DiffFiles;
-        private System.Windows.Forms.ToolStripSeparator toolStripSeparator7;
-        private System.Windows.Forms.ToolStripMenuItem changelogToolStripMenuItem;
-        private System.Windows.Forms.ToolStripButton toolStripButtonPull;
-        private System.Windows.Forms.ToolStripButton toolStripButtonPush;
-        private FileViewer FileText;
-        private FileViewer DiffText;
-        private System.Windows.Forms.TabPage CommitInfo;
-        private CommitInfo RevisionInfo;
-        private System.Windows.Forms.ToolStripLabel toolStripLabel2;
-        private System.Windows.Forms.ToolStripMenuItem submodulesToolStripMenuItem;
-        private System.Windows.Forms.ToolStripMenuItem manageSubmodulesToolStripMenuItem;
-        private System.Windows.Forms.ToolStripSeparator toolStripSeparator8;
-        private System.Windows.Forms.ToolStripMenuItem updateAllSubmodulesToolStripMenuItem;
-        private System.Windows.Forms.ToolStripMenuItem initializeAllSubmodulesToolStripMenuItem;
-        private System.Windows.Forms.ToolStripMenuItem syncronizeAllSubmodulesToolStripMenuItem;
-        private System.Windows.Forms.ToolStripSplitButton toolStripSplitStash;
-        private System.Windows.Forms.ToolStripMenuItem stashChangesToolStripMenuItem;
-        private System.Windows.Forms.ToolStripMenuItem stashPopToolStripMenuItem;
-        private System.Windows.Forms.ToolStripSeparator toolStripSeparator9;
-        private System.Windows.Forms.ToolStripMenuItem viewStashToolStripMenuItem;
-        private System.Windows.Forms.ToolStripSeparator toolStripSeparator10;
-        private System.Windows.Forms.ToolStripMenuItem openSubmoduleToolStripMenuItem;
-        private System.Windows.Forms.ToolStripSeparator toolStripSeparator11;
-        private System.Windows.Forms.ToolStripSeparator toolStripSeparator12;
-        private System.Windows.Forms.ToolStripMenuItem exitToolStripMenuItem;
-        private System.Windows.Forms.ToolStripSeparator toolStripSeparator13;
-        private System.Windows.Forms.ToolStripMenuItem recentToolStripMenuItem;
-        private System.Windows.Forms.ToolStripMenuItem toolStripMenuItem2;
-        private System.Windows.Forms.ToolStripMenuItem updateAllSubmodulesRecursiveToolStripMenuItem;
-        private System.Windows.Forms.ToolStripMenuItem initializeAllSubmodulesRecursiveToolStripMenuItem;
-        private System.Windows.Forms.ToolStripMenuItem synchronizeAllSubmodulesRecursiveToolStripMenuItem;
-        private System.Windows.Forms.ToolStripSeparator toolStripSeparator14;
-        private System.Windows.Forms.ToolStripMenuItem pluginsToolStripMenuItem;
-        private System.Windows.Forms.ToolStripMenuItem settingsToolStripMenuItem;
-        private System.Windows.Forms.ToolStripSeparator toolStripSeparator15;
-        private System.Windows.Forms.ToolStripMenuItem closeToolStripMenuItem;
-        private System.Windows.Forms.ContextMenuStrip TreeContextMenu;
-        private System.Windows.Forms.ToolStripMenuItem saveToolStripMenuItem;
-        private System.Windows.Forms.ToolStripMenuItem userManualToolStripMenuItem;
-        private System.Windows.Forms.ToolStripMenuItem cleanupToolStripMenuItem;
-        private System.Windows.Forms.ContextMenuStrip DiffContextMenu;
-        private System.Windows.Forms.ToolStripMenuItem openWithDifftoolToolStripMenuItem;
-        private System.Windows.Forms.ToolStripMenuItem translateToolStripMenuItem;
-        private System.Windows.Forms.ToolStripSeparator toolStripSeparator16;
-        private System.Windows.Forms.ToolStripSeparator toolStripMenuItem1;
-        private System.Windows.Forms.ToolStripMenuItem fileExplorerToolStripMenuItem;
-        private System.Windows.Forms.ToolStripSeparator toolStripSeparator17;
-        private ContextMenuStrip FileTreeContextMenu;
-        private ToolStripMenuItem saveAsToolStripMenuItem;
-        private ToolStripMenuItem openFileToolStripMenuItem;
-        private ToolStripMenuItem openFileWithToolStripMenuItem;
-        private ToolStripMenuItem fileHistoryToolStripMenuItem;
-        private ToolStripMenuItem findToolStripMenuItem;
-        private ToolStripSeparator toolStripSeparator18;
-        private ToolStripMenuItem editgitattributesToolStripMenuItem;
-        private ToolStripMenuItem copyFilenameToClipboardToolStripMenuItem;
-        private ToolStripMenuItem copyFilenameToClipboardToolStripMenuItem1;
-        private ToolStripMenuItem deleteIndexlockToolStripMenuItem;
-        private ToolStripMenuItem saveAsToolStripMenuItem1;
-        private ToolStripSeparator toolStripSeparator19;
-        private ToolStripLabel toolStripLabel1;
-        private ToolStripComboBox toolStripBranches;
-        private ToolStripDropDownButton toolStripDropDownButton2;
-        private ToolStripMenuItem localToolStripMenuItem;
-        private ToolStripMenuItem remoteToolStripMenuItem;
-        private ToolStripDropDownButton toolStripDropDownButton1;
-        private ToolStripMenuItem commitToolStripMenuItem1;
-        private ToolStripMenuItem committerToolStripMenuItem;
-        private ToolStripMenuItem authorToolStripMenuItem;
-        private StatusStrip statusStrip;
-        private ToolStripStatusLabel toolStripStatusLabel1;
-        private ToolStripMenuItem openWithToolStripMenuItem;
-        private ToolStripSeparator toolStripSeparator20;
-        private ToolStripMenuItem bisectToolStripMenuItem;
-        private ToolStripMenuItem fileHistoryDiffToolstripMenuItem;
-        private ToolStripSplitButton branchSelect;
-        private ToolStripMenuItem diffContainsToolStripMenuItem;
-        private ToolStripMenuItem _repositoryHostsToolStripMenuItem;
-        private ToolStripMenuItem _forkCloneRepositoryToolStripMenuItem;
-        private ToolStripMenuItem _viewPullRequestsToolStripMenuItem;
-        private ToolStripMenuItem _createPullRequestsToolStripMenuItem;
-        private ToolStripMenuItem goToToolStripMenuItem;
-        private ToolStripButton toggleSplitViewLayout;
-        private ToolStripMenuItem editCheckedOutFileToolStripMenuItem;
-        private ToolStripPanel toolPanel;
-        private ToolStrip UserMenuToolStrip;
-        private ContextMenuStrip toolPanelContextMenu;
-        private ToolStripMenuItem toolPanelContextMenu_HideUserMenu;
-    }
-}
+﻿using System;
+using System.Drawing;
+using System.Windows.Forms;
+using GitCommands;
+using GitUI.Editor;
+
+namespace GitUI
+{
+    partial class FormBrowse
+    {
+        /// <summary>
+        /// Required designer variable.
+        /// </summary>
+        private System.ComponentModel.IContainer components = null;
+
+        /// <summary>
+        /// Clean up any resources being used.
+        /// </summary>
+        /// <param name="disposing">true if managed resources should be disposed; otherwise, false.</param>
+        protected override void Dispose(bool disposing)
+        {
+            if (disposing && (components != null))
+            {
+                components.Dispose();
+            }
+            base.Dispose(disposing);
+        }
+
+        #region Windows Form Designer generated code
+
+        /// <summary>
+        /// Required method for Designer support - do not modify
+        /// the contents of this method with the code editor.
+        /// </summary>
+        private void InitializeComponent()
+        {
+            this.components = new System.ComponentModel.Container();
+            System.ComponentModel.ComponentResourceManager resources = new System.ComponentModel.ComponentResourceManager(typeof(FormBrowse));
+            this.toolPanel = new System.Windows.Forms.ToolStripPanel();
+            this.toolPanelContextMenu = new System.Windows.Forms.ContextMenuStrip(this.components);
+            this.toolPanelContextMenu_HideUserMenu = new System.Windows.Forms.ToolStripMenuItem();
+            this.ToolStrip = new System.Windows.Forms.ToolStrip();
+            this.RefreshButton = new System.Windows.Forms.ToolStripButton();
+            this.toolStripSeparator17 = new System.Windows.Forms.ToolStripSeparator();
+            this._NO_TRANSLATE_Workingdir = new System.Windows.Forms.ToolStripSplitButton();
+            this.branchSelect = new System.Windows.Forms.ToolStripSplitButton();
+            this.toolStripSeparator1 = new System.Windows.Forms.ToolStripSeparator();
+            this.toolStripSplitStash = new System.Windows.Forms.ToolStripSplitButton();
+            this.stashChangesToolStripMenuItem = new System.Windows.Forms.ToolStripMenuItem();
+            this.stashPopToolStripMenuItem = new System.Windows.Forms.ToolStripMenuItem();
+            this.toolStripSeparator9 = new System.Windows.Forms.ToolStripSeparator();
+            this.viewStashToolStripMenuItem = new System.Windows.Forms.ToolStripMenuItem();
+            this.toolStripButton1 = new System.Windows.Forms.ToolStripButton();
+            this.toolStripButtonPull = new System.Windows.Forms.ToolStripButton();
+            this.toolStripButtonPush = new System.Windows.Forms.ToolStripButton();
+            this.toolStripSeparator2 = new System.Windows.Forms.ToolStripSeparator();
+            this.GitBash = new System.Windows.Forms.ToolStripButton();
+            this.EditSettings = new System.Windows.Forms.ToolStripButton();
+            this.toolStripSeparator5 = new System.Windows.Forms.ToolStripSeparator();
+            this.toolStripLabel1 = new System.Windows.Forms.ToolStripLabel();
+            this.toolStripBranches = new System.Windows.Forms.ToolStripComboBox();
+            this.toolStripDropDownButton2 = new System.Windows.Forms.ToolStripDropDownButton();
+            this.localToolStripMenuItem = new System.Windows.Forms.ToolStripMenuItem();
+            this.remoteToolStripMenuItem = new System.Windows.Forms.ToolStripMenuItem();
+            this.toolStripSeparator19 = new System.Windows.Forms.ToolStripSeparator();
+            this.toolStripLabel2 = new System.Windows.Forms.ToolStripLabel();
+            this.toggleSplitViewLayout = new System.Windows.Forms.ToolStripButton();
+            this.toolStripTextBoxFilter = new System.Windows.Forms.ToolStripTextBox();
+            this.toolStripDropDownButton1 = new System.Windows.Forms.ToolStripDropDownButton();
+            this.commitToolStripMenuItem1 = new System.Windows.Forms.ToolStripMenuItem();
+            this.committerToolStripMenuItem = new System.Windows.Forms.ToolStripMenuItem();
+            this.authorToolStripMenuItem = new System.Windows.Forms.ToolStripMenuItem();
+            this.diffContainsToolStripMenuItem = new System.Windows.Forms.ToolStripMenuItem();
+            this.UserMenuToolStrip = new System.Windows.Forms.ToolStrip();
+            this.menuStrip1 = new System.Windows.Forms.MenuStrip();
+            this.fileToolStripMenuItem = new System.Windows.Forms.ToolStripMenuItem();
+            this.openToolStripMenuItem = new System.Windows.Forms.ToolStripMenuItem();
+            this.closeToolStripMenuItem = new System.Windows.Forms.ToolStripMenuItem();
+            this.refreshToolStripMenuItem = new System.Windows.Forms.ToolStripMenuItem();
+            this.recentToolStripMenuItem = new System.Windows.Forms.ToolStripMenuItem();
+            this.toolStripMenuItem2 = new System.Windows.Forms.ToolStripMenuItem();
+            this.toolStripSeparator12 = new System.Windows.Forms.ToolStripSeparator();
+            this.fileExplorerToolStripMenuItem = new System.Windows.Forms.ToolStripMenuItem();
+            this.toolStripMenuItem1 = new System.Windows.Forms.ToolStripSeparator();
+            this.exitToolStripMenuItem = new System.Windows.Forms.ToolStripMenuItem();
+            this.gitToolStripMenuItem = new System.Windows.Forms.ToolStripMenuItem();
+            this.gitBashToolStripMenuItem = new System.Windows.Forms.ToolStripMenuItem();
+            this.gitGUIToolStripMenuItem = new System.Windows.Forms.ToolStripMenuItem();
+            this.kGitToolStripMenuItem = new System.Windows.Forms.ToolStripMenuItem();
+            this.commandsToolStripMenuItem = new System.Windows.Forms.ToolStripMenuItem();
+            this.applyPatchToolStripMenuItem = new System.Windows.Forms.ToolStripMenuItem();
+            this.archiveToolStripMenuItem = new System.Windows.Forms.ToolStripMenuItem();
+            this.bisectToolStripMenuItem = new System.Windows.Forms.ToolStripMenuItem();
+            this.checkoutBranchToolStripMenuItem = new System.Windows.Forms.ToolStripMenuItem();
+            this.checkoutToolStripMenuItem = new System.Windows.Forms.ToolStripMenuItem();
+            this.cherryPickToolStripMenuItem = new System.Windows.Forms.ToolStripMenuItem();
+            this.cleanupToolStripMenuItem = new System.Windows.Forms.ToolStripMenuItem();
+            this.cloneToolStripMenuItem = new System.Windows.Forms.ToolStripMenuItem();
+            this.commitToolStripMenuItem = new System.Windows.Forms.ToolStripMenuItem();
+            this.branchToolStripMenuItem = new System.Windows.Forms.ToolStripMenuItem();
+            this.tagToolStripMenuItem = new System.Windows.Forms.ToolStripMenuItem();
+            this.deleteBranchToolStripMenuItem = new System.Windows.Forms.ToolStripMenuItem();
+            this.deleteTagToolStripMenuItem = new System.Windows.Forms.ToolStripMenuItem();
+            this.formatPatchToolStripMenuItem = new System.Windows.Forms.ToolStripMenuItem();
+            this.goToToolStripMenuItem = new System.Windows.Forms.ToolStripMenuItem();
+            this.initNewRepositoryToolStripMenuItem = new System.Windows.Forms.ToolStripMenuItem();
+            this.mergeBranchToolStripMenuItem = new System.Windows.Forms.ToolStripMenuItem();
+            this.pullToolStripMenuItem = new System.Windows.Forms.ToolStripMenuItem();
+            this.pushToolStripMenuItem = new System.Windows.Forms.ToolStripMenuItem();
+            this.rebaseToolStripMenuItem = new System.Windows.Forms.ToolStripMenuItem();
+            this.runMergetoolToolStripMenuItem = new System.Windows.Forms.ToolStripMenuItem();
+            this.stashToolStripMenuItem = new System.Windows.Forms.ToolStripMenuItem();
+            this.viewDiffToolStripMenuItem = new System.Windows.Forms.ToolStripMenuItem();
+            this.patchToolStripMenuItem = new System.Windows.Forms.ToolStripMenuItem();
+            this.remotesToolStripMenuItem = new System.Windows.Forms.ToolStripMenuItem();
+            this.manageRemoteRepositoriesToolStripMenuItem1 = new System.Windows.Forms.ToolStripMenuItem();
+            this.toolStripSeparator6 = new System.Windows.Forms.ToolStripSeparator();
+            this.PuTTYToolStripMenuItem = new System.Windows.Forms.ToolStripMenuItem();
+            this.startAuthenticationAgentToolStripMenuItem = new System.Windows.Forms.ToolStripMenuItem();
+            this.generateOrImportKeyToolStripMenuItem = new System.Windows.Forms.ToolStripMenuItem();
+            this._repositoryHostsToolStripMenuItem = new System.Windows.Forms.ToolStripMenuItem();
+            this._forkCloneRepositoryToolStripMenuItem = new System.Windows.Forms.ToolStripMenuItem();
+            this._viewPullRequestsToolStripMenuItem = new System.Windows.Forms.ToolStripMenuItem();
+            this._createPullRequestsToolStripMenuItem = new System.Windows.Forms.ToolStripMenuItem();
+            this.submodulesToolStripMenuItem = new System.Windows.Forms.ToolStripMenuItem();
+            this.manageSubmodulesToolStripMenuItem = new System.Windows.Forms.ToolStripMenuItem();
+            this.toolStripSeparator8 = new System.Windows.Forms.ToolStripSeparator();
+            this.updateAllSubmodulesRecursiveToolStripMenuItem = new System.Windows.Forms.ToolStripMenuItem();
+            this.initializeAllSubmodulesRecursiveToolStripMenuItem = new System.Windows.Forms.ToolStripMenuItem();
+            this.synchronizeAllSubmodulesRecursiveToolStripMenuItem = new System.Windows.Forms.ToolStripMenuItem();
+            this.toolStripSeparator14 = new System.Windows.Forms.ToolStripSeparator();
+            this.updateAllSubmodulesToolStripMenuItem = new System.Windows.Forms.ToolStripMenuItem();
+            this.initializeAllSubmodulesToolStripMenuItem = new System.Windows.Forms.ToolStripMenuItem();
+            this.syncronizeAllSubmodulesToolStripMenuItem = new System.Windows.Forms.ToolStripMenuItem();
+            this.toolStripSeparator10 = new System.Windows.Forms.ToolStripSeparator();
+            this.openSubmoduleToolStripMenuItem = new System.Windows.Forms.ToolStripMenuItem();
+            this.toolStripSeparator11 = new System.Windows.Forms.ToolStripSeparator();
+            this.pluginsToolStripMenuItem = new System.Windows.Forms.ToolStripMenuItem();
+            this.settingsToolStripMenuItem = new System.Windows.Forms.ToolStripMenuItem();
+            this.toolStripSeparator15 = new System.Windows.Forms.ToolStripSeparator();
+            this.settingsToolStripMenuItem1 = new System.Windows.Forms.ToolStripMenuItem();
+            this.gitMaintenanceToolStripMenuItem = new System.Windows.Forms.ToolStripMenuItem();
+            this.compressGitDatabaseToolStripMenuItem = new System.Windows.Forms.ToolStripMenuItem();
+            this.verifyGitDatabaseToolStripMenuItem = new System.Windows.Forms.ToolStripMenuItem();
+            this.deleteIndexlockToolStripMenuItem = new System.Windows.Forms.ToolStripMenuItem();
+            this.toolStripSeparator4 = new System.Windows.Forms.ToolStripSeparator();
+            this.editgitignoreToolStripMenuItem1 = new System.Windows.Forms.ToolStripMenuItem();
+            this.editgitattributesToolStripMenuItem = new System.Windows.Forms.ToolStripMenuItem();
+            this.editmailmapToolStripMenuItem = new System.Windows.Forms.ToolStripMenuItem();
+            this.toolStripSeparator13 = new System.Windows.Forms.ToolStripSeparator();
+            this.settingsToolStripMenuItem2 = new System.Windows.Forms.ToolStripMenuItem();
+            this.helpToolStripMenuItem = new System.Windows.Forms.ToolStripMenuItem();
+            this.commitcountPerUserToolStripMenuItem = new System.Windows.Forms.ToolStripMenuItem();
+            this.gitcommandLogToolStripMenuItem = new System.Windows.Forms.ToolStripMenuItem();
+            this.toolStripSeparator7 = new System.Windows.Forms.ToolStripSeparator();
+            this.userManualToolStripMenuItem = new System.Windows.Forms.ToolStripMenuItem();
+            this.changelogToolStripMenuItem = new System.Windows.Forms.ToolStripMenuItem();
+            this.toolStripSeparator3 = new System.Windows.Forms.ToolStripSeparator();
+            this.translateToolStripMenuItem = new System.Windows.Forms.ToolStripMenuItem();
+            this.toolStripSeparator16 = new System.Windows.Forms.ToolStripSeparator();
+            this.donateToolStripMenuItem = new System.Windows.Forms.ToolStripMenuItem();
+            this.aboutToolStripMenuItem = new System.Windows.Forms.ToolStripMenuItem();
+            this.splitContainer3 = new System.Windows.Forms.SplitContainer();
+            this.RevisionGrid = new GitUI.RevisionGrid();
+            this.tabControl1 = new System.Windows.Forms.TabControl();
+            this.CommitInfo = new System.Windows.Forms.TabPage();
+            this.RevisionInfo = new GitUI.CommitInfo();
+            this.Tree = new System.Windows.Forms.TabPage();
+            this.splitContainer4 = new System.Windows.Forms.SplitContainer();
+            this.GitTree = new System.Windows.Forms.TreeView();
+            this.FileTreeContextMenu = new System.Windows.Forms.ContextMenuStrip(this.components);
+            this.saveAsToolStripMenuItem = new System.Windows.Forms.ToolStripMenuItem();
+            this.openFileToolStripMenuItem = new System.Windows.Forms.ToolStripMenuItem();
+            this.openFileWithToolStripMenuItem = new System.Windows.Forms.ToolStripMenuItem();
+            this.openWithToolStripMenuItem = new System.Windows.Forms.ToolStripMenuItem();
+            this.editCheckedOutFileToolStripMenuItem = new System.Windows.Forms.ToolStripMenuItem();
+            this.toolStripSeparator20 = new System.Windows.Forms.ToolStripSeparator();
+            this.copyFilenameToClipboardToolStripMenuItem = new System.Windows.Forms.ToolStripMenuItem();
+            this.fileHistoryToolStripMenuItem = new System.Windows.Forms.ToolStripMenuItem();
+            this.toolStripSeparator18 = new System.Windows.Forms.ToolStripSeparator();
+            this.findToolStripMenuItem = new System.Windows.Forms.ToolStripMenuItem();
+            this.FileText = new GitUI.Editor.FileViewer();
+            this.Diff = new System.Windows.Forms.TabPage();
+            this.splitContainer1 = new System.Windows.Forms.SplitContainer();
+            this.DiffFiles = new GitUI.FileStatusList();
+            this.DiffContextMenu = new System.Windows.Forms.ContextMenuStrip(this.components);
+            this.openWithDifftoolToolStripMenuItem = new System.Windows.Forms.ToolStripMenuItem();
+            this.copyFilenameToClipboardToolStripMenuItem1 = new System.Windows.Forms.ToolStripMenuItem();
+            this.saveAsToolStripMenuItem1 = new System.Windows.Forms.ToolStripMenuItem();
+            this.fileHistoryDiffToolstripMenuItem = new System.Windows.Forms.ToolStripMenuItem();
+            this.DiffText = new GitUI.Editor.FileViewer();
+            this.TreeContextMenu = new System.Windows.Forms.ContextMenuStrip(this.components);
+            this.saveToolStripMenuItem = new System.Windows.Forms.ToolStripMenuItem();
+            this.gitItemBindingSource = new System.Windows.Forms.BindingSource(this.components);
+            this.gitRevisionBindingSource = new System.Windows.Forms.BindingSource(this.components);
+            this.statusStrip = new System.Windows.Forms.StatusStrip();
+            this.toolStripStatusLabel1 = new System.Windows.Forms.ToolStripStatusLabel();
+            this.toolPanel.SuspendLayout();
+            this.toolPanelContextMenu.SuspendLayout();
+            this.ToolStrip.SuspendLayout();
+            this.menuStrip1.SuspendLayout();
+            this.splitContainer3.Panel1.SuspendLayout();
+            this.splitContainer3.Panel2.SuspendLayout();
+            this.splitContainer3.SuspendLayout();
+            this.tabControl1.SuspendLayout();
+            this.CommitInfo.SuspendLayout();
+            this.Tree.SuspendLayout();
+            this.splitContainer4.Panel1.SuspendLayout();
+            this.splitContainer4.Panel2.SuspendLayout();
+            this.splitContainer4.SuspendLayout();
+            this.FileTreeContextMenu.SuspendLayout();
+            this.Diff.SuspendLayout();
+            this.splitContainer1.Panel1.SuspendLayout();
+            this.splitContainer1.Panel2.SuspendLayout();
+            this.splitContainer1.SuspendLayout();
+            this.DiffContextMenu.SuspendLayout();
+            this.TreeContextMenu.SuspendLayout();
+            ((System.ComponentModel.ISupportInitialize)(this.gitItemBindingSource)).BeginInit();
+            ((System.ComponentModel.ISupportInitialize)(this.gitRevisionBindingSource)).BeginInit();
+            this.statusStrip.SuspendLayout();
+            this.SuspendLayout();
+            // 
+            // toolPanel
+            // 
+            this.toolPanel.ContextMenuStrip = this.toolPanelContextMenu;
+            this.toolPanel.Controls.Add(this.menuStrip1);
+            this.toolPanel.Controls.Add(this.ToolStrip);
+            this.toolPanel.Controls.Add(this.UserMenuToolStrip);
+            this.toolPanel.Dock = System.Windows.Forms.DockStyle.Top;
+            this.toolPanel.Location = new System.Drawing.Point(0, 0);
+            this.toolPanel.Name = "toolPanel";
+            this.toolPanel.Orientation = System.Windows.Forms.Orientation.Horizontal;
+            this.toolPanel.RowMargin = new System.Windows.Forms.Padding(3, 0, 0, 0);
+            this.toolPanel.Size = new System.Drawing.Size(959, 49);
+            // 
+            // toolPanelContextMenu
+            // 
+            this.toolPanelContextMenu.Items.AddRange(new System.Windows.Forms.ToolStripItem[] {
+            this.toolPanelContextMenu_HideUserMenu});
+            this.toolPanelContextMenu.Name = "contextMenuStrip1";
+            this.toolPanelContextMenu.ShowCheckMargin = true;
+            this.toolPanelContextMenu.ShowImageMargin = false;
+            this.toolPanelContextMenu.Size = new System.Drawing.Size(183, 28);
+            // 
+            // toolPanelContextMenu_HideUserMenu
+            // 
+            this.toolPanelContextMenu_HideUserMenu.Name = "toolPanelContextMenu_HideUserMenu";
+            this.toolPanelContextMenu_HideUserMenu.Size = new System.Drawing.Size(182, 24);
+            this.toolPanelContextMenu_HideUserMenu.Text = "Hide user menu";
+            this.toolPanelContextMenu_HideUserMenu.Click += new System.EventHandler(this.toolPanelContextMenu_HideUserMenu_Click);
+            // 
+            // ToolStrip
+            // 
+            this.ToolStrip.GripMargin = new System.Windows.Forms.Padding(0);
+            this.ToolStrip.GripStyle = System.Windows.Forms.ToolStripGripStyle.Hidden;
+            this.ToolStrip.ImeMode = System.Windows.Forms.ImeMode.NoControl;
+            this.ToolStrip.Items.AddRange(new System.Windows.Forms.ToolStripItem[] {
+            this.RefreshButton,
+            this.toolStripSeparator17,
+            this._NO_TRANSLATE_Workingdir,
+            this.branchSelect,
+            this.toolStripSeparator1,
+            this.toolStripSplitStash,
+            this.toolStripButton1,
+            this.toolStripButtonPull,
+            this.toolStripButtonPush,
+            this.toolStripSeparator2,
+            this.GitBash,
+            this.EditSettings,
+            this.toolStripSeparator5,
+            this.toolStripLabel1,
+            this.toolStripBranches,
+            this.toolStripDropDownButton2,
+            this.toolStripSeparator19,
+            this.toolStripLabel2,
+            this.toggleSplitViewLayout,
+            this.toolStripTextBoxFilter,
+            this.toolStripDropDownButton1});
+            this.ToolStrip.LayoutStyle = System.Windows.Forms.ToolStripLayoutStyle.HorizontalStackWithOverflow;
+            this.ToolStrip.Location = new System.Drawing.Point(3, 24);
+            this.ToolStrip.Name = "ToolStrip";
+            this.ToolStrip.Padding = new System.Windows.Forms.Padding(0);
+            this.ToolStrip.Size = new System.Drawing.Size(833, 25);
+            this.ToolStrip.TabIndex = 4;
+            this.ToolStrip.Text = "toolStrip1";
+            // 
+            // RefreshButton
+            // 
+            this.RefreshButton.DisplayStyle = System.Windows.Forms.ToolStripItemDisplayStyle.Image;
+            this.RefreshButton.Image = ((System.Drawing.Image)(resources.GetObject("RefreshButton.Image")));
+            this.RefreshButton.ImageTransparentColor = System.Drawing.Color.White;
+            this.RefreshButton.Name = "RefreshButton";
+            this.RefreshButton.Size = new System.Drawing.Size(23, 22);
+            this.RefreshButton.ToolTipText = "Refresh";
+            this.RefreshButton.Click += new System.EventHandler(this.RefreshButtonClick);
+            // 
+            // toolStripSeparator17
+            // 
+            this.toolStripSeparator17.Name = "toolStripSeparator17";
+            this.toolStripSeparator17.Size = new System.Drawing.Size(6, 25);
+            // 
+            // _NO_TRANSLATE_Workingdir
+            // 
+            this._NO_TRANSLATE_Workingdir.Image = global::GitUI.Properties.Resources._40;
+            this._NO_TRANSLATE_Workingdir.ImageTransparentColor = System.Drawing.Color.Magenta;
+            this._NO_TRANSLATE_Workingdir.Name = "_NO_TRANSLATE_Workingdir";
+            this._NO_TRANSLATE_Workingdir.Size = new System.Drawing.Size(91, 22);
+            this._NO_TRANSLATE_Workingdir.Text = "WorkingDir";
+            this._NO_TRANSLATE_Workingdir.ToolTipText = "Change working directory";
+            this._NO_TRANSLATE_Workingdir.ButtonClick += new System.EventHandler(this.WorkingdirClick);
+            this._NO_TRANSLATE_Workingdir.DropDownOpening += new System.EventHandler(this.WorkingdirDropDownOpening);
+            // 
+            // branchSelect
+            // 
+            this.branchSelect.ImageTransparentColor = System.Drawing.Color.Magenta;
+            this.branchSelect.Name = "branchSelect";
+            this.branchSelect.Size = new System.Drawing.Size(56, 22);
+            this.branchSelect.Text = "Branch";
+            this.branchSelect.ToolTipText = "Change current branch";
+            this.branchSelect.ButtonClick += new System.EventHandler(this.CurrentBranchClick);
+            this.branchSelect.DropDownOpening += new System.EventHandler(this.CurrentBranchDropDownOpening);
+            // 
+            // toolStripSeparator1
+            // 
+            this.toolStripSeparator1.Name = "toolStripSeparator1";
+            this.toolStripSeparator1.Size = new System.Drawing.Size(6, 25);
+            // 
+            // toolStripSplitStash
+            // 
+            this.toolStripSplitStash.DropDownItems.AddRange(new System.Windows.Forms.ToolStripItem[] {
+            this.stashChangesToolStripMenuItem,
+            this.stashPopToolStripMenuItem,
+            this.toolStripSeparator9,
+            this.viewStashToolStripMenuItem});
+            this.toolStripSplitStash.Image = ((System.Drawing.Image)(resources.GetObject("toolStripSplitStash.Image")));
+            this.toolStripSplitStash.ImageTransparentColor = System.Drawing.Color.Magenta;
+            this.toolStripSplitStash.Name = "toolStripSplitStash";
+            this.toolStripSplitStash.Size = new System.Drawing.Size(32, 22);
+            this.toolStripSplitStash.ToolTipText = "Stash changes";
+            this.toolStripSplitStash.ButtonClick += new System.EventHandler(this.ToolStripSplitStashButtonClick);
+            // 
+            // stashChangesToolStripMenuItem
+            // 
+            this.stashChangesToolStripMenuItem.Name = "stashChangesToolStripMenuItem";
+            this.stashChangesToolStripMenuItem.Size = new System.Drawing.Size(136, 22);
+            this.stashChangesToolStripMenuItem.Text = "Stash";
+            this.stashChangesToolStripMenuItem.ToolTipText = "Stash changes";
+            this.stashChangesToolStripMenuItem.Click += new System.EventHandler(this.StashChangesToolStripMenuItemClick);
+            // 
+            // stashPopToolStripMenuItem
+            // 
+            this.stashPopToolStripMenuItem.Name = "stashPopToolStripMenuItem";
+            this.stashPopToolStripMenuItem.Size = new System.Drawing.Size(136, 22);
+            this.stashPopToolStripMenuItem.Text = "Stash pop";
+            this.stashPopToolStripMenuItem.ToolTipText = "Apply and drop single stash";
+            this.stashPopToolStripMenuItem.Click += new System.EventHandler(this.StashPopToolStripMenuItemClick);
+            // 
+            // toolStripSeparator9
+            // 
+            this.toolStripSeparator9.Name = "toolStripSeparator9";
+            this.toolStripSeparator9.Size = new System.Drawing.Size(133, 6);
+            // 
+            // viewStashToolStripMenuItem
+            // 
+            this.viewStashToolStripMenuItem.Name = "viewStashToolStripMenuItem";
+            this.viewStashToolStripMenuItem.Size = new System.Drawing.Size(136, 22);
+            this.viewStashToolStripMenuItem.Text = "View stash";
+            this.viewStashToolStripMenuItem.ToolTipText = "View stash";
+            this.viewStashToolStripMenuItem.Click += new System.EventHandler(this.ViewStashToolStripMenuItemClick);
+            // 
+            // toolStripButton1
+            // 
+            this.toolStripButton1.Image = ((System.Drawing.Image)(resources.GetObject("toolStripButton1.Image")));
+            this.toolStripButton1.ImageTransparentColor = System.Drawing.Color.Magenta;
+            this.toolStripButton1.Name = "toolStripButton1";
+            this.toolStripButton1.Size = new System.Drawing.Size(62, 22);
+            this.toolStripButton1.Text = "Commit";
+            this.toolStripButton1.Click += new System.EventHandler(this.ToolStripButton1Click);
+            // 
+            // toolStripButtonPull
+            // 
+            this.toolStripButtonPull.DisplayStyle = System.Windows.Forms.ToolStripItemDisplayStyle.Image;
+            this.toolStripButtonPull.Image = ((System.Drawing.Image)(resources.GetObject("toolStripButtonPull.Image")));
+            this.toolStripButtonPull.ImageTransparentColor = System.Drawing.Color.Magenta;
+            this.toolStripButtonPull.Name = "toolStripButtonPull";
+            this.toolStripButtonPull.Size = new System.Drawing.Size(23, 22);
+            this.toolStripButtonPull.Text = "Pull";
+            this.toolStripButtonPull.Click += new System.EventHandler(this.ToolStripButtonPullClick);
+            // 
+            // toolStripButtonPush
+            // 
+            this.toolStripButtonPush.DisplayStyle = System.Windows.Forms.ToolStripItemDisplayStyle.Image;
+            this.toolStripButtonPush.Image = ((System.Drawing.Image)(resources.GetObject("toolStripButtonPush.Image")));
+            this.toolStripButtonPush.ImageTransparentColor = System.Drawing.Color.Magenta;
+            this.toolStripButtonPush.Name = "toolStripButtonPush";
+            this.toolStripButtonPush.Size = new System.Drawing.Size(23, 22);
+            this.toolStripButtonPush.Text = "Push";
+            this.toolStripButtonPush.Click += new System.EventHandler(this.ToolStripButtonPushClick);
+            // 
+            // toolStripSeparator2
+            // 
+            this.toolStripSeparator2.Name = "toolStripSeparator2";
+            this.toolStripSeparator2.Size = new System.Drawing.Size(6, 25);
+            // 
+            // GitBash
+            // 
+            this.GitBash.Image = ((System.Drawing.Image)(resources.GetObject("GitBash.Image")));
+            this.GitBash.ImageTransparentColor = System.Drawing.Color.Magenta;
+            this.GitBash.Name = "GitBash";
+            this.GitBash.Size = new System.Drawing.Size(23, 22);
+            this.GitBash.ToolTipText = "Git bash";
+            this.GitBash.Click += new System.EventHandler(this.GitBashClick);
+            // 
+            // EditSettings
+            // 
+            this.EditSettings.DisplayStyle = System.Windows.Forms.ToolStripItemDisplayStyle.Image;
+            this.EditSettings.Image = ((System.Drawing.Image)(resources.GetObject("EditSettings.Image")));
+            this.EditSettings.ImageTransparentColor = System.Drawing.Color.Magenta;
+            this.EditSettings.Name = "EditSettings";
+            this.EditSettings.Size = new System.Drawing.Size(23, 22);
+            this.EditSettings.ToolTipText = "Settings";
+            this.EditSettings.Click += new System.EventHandler(this.SettingsClick);
+            // 
+            // toolStripSeparator5
+            // 
+            this.toolStripSeparator5.Name = "toolStripSeparator5";
+            this.toolStripSeparator5.Size = new System.Drawing.Size(6, 25);
+            // 
+            // toolStripLabel1
+            // 
+            this.toolStripLabel1.Name = "toolStripLabel1";
+            this.toolStripLabel1.Size = new System.Drawing.Size(55, 22);
+            this.toolStripLabel1.Text = "Branches:";
+            // 
+            // toolStripBranches
+            // 
+            this.toolStripBranches.Name = "toolStripBranches";
+            this.toolStripBranches.Size = new System.Drawing.Size(150, 25);
+            this.toolStripBranches.DropDown += new System.EventHandler(this.toolStripBranches_DropDown);
+            this.toolStripBranches.TextUpdate += new System.EventHandler(this.toolStripBranches_TextUpdate);
+            this.toolStripBranches.Leave += new System.EventHandler(this.toolStripBranches_Leave);
+            this.toolStripBranches.KeyUp += new System.Windows.Forms.KeyEventHandler(this.toolStripBranches_KeyUp);
+            // 
+            // toolStripDropDownButton2
+            // 
+            this.toolStripDropDownButton2.DisplayStyle = System.Windows.Forms.ToolStripItemDisplayStyle.Image;
+            this.toolStripDropDownButton2.DropDownItems.AddRange(new System.Windows.Forms.ToolStripItem[] {
+            this.localToolStripMenuItem,
+            this.remoteToolStripMenuItem});
+            this.toolStripDropDownButton2.Image = ((System.Drawing.Image)(resources.GetObject("toolStripDropDownButton2.Image")));
+            this.toolStripDropDownButton2.ImageTransparentColor = System.Drawing.Color.Magenta;
+            this.toolStripDropDownButton2.Name = "toolStripDropDownButton2";
+            this.toolStripDropDownButton2.Size = new System.Drawing.Size(29, 22);
+            // 
+            // localToolStripMenuItem
+            // 
+            this.localToolStripMenuItem.Checked = true;
+            this.localToolStripMenuItem.CheckOnClick = true;
+            this.localToolStripMenuItem.CheckState = System.Windows.Forms.CheckState.Checked;
+            this.localToolStripMenuItem.Name = "localToolStripMenuItem";
+            this.localToolStripMenuItem.Size = new System.Drawing.Size(122, 22);
+            this.localToolStripMenuItem.Text = "Local";
+            // 
+            // remoteToolStripMenuItem
+            // 
+            this.remoteToolStripMenuItem.CheckOnClick = true;
+            this.remoteToolStripMenuItem.Name = "remoteToolStripMenuItem";
+            this.remoteToolStripMenuItem.Size = new System.Drawing.Size(122, 22);
+            this.remoteToolStripMenuItem.Text = "Remote";
+            // 
+            // toolStripSeparator19
+            // 
+            this.toolStripSeparator19.Name = "toolStripSeparator19";
+            this.toolStripSeparator19.Size = new System.Drawing.Size(6, 25);
+            // 
+            // toolStripLabel2
+            // 
+            this.toolStripLabel2.Name = "toolStripLabel2";
+            this.toolStripLabel2.Size = new System.Drawing.Size(35, 22);
+            this.toolStripLabel2.Text = "Filter:";
+            this.toolStripLabel2.Click += new System.EventHandler(this.ToolStripLabel2Click);
+            // 
+            // toggleSplitViewLayout
+            // 
+            this.toggleSplitViewLayout.Alignment = System.Windows.Forms.ToolStripItemAlignment.Right;
+            this.toggleSplitViewLayout.DisplayStyle = System.Windows.Forms.ToolStripItemDisplayStyle.Image;
+            this.toggleSplitViewLayout.Image = global::GitUI.Properties.Resources.SplitViewLayout;
+            this.toggleSplitViewLayout.ImageTransparentColor = System.Drawing.Color.Magenta;
+            this.toggleSplitViewLayout.Name = "toggleSplitViewLayout";
+            this.toggleSplitViewLayout.Size = new System.Drawing.Size(23, 22);
+            this.toggleSplitViewLayout.ToolTipText = "Toggle split view layout";
+            this.toggleSplitViewLayout.Click += new System.EventHandler(this.toggleSplitViewLayout_Click);
+            // 
+            // toolStripTextBoxFilter
+            // 
+            this.toolStripTextBoxFilter.ForeColor = System.Drawing.Color.Black;
+            this.toolStripTextBoxFilter.Name = "toolStripTextBoxFilter";
+            this.toolStripTextBoxFilter.Size = new System.Drawing.Size(120, 25);
+            this.toolStripTextBoxFilter.Leave += new System.EventHandler(this.ToolStripTextBoxFilterLeave);
+            this.toolStripTextBoxFilter.KeyPress += new System.Windows.Forms.KeyPressEventHandler(this.ToolStripTextBoxFilterKeyPress);
+            // 
+            // toolStripDropDownButton1
+            // 
+            this.toolStripDropDownButton1.DisplayStyle = System.Windows.Forms.ToolStripItemDisplayStyle.Image;
+            this.toolStripDropDownButton1.DropDownItems.AddRange(new System.Windows.Forms.ToolStripItem[] {
+            this.commitToolStripMenuItem1,
+            this.committerToolStripMenuItem,
+            this.authorToolStripMenuItem,
+            this.diffContainsToolStripMenuItem});
+            this.toolStripDropDownButton1.Image = ((System.Drawing.Image)(resources.GetObject("toolStripDropDownButton1.Image")));
+            this.toolStripDropDownButton1.ImageTransparentColor = System.Drawing.Color.Magenta;
+            this.toolStripDropDownButton1.Name = "toolStripDropDownButton1";
+            this.toolStripDropDownButton1.Size = new System.Drawing.Size(29, 22);
+            // 
+            // commitToolStripMenuItem1
+            // 
+            this.commitToolStripMenuItem1.Checked = true;
+            this.commitToolStripMenuItem1.CheckOnClick = true;
+            this.commitToolStripMenuItem1.CheckState = System.Windows.Forms.CheckState.Checked;
+            this.commitToolStripMenuItem1.Name = "commitToolStripMenuItem1";
+            this.commitToolStripMenuItem1.Size = new System.Drawing.Size(185, 22);
+            this.commitToolStripMenuItem1.Text = "Commit";
+            // 
+            // committerToolStripMenuItem
+            // 
+            this.committerToolStripMenuItem.CheckOnClick = true;
+            this.committerToolStripMenuItem.Name = "committerToolStripMenuItem";
+            this.committerToolStripMenuItem.Size = new System.Drawing.Size(185, 22);
+            this.committerToolStripMenuItem.Text = "Committer";
+            // 
+            // authorToolStripMenuItem
+            // 
+            this.authorToolStripMenuItem.CheckOnClick = true;
+            this.authorToolStripMenuItem.Name = "authorToolStripMenuItem";
+            this.authorToolStripMenuItem.Size = new System.Drawing.Size(185, 22);
+            this.authorToolStripMenuItem.Text = "Author";
+            // 
+            // diffContainsToolStripMenuItem
+            // 
+            this.diffContainsToolStripMenuItem.CheckOnClick = true;
+            this.diffContainsToolStripMenuItem.Name = "diffContainsToolStripMenuItem";
+            this.diffContainsToolStripMenuItem.Size = new System.Drawing.Size(185, 22);
+            this.diffContainsToolStripMenuItem.Text = "Diff contains (SLOW)";
+            this.diffContainsToolStripMenuItem.Click += new System.EventHandler(this.diffContainsToolStripMenuItem_Click);
+            // 
+            // UserMenuToolStrip
+            // 
+            this.UserMenuToolStrip.Dock = System.Windows.Forms.DockStyle.None;
+            this.UserMenuToolStrip.Location = new System.Drawing.Point(836, 24);
+            this.UserMenuToolStrip.Name = "UserMenuToolStrip";
+            this.UserMenuToolStrip.Size = new System.Drawing.Size(111, 25);
+            this.UserMenuToolStrip.TabIndex = 5;
+            this.UserMenuToolStrip.Visible = false;
+            // 
+            // menuStrip1
+            // 
+            this.menuStrip1.Items.AddRange(new System.Windows.Forms.ToolStripItem[] {
+            this.fileToolStripMenuItem,
+            this.gitToolStripMenuItem,
+            this.commandsToolStripMenuItem,
+            this.remotesToolStripMenuItem,
+            this._repositoryHostsToolStripMenuItem,
+            this.submodulesToolStripMenuItem,
+            this.pluginsToolStripMenuItem,
+            this.settingsToolStripMenuItem1,
+            this.helpToolStripMenuItem});
+            this.menuStrip1.Location = new System.Drawing.Point(0, 0);
+            this.menuStrip1.Name = "menuStrip1";
+            this.menuStrip1.Size = new System.Drawing.Size(959, 24);
+            this.menuStrip1.TabIndex = 3;
+            this.menuStrip1.Text = "menuStrip1";
+            // 
+            // fileToolStripMenuItem
+            // 
+            this.fileToolStripMenuItem.DropDownItems.AddRange(new System.Windows.Forms.ToolStripItem[] {
+            this.openToolStripMenuItem,
+            this.closeToolStripMenuItem,
+            this.refreshToolStripMenuItem,
+            this.recentToolStripMenuItem,
+            this.toolStripSeparator12,
+            this.fileExplorerToolStripMenuItem,
+            this.toolStripMenuItem1,
+            this.exitToolStripMenuItem});
+            this.fileToolStripMenuItem.Name = "fileToolStripMenuItem";
+            this.fileToolStripMenuItem.Size = new System.Drawing.Size(35, 20);
+            this.fileToolStripMenuItem.Text = "File";
+            this.fileToolStripMenuItem.DropDownOpening += new System.EventHandler(this.FileToolStripMenuItemDropDownOpening);
+            // 
+            // openToolStripMenuItem
+            // 
+            this.openToolStripMenuItem.Image = ((System.Drawing.Image)(resources.GetObject("openToolStripMenuItem.Image")));
+            this.openToolStripMenuItem.Name = "openToolStripMenuItem";
+            this.openToolStripMenuItem.ShortcutKeys = ((System.Windows.Forms.Keys)((System.Windows.Forms.Keys.Control | System.Windows.Forms.Keys.O)));
+            this.openToolStripMenuItem.Size = new System.Drawing.Size(181, 22);
+            this.openToolStripMenuItem.Text = "Open";
+            this.openToolStripMenuItem.Click += new System.EventHandler(this.OpenToolStripMenuItemClick);
+            // 
+            // closeToolStripMenuItem
+            // 
+            this.closeToolStripMenuItem.Name = "closeToolStripMenuItem";
+            this.closeToolStripMenuItem.Size = new System.Drawing.Size(181, 22);
+            this.closeToolStripMenuItem.Text = "Close";
+            this.closeToolStripMenuItem.Click += new System.EventHandler(this.CloseToolStripMenuItemClick);
+            // 
+            // refreshToolStripMenuItem
+            // 
+            this.refreshToolStripMenuItem.Image = ((System.Drawing.Image)(resources.GetObject("refreshToolStripMenuItem.Image")));
+            this.refreshToolStripMenuItem.Name = "refreshToolStripMenuItem";
+            this.refreshToolStripMenuItem.ShortcutKeys = System.Windows.Forms.Keys.F5;
+            this.refreshToolStripMenuItem.Size = new System.Drawing.Size(181, 22);
+            this.refreshToolStripMenuItem.Text = "Refresh";
+            this.refreshToolStripMenuItem.Click += new System.EventHandler(this.RefreshToolStripMenuItemClick);
+            // 
+            // recentToolStripMenuItem
+            // 
+            this.recentToolStripMenuItem.DropDownItems.AddRange(new System.Windows.Forms.ToolStripItem[] {
+            this.toolStripMenuItem2});
+            this.recentToolStripMenuItem.Name = "recentToolStripMenuItem";
+            this.recentToolStripMenuItem.Size = new System.Drawing.Size(181, 22);
+            this.recentToolStripMenuItem.Text = "Recent Repositories";
+            // 
+            // toolStripMenuItem2
+            // 
+            this.toolStripMenuItem2.Name = "toolStripMenuItem2";
+            this.toolStripMenuItem2.Size = new System.Drawing.Size(97, 22);
+            this.toolStripMenuItem2.Text = "...";
+            // 
+            // toolStripSeparator12
+            // 
+            this.toolStripSeparator12.Name = "toolStripSeparator12";
+            this.toolStripSeparator12.Size = new System.Drawing.Size(178, 6);
+            // 
+            // fileExplorerToolStripMenuItem
+            // 
+            this.fileExplorerToolStripMenuItem.Image = ((System.Drawing.Image)(resources.GetObject("fileExplorerToolStripMenuItem.Image")));
+            this.fileExplorerToolStripMenuItem.Name = "fileExplorerToolStripMenuItem";
+            this.fileExplorerToolStripMenuItem.Size = new System.Drawing.Size(181, 22);
+            this.fileExplorerToolStripMenuItem.Text = "File Explorer";
+            this.fileExplorerToolStripMenuItem.Click += new System.EventHandler(this.FileExplorerToolStripMenuItemClick);
+            // 
+            // toolStripMenuItem1
+            // 
+            this.toolStripMenuItem1.Name = "toolStripMenuItem1";
+            this.toolStripMenuItem1.Size = new System.Drawing.Size(178, 6);
+            // 
+            // exitToolStripMenuItem
+            // 
+            this.exitToolStripMenuItem.Name = "exitToolStripMenuItem";
+            this.exitToolStripMenuItem.ShortcutKeys = ((System.Windows.Forms.Keys)((System.Windows.Forms.Keys.Control | System.Windows.Forms.Keys.Q)));
+            this.exitToolStripMenuItem.Size = new System.Drawing.Size(181, 22);
+            this.exitToolStripMenuItem.Text = "Exit";
+            this.exitToolStripMenuItem.Click += new System.EventHandler(this.ExitToolStripMenuItemClick);
+            // 
+            // gitToolStripMenuItem
+            // 
+            this.gitToolStripMenuItem.DropDownItems.AddRange(new System.Windows.Forms.ToolStripItem[] {
+            this.gitBashToolStripMenuItem,
+            this.gitGUIToolStripMenuItem,
+            this.kGitToolStripMenuItem});
+            this.gitToolStripMenuItem.Name = "gitToolStripMenuItem";
+            this.gitToolStripMenuItem.Size = new System.Drawing.Size(32, 20);
+            this.gitToolStripMenuItem.Text = "Git";
+            // 
+            // gitBashToolStripMenuItem
+            // 
+            this.gitBashToolStripMenuItem.Image = ((System.Drawing.Image)(resources.GetObject("gitBashToolStripMenuItem.Image")));
+            this.gitBashToolStripMenuItem.Name = "gitBashToolStripMenuItem";
+            this.gitBashToolStripMenuItem.ShortcutKeys = ((System.Windows.Forms.Keys)((System.Windows.Forms.Keys.Control | System.Windows.Forms.Keys.G)));
+            this.gitBashToolStripMenuItem.Size = new System.Drawing.Size(163, 22);
+            this.gitBashToolStripMenuItem.Text = "Git bash";
+            this.gitBashToolStripMenuItem.Click += new System.EventHandler(this.GitBashToolStripMenuItemClick1);
+            // 
+            // gitGUIToolStripMenuItem
+            // 
+            this.gitGUIToolStripMenuItem.Name = "gitGUIToolStripMenuItem";
+            this.gitGUIToolStripMenuItem.Size = new System.Drawing.Size(163, 22);
+            this.gitGUIToolStripMenuItem.Text = "Git GUI";
+            this.gitGUIToolStripMenuItem.Click += new System.EventHandler(this.GitGuiToolStripMenuItemClick);
+            // 
+            // kGitToolStripMenuItem
+            // 
+            this.kGitToolStripMenuItem.Name = "kGitToolStripMenuItem";
+            this.kGitToolStripMenuItem.Size = new System.Drawing.Size(163, 22);
+            this.kGitToolStripMenuItem.Text = "GitK";
+            this.kGitToolStripMenuItem.Click += new System.EventHandler(this.KGitToolStripMenuItemClick);
+            // 
+            // commandsToolStripMenuItem
+            // 
+            this.commandsToolStripMenuItem.DropDownItems.AddRange(new System.Windows.Forms.ToolStripItem[] {
+            this.applyPatchToolStripMenuItem,
+            this.archiveToolStripMenuItem,
+            this.bisectToolStripMenuItem,
+            this.checkoutBranchToolStripMenuItem,
+            this.checkoutToolStripMenuItem,
+            this.cherryPickToolStripMenuItem,
+            this.cleanupToolStripMenuItem,
+            this.cloneToolStripMenuItem,
+            this.commitToolStripMenuItem,
+            this.branchToolStripMenuItem,
+            this.tagToolStripMenuItem,
+            this.deleteBranchToolStripMenuItem,
+            this.deleteTagToolStripMenuItem,
+            this.formatPatchToolStripMenuItem,
+            this.goToToolStripMenuItem,
+            this.initNewRepositoryToolStripMenuItem,
+            this.mergeBranchToolStripMenuItem,
+            this.pullToolStripMenuItem,
+            this.pushToolStripMenuItem,
+            this.rebaseToolStripMenuItem,
+            this.runMergetoolToolStripMenuItem,
+            this.stashToolStripMenuItem,
+            this.viewDiffToolStripMenuItem,
+            this.patchToolStripMenuItem});
+            this.commandsToolStripMenuItem.Name = "commandsToolStripMenuItem";
+            this.commandsToolStripMenuItem.Size = new System.Drawing.Size(71, 20);
+            this.commandsToolStripMenuItem.Text = "Commands";
+            // 
+            // applyPatchToolStripMenuItem
+            // 
+            this.applyPatchToolStripMenuItem.Name = "applyPatchToolStripMenuItem";
+            this.applyPatchToolStripMenuItem.Size = new System.Drawing.Size(216, 22);
+            this.applyPatchToolStripMenuItem.Text = "Apply patch";
+            this.applyPatchToolStripMenuItem.Click += new System.EventHandler(this.ApplyPatchToolStripMenuItemClick);
+            // 
+            // archiveToolStripMenuItem
+            // 
+            this.archiveToolStripMenuItem.Name = "archiveToolStripMenuItem";
+            this.archiveToolStripMenuItem.Size = new System.Drawing.Size(216, 22);
+            this.archiveToolStripMenuItem.Text = "Archive";
+            this.archiveToolStripMenuItem.Click += new System.EventHandler(this.ArchiveToolStripMenuItemClick);
+            // 
+            // bisectToolStripMenuItem
+            // 
+            this.bisectToolStripMenuItem.Name = "bisectToolStripMenuItem";
+            this.bisectToolStripMenuItem.Size = new System.Drawing.Size(216, 22);
+            this.bisectToolStripMenuItem.Text = "Bisect";
+            this.bisectToolStripMenuItem.Click += new System.EventHandler(this.bisectToolStripMenuItem_Click);
+            // 
+            // checkoutBranchToolStripMenuItem
+            // 
+            this.checkoutBranchToolStripMenuItem.Image = ((System.Drawing.Image)(resources.GetObject("checkoutBranchToolStripMenuItem.Image")));
+            this.checkoutBranchToolStripMenuItem.Name = "checkoutBranchToolStripMenuItem";
+            this.checkoutBranchToolStripMenuItem.ShortcutKeyDisplayString = "Ctrl+.";
+            this.checkoutBranchToolStripMenuItem.ShortcutKeys = ((System.Windows.Forms.Keys)((System.Windows.Forms.Keys.Control | System.Windows.Forms.Keys.OemPeriod)));
+            this.checkoutBranchToolStripMenuItem.Size = new System.Drawing.Size(216, 22);
+            this.checkoutBranchToolStripMenuItem.Text = "Checkout branch";
+            this.checkoutBranchToolStripMenuItem.Click += new System.EventHandler(this.CheckoutBranchToolStripMenuItemClick);
+            // 
+            // checkoutToolStripMenuItem
+            // 
+            this.checkoutToolStripMenuItem.Name = "checkoutToolStripMenuItem";
+            this.checkoutToolStripMenuItem.Size = new System.Drawing.Size(216, 22);
+            this.checkoutToolStripMenuItem.Text = "Checkout revision";
+            this.checkoutToolStripMenuItem.Click += new System.EventHandler(this.CheckoutToolStripMenuItemClick);
+            // 
+            // cherryPickToolStripMenuItem
+            // 
+            this.cherryPickToolStripMenuItem.Image = ((System.Drawing.Image)(resources.GetObject("cherryPickToolStripMenuItem.Image")));
+            this.cherryPickToolStripMenuItem.Name = "cherryPickToolStripMenuItem";
+            this.cherryPickToolStripMenuItem.Size = new System.Drawing.Size(216, 22);
+            this.cherryPickToolStripMenuItem.Text = "Cherry pick";
+            this.cherryPickToolStripMenuItem.Click += new System.EventHandler(this.CherryPickToolStripMenuItemClick);
+            // 
+            // cleanupToolStripMenuItem
+            // 
+            this.cleanupToolStripMenuItem.Name = "cleanupToolStripMenuItem";
+            this.cleanupToolStripMenuItem.Size = new System.Drawing.Size(216, 22);
+            this.cleanupToolStripMenuItem.Text = "Cleanup";
+            this.cleanupToolStripMenuItem.Click += new System.EventHandler(this.CleanupToolStripMenuItemClick);
+            // 
+            // cloneToolStripMenuItem
+            // 
+            this.cloneToolStripMenuItem.Image = ((System.Drawing.Image)(resources.GetObject("cloneToolStripMenuItem.Image")));
+            this.cloneToolStripMenuItem.Name = "cloneToolStripMenuItem";
+            this.cloneToolStripMenuItem.Size = new System.Drawing.Size(216, 22);
+            this.cloneToolStripMenuItem.Text = "Clone repository";
+            this.cloneToolStripMenuItem.Click += new System.EventHandler(this.CloneToolStripMenuItemClick);
+            // 
+            // commitToolStripMenuItem
+            // 
+            this.commitToolStripMenuItem.Image = ((System.Drawing.Image)(resources.GetObject("commitToolStripMenuItem.Image")));
+            this.commitToolStripMenuItem.Name = "commitToolStripMenuItem";
+            this.commitToolStripMenuItem.ShortcutKeys = ((System.Windows.Forms.Keys)((System.Windows.Forms.Keys.Control | System.Windows.Forms.Keys.Space)));
+            this.commitToolStripMenuItem.Size = new System.Drawing.Size(216, 22);
+            this.commitToolStripMenuItem.Text = "Commit";
+            this.commitToolStripMenuItem.Click += new System.EventHandler(this.CommitToolStripMenuItemClick);
+            // 
+            // branchToolStripMenuItem
+            // 
+            this.branchToolStripMenuItem.Image = ((System.Drawing.Image)(resources.GetObject("branchToolStripMenuItem.Image")));
+            this.branchToolStripMenuItem.Name = "branchToolStripMenuItem";
+            this.branchToolStripMenuItem.Size = new System.Drawing.Size(216, 22);
+            this.branchToolStripMenuItem.Text = "Create branch";
+            this.branchToolStripMenuItem.Click += new System.EventHandler(this.BranchToolStripMenuItemClick);
+            // 
+            // tagToolStripMenuItem
+            // 
+            this.tagToolStripMenuItem.Image = ((System.Drawing.Image)(resources.GetObject("tagToolStripMenuItem.Image")));
+            this.tagToolStripMenuItem.Name = "tagToolStripMenuItem";
+            this.tagToolStripMenuItem.Size = new System.Drawing.Size(216, 22);
+            this.tagToolStripMenuItem.Text = "Create tag";
+            this.tagToolStripMenuItem.Click += new System.EventHandler(this.TagToolStripMenuItemClick);
+            // 
+            // deleteBranchToolStripMenuItem
+            // 
+            this.deleteBranchToolStripMenuItem.Name = "deleteBranchToolStripMenuItem";
+            this.deleteBranchToolStripMenuItem.Size = new System.Drawing.Size(216, 22);
+            this.deleteBranchToolStripMenuItem.Text = "Delete branch";
+            this.deleteBranchToolStripMenuItem.Click += new System.EventHandler(this.DeleteBranchToolStripMenuItemClick);
+            // 
+            // deleteTagToolStripMenuItem
+            // 
+            this.deleteTagToolStripMenuItem.Name = "deleteTagToolStripMenuItem";
+            this.deleteTagToolStripMenuItem.Size = new System.Drawing.Size(216, 22);
+            this.deleteTagToolStripMenuItem.Text = "Delete tag";
+            this.deleteTagToolStripMenuItem.Click += new System.EventHandler(this.DeleteTagToolStripMenuItemClick);
+            // 
+            // formatPatchToolStripMenuItem
+            // 
+            this.formatPatchToolStripMenuItem.Name = "formatPatchToolStripMenuItem";
+            this.formatPatchToolStripMenuItem.Size = new System.Drawing.Size(216, 22);
+            this.formatPatchToolStripMenuItem.Text = "Format patch";
+            this.formatPatchToolStripMenuItem.Click += new System.EventHandler(this.FormatPatchToolStripMenuItemClick);
+            // 
+            // goToToolStripMenuItem
+            // 
+            this.goToToolStripMenuItem.Image = global::GitUI.Properties.Resources._75;
+            this.goToToolStripMenuItem.Name = "goToToolStripMenuItem";
+            this.goToToolStripMenuItem.ShortcutKeys = ((System.Windows.Forms.Keys)(((System.Windows.Forms.Keys.Control | System.Windows.Forms.Keys.Shift)
+                        | System.Windows.Forms.Keys.G)));
+            this.goToToolStripMenuItem.Size = new System.Drawing.Size(216, 22);
+            this.goToToolStripMenuItem.Text = "Go to commit";
+            this.goToToolStripMenuItem.Click += new System.EventHandler(this.goToToolStripMenuItem_Click);
+            // 
+            // initNewRepositoryToolStripMenuItem
+            // 
+            this.initNewRepositoryToolStripMenuItem.Image = ((System.Drawing.Image)(resources.GetObject("initNewRepositoryToolStripMenuItem.Image")));
+            this.initNewRepositoryToolStripMenuItem.Name = "initNewRepositoryToolStripMenuItem";
+            this.initNewRepositoryToolStripMenuItem.Size = new System.Drawing.Size(216, 22);
+            this.initNewRepositoryToolStripMenuItem.Text = "Init new repository";
+            this.initNewRepositoryToolStripMenuItem.Click += new System.EventHandler(this.InitNewRepositoryToolStripMenuItemClick);
+            // 
+            // mergeBranchToolStripMenuItem
+            // 
+            this.mergeBranchToolStripMenuItem.Name = "mergeBranchToolStripMenuItem";
+            this.mergeBranchToolStripMenuItem.ShortcutKeys = ((System.Windows.Forms.Keys)((System.Windows.Forms.Keys.Control | System.Windows.Forms.Keys.M)));
+            this.mergeBranchToolStripMenuItem.Size = new System.Drawing.Size(216, 22);
+            this.mergeBranchToolStripMenuItem.Text = "Merge branches";
+            this.mergeBranchToolStripMenuItem.Click += new System.EventHandler(this.MergeBranchToolStripMenuItemClick);
+            // 
+            // pullToolStripMenuItem
+            // 
+            this.pullToolStripMenuItem.Image = ((System.Drawing.Image)(resources.GetObject("pullToolStripMenuItem.Image")));
+            this.pullToolStripMenuItem.Name = "pullToolStripMenuItem";
+            this.pullToolStripMenuItem.ShortcutKeys = ((System.Windows.Forms.Keys)((System.Windows.Forms.Keys.Control | System.Windows.Forms.Keys.Down)));
+            this.pullToolStripMenuItem.Size = new System.Drawing.Size(216, 22);
+            this.pullToolStripMenuItem.Text = "Pull";
+            this.pullToolStripMenuItem.Click += new System.EventHandler(this.PullToolStripMenuItemClick);
+            // 
+            // pushToolStripMenuItem
+            // 
+            this.pushToolStripMenuItem.Image = ((System.Drawing.Image)(resources.GetObject("pushToolStripMenuItem.Image")));
+            this.pushToolStripMenuItem.Name = "pushToolStripMenuItem";
+            this.pushToolStripMenuItem.ShortcutKeys = ((System.Windows.Forms.Keys)((System.Windows.Forms.Keys.Control | System.Windows.Forms.Keys.Up)));
+            this.pushToolStripMenuItem.Size = new System.Drawing.Size(216, 22);
+            this.pushToolStripMenuItem.Text = "Push";
+            this.pushToolStripMenuItem.Click += new System.EventHandler(this.PushToolStripMenuItemClick);
+            // 
+            // rebaseToolStripMenuItem
+            // 
+            this.rebaseToolStripMenuItem.Name = "rebaseToolStripMenuItem";
+            this.rebaseToolStripMenuItem.Size = new System.Drawing.Size(216, 22);
+            this.rebaseToolStripMenuItem.Text = "Rebase";
+            this.rebaseToolStripMenuItem.Click += new System.EventHandler(this.RebaseToolStripMenuItemClick);
+            // 
+            // runMergetoolToolStripMenuItem
+            // 
+            this.runMergetoolToolStripMenuItem.Name = "runMergetoolToolStripMenuItem";
+            this.runMergetoolToolStripMenuItem.Size = new System.Drawing.Size(216, 22);
+            this.runMergetoolToolStripMenuItem.Text = "Solve mergeconflicts";
+            this.runMergetoolToolStripMenuItem.Click += new System.EventHandler(this.RunMergetoolToolStripMenuItemClick);
+            // 
+            // stashToolStripMenuItem
+            // 
+            this.stashToolStripMenuItem.Image = ((System.Drawing.Image)(resources.GetObject("stashToolStripMenuItem.Image")));
+            this.stashToolStripMenuItem.Name = "stashToolStripMenuItem";
+            this.stashToolStripMenuItem.Size = new System.Drawing.Size(216, 22);
+            this.stashToolStripMenuItem.Text = "Stash changes";
+            this.stashToolStripMenuItem.Click += new System.EventHandler(this.StashToolStripMenuItemClick);
+            // 
+            // viewDiffToolStripMenuItem
+            // 
+            this.viewDiffToolStripMenuItem.Name = "viewDiffToolStripMenuItem";
+            this.viewDiffToolStripMenuItem.Size = new System.Drawing.Size(216, 22);
+            this.viewDiffToolStripMenuItem.Text = "View diff";
+            this.viewDiffToolStripMenuItem.Click += new System.EventHandler(this.ViewDiffToolStripMenuItemClick);
+            // 
+            // patchToolStripMenuItem
+            // 
+            this.patchToolStripMenuItem.Name = "patchToolStripMenuItem";
+            this.patchToolStripMenuItem.Size = new System.Drawing.Size(216, 22);
+            this.patchToolStripMenuItem.Text = "View patch file";
+            this.patchToolStripMenuItem.Click += new System.EventHandler(this.PatchToolStripMenuItemClick);
+            // 
+            // remotesToolStripMenuItem
+            // 
+            this.remotesToolStripMenuItem.DropDownItems.AddRange(new System.Windows.Forms.ToolStripItem[] {
+            this.manageRemoteRepositoriesToolStripMenuItem1,
+            this.toolStripSeparator6,
+            this.PuTTYToolStripMenuItem});
+            this.remotesToolStripMenuItem.Name = "remotesToolStripMenuItem";
+            this.remotesToolStripMenuItem.Size = new System.Drawing.Size(61, 20);
+            this.remotesToolStripMenuItem.Text = "Remotes";
+            // 
+            // manageRemoteRepositoriesToolStripMenuItem1
+            // 
+            this.manageRemoteRepositoriesToolStripMenuItem1.Name = "manageRemoteRepositoriesToolStripMenuItem1";
+            this.manageRemoteRepositoriesToolStripMenuItem1.Size = new System.Drawing.Size(219, 22);
+            this.manageRemoteRepositoriesToolStripMenuItem1.Text = "Manage remote repositories";
+            this.manageRemoteRepositoriesToolStripMenuItem1.Click += new System.EventHandler(this.ManageRemoteRepositoriesToolStripMenuItemClick);
+            // 
+            // toolStripSeparator6
+            // 
+            this.toolStripSeparator6.Name = "toolStripSeparator6";
+            this.toolStripSeparator6.Size = new System.Drawing.Size(216, 6);
+            // 
+            // PuTTYToolStripMenuItem
+            // 
+            this.PuTTYToolStripMenuItem.DropDownItems.AddRange(new System.Windows.Forms.ToolStripItem[] {
+            this.startAuthenticationAgentToolStripMenuItem,
+            this.generateOrImportKeyToolStripMenuItem});
+            this.PuTTYToolStripMenuItem.Image = ((System.Drawing.Image)(resources.GetObject("PuTTYToolStripMenuItem.Image")));
+            this.PuTTYToolStripMenuItem.Name = "PuTTYToolStripMenuItem";
+            this.PuTTYToolStripMenuItem.Size = new System.Drawing.Size(219, 22);
+            this.PuTTYToolStripMenuItem.Text = "PuTTY";
+            // 
+            // startAuthenticationAgentToolStripMenuItem
+            // 
+            this.startAuthenticationAgentToolStripMenuItem.Image = ((System.Drawing.Image)(resources.GetObject("startAuthenticationAgentToolStripMenuItem.Image")));
+            this.startAuthenticationAgentToolStripMenuItem.Name = "startAuthenticationAgentToolStripMenuItem";
+            this.startAuthenticationAgentToolStripMenuItem.Size = new System.Drawing.Size(212, 22);
+            this.startAuthenticationAgentToolStripMenuItem.Text = "Start authentication agent";
+            this.startAuthenticationAgentToolStripMenuItem.Click += new System.EventHandler(this.StartAuthenticationAgentToolStripMenuItemClick);
+            // 
+            // generateOrImportKeyToolStripMenuItem
+            // 
+            this.generateOrImportKeyToolStripMenuItem.Image = ((System.Drawing.Image)(resources.GetObject("generateOrImportKeyToolStripMenuItem.Image")));
+            this.generateOrImportKeyToolStripMenuItem.Name = "generateOrImportKeyToolStripMenuItem";
+            this.generateOrImportKeyToolStripMenuItem.Size = new System.Drawing.Size(212, 22);
+            this.generateOrImportKeyToolStripMenuItem.Text = "Generate or import key";
+            this.generateOrImportKeyToolStripMenuItem.Click += new System.EventHandler(this.GenerateOrImportKeyToolStripMenuItemClick);
+            // 
+            // _repositoryHostsToolStripMenuItem
+            // 
+            this._repositoryHostsToolStripMenuItem.DropDownItems.AddRange(new System.Windows.Forms.ToolStripItem[] {
+            this._forkCloneRepositoryToolStripMenuItem,
+            this._viewPullRequestsToolStripMenuItem,
+            this._createPullRequestsToolStripMenuItem});
+            this._repositoryHostsToolStripMenuItem.Name = "_repositoryHostsToolStripMenuItem";
+            this._repositoryHostsToolStripMenuItem.Size = new System.Drawing.Size(100, 20);
+            this._repositoryHostsToolStripMenuItem.Text = "Repository hosts";
+            // 
+            // _forkCloneRepositoryToolStripMenuItem
+            // 
+            this._forkCloneRepositoryToolStripMenuItem.Name = "_forkCloneRepositoryToolStripMenuItem";
+            this._forkCloneRepositoryToolStripMenuItem.Size = new System.Drawing.Size(189, 22);
+            this._forkCloneRepositoryToolStripMenuItem.Text = "Fork/Clone repository";
+            this._forkCloneRepositoryToolStripMenuItem.Click += new System.EventHandler(this._forkCloneMenuItem_Click);
+            // 
+            // _viewPullRequestsToolStripMenuItem
+            // 
+            this._viewPullRequestsToolStripMenuItem.Name = "_viewPullRequestsToolStripMenuItem";
+            this._viewPullRequestsToolStripMenuItem.Size = new System.Drawing.Size(189, 22);
+            this._viewPullRequestsToolStripMenuItem.Text = "View pull requests";
+            this._viewPullRequestsToolStripMenuItem.Click += new System.EventHandler(this._viewPullRequestsToolStripMenuItem_Click);
+            // 
+            // _createPullRequestsToolStripMenuItem
+            // 
+            this._createPullRequestsToolStripMenuItem.Name = "_createPullRequestsToolStripMenuItem";
+            this._createPullRequestsToolStripMenuItem.Size = new System.Drawing.Size(189, 22);
+            this._createPullRequestsToolStripMenuItem.Text = "Create pull requests";
+            this._createPullRequestsToolStripMenuItem.Click += new System.EventHandler(this._createPullRequestToolStripMenuItem_Click);
+            // 
+            // submodulesToolStripMenuItem
+            // 
+            this.submodulesToolStripMenuItem.DropDownItems.AddRange(new System.Windows.Forms.ToolStripItem[] {
+            this.manageSubmodulesToolStripMenuItem,
+            this.toolStripSeparator8,
+            this.updateAllSubmodulesRecursiveToolStripMenuItem,
+            this.initializeAllSubmodulesRecursiveToolStripMenuItem,
+            this.synchronizeAllSubmodulesRecursiveToolStripMenuItem,
+            this.toolStripSeparator14,
+            this.updateAllSubmodulesToolStripMenuItem,
+            this.initializeAllSubmodulesToolStripMenuItem,
+            this.syncronizeAllSubmodulesToolStripMenuItem,
+            this.toolStripSeparator10,
+            this.openSubmoduleToolStripMenuItem});
+            this.submodulesToolStripMenuItem.Name = "submodulesToolStripMenuItem";
+            this.submodulesToolStripMenuItem.Size = new System.Drawing.Size(76, 20);
+            this.submodulesToolStripMenuItem.Text = "Submodules";
+            // 
+            // manageSubmodulesToolStripMenuItem
+            // 
+            this.manageSubmodulesToolStripMenuItem.Name = "manageSubmodulesToolStripMenuItem";
+            this.manageSubmodulesToolStripMenuItem.Size = new System.Drawing.Size(262, 22);
+            this.manageSubmodulesToolStripMenuItem.Text = "Manage submodules";
+            this.manageSubmodulesToolStripMenuItem.Click += new System.EventHandler(this.ManageSubmodulesToolStripMenuItemClick);
+            // 
+            // toolStripSeparator8
+            // 
+            this.toolStripSeparator8.Name = "toolStripSeparator8";
+            this.toolStripSeparator8.Size = new System.Drawing.Size(259, 6);
+            // 
+            // updateAllSubmodulesRecursiveToolStripMenuItem
+            // 
+            this.updateAllSubmodulesRecursiveToolStripMenuItem.Name = "updateAllSubmodulesRecursiveToolStripMenuItem";
+            this.updateAllSubmodulesRecursiveToolStripMenuItem.Size = new System.Drawing.Size(262, 22);
+            this.updateAllSubmodulesRecursiveToolStripMenuItem.Text = "Update all submodules recursive";
+            this.updateAllSubmodulesRecursiveToolStripMenuItem.Click += new System.EventHandler(this.UpdateAllSubmodulesRecursiveToolStripMenuItemClick);
+            // 
+            // initializeAllSubmodulesRecursiveToolStripMenuItem
+            // 
+            this.initializeAllSubmodulesRecursiveToolStripMenuItem.Name = "initializeAllSubmodulesRecursiveToolStripMenuItem";
+            this.initializeAllSubmodulesRecursiveToolStripMenuItem.Size = new System.Drawing.Size(262, 22);
+            this.initializeAllSubmodulesRecursiveToolStripMenuItem.Text = "Initialize all submodules recursive";
+            this.initializeAllSubmodulesRecursiveToolStripMenuItem.Click += new System.EventHandler(this.InitializeAllSubmodulesRecursiveToolStripMenuItemClick);
+            // 
+            // synchronizeAllSubmodulesRecursiveToolStripMenuItem
+            // 
+            this.synchronizeAllSubmodulesRecursiveToolStripMenuItem.Name = "synchronizeAllSubmodulesRecursiveToolStripMenuItem";
+            this.synchronizeAllSubmodulesRecursiveToolStripMenuItem.Size = new System.Drawing.Size(262, 22);
+            this.synchronizeAllSubmodulesRecursiveToolStripMenuItem.Text = "Synchronize all submodules recursive";
+            this.synchronizeAllSubmodulesRecursiveToolStripMenuItem.Click += new System.EventHandler(this.SynchronizeAllSubmodulesRecursiveToolStripMenuItemClick);
+            // 
+            // toolStripSeparator14
+            // 
+            this.toolStripSeparator14.Name = "toolStripSeparator14";
+            this.toolStripSeparator14.Size = new System.Drawing.Size(259, 6);
+            // 
+            // updateAllSubmodulesToolStripMenuItem
+            // 
+            this.updateAllSubmodulesToolStripMenuItem.Name = "updateAllSubmodulesToolStripMenuItem";
+            this.updateAllSubmodulesToolStripMenuItem.Size = new System.Drawing.Size(262, 22);
+            this.updateAllSubmodulesToolStripMenuItem.Text = "Update all submodules";
+            this.updateAllSubmodulesToolStripMenuItem.Click += new System.EventHandler(this.UpdateAllSubmodulesToolStripMenuItemClick);
+            // 
+            // initializeAllSubmodulesToolStripMenuItem
+            // 
+            this.initializeAllSubmodulesToolStripMenuItem.Name = "initializeAllSubmodulesToolStripMenuItem";
+            this.initializeAllSubmodulesToolStripMenuItem.Size = new System.Drawing.Size(262, 22);
+            this.initializeAllSubmodulesToolStripMenuItem.Text = "Initialize all submodules";
+            this.initializeAllSubmodulesToolStripMenuItem.Click += new System.EventHandler(this.InitializeAllSubmodulesToolStripMenuItemClick);
+            // 
+            // syncronizeAllSubmodulesToolStripMenuItem
+            // 
+            this.syncronizeAllSubmodulesToolStripMenuItem.Name = "syncronizeAllSubmodulesToolStripMenuItem";
+            this.syncronizeAllSubmodulesToolStripMenuItem.Size = new System.Drawing.Size(262, 22);
+            this.syncronizeAllSubmodulesToolStripMenuItem.Text = "Synchronize all submodules";
+            this.syncronizeAllSubmodulesToolStripMenuItem.Click += new System.EventHandler(this.SyncronizeAllSubmodulesToolStripMenuItemClick);
+            // 
+            // toolStripSeparator10
+            // 
+            this.toolStripSeparator10.Name = "toolStripSeparator10";
+            this.toolStripSeparator10.Size = new System.Drawing.Size(259, 6);
+            // 
+            // openSubmoduleToolStripMenuItem
+            // 
+            this.openSubmoduleToolStripMenuItem.DropDownItems.AddRange(new System.Windows.Forms.ToolStripItem[] {
+            this.toolStripSeparator11});
+            this.openSubmoduleToolStripMenuItem.Name = "openSubmoduleToolStripMenuItem";
+            this.openSubmoduleToolStripMenuItem.Size = new System.Drawing.Size(262, 22);
+            this.openSubmoduleToolStripMenuItem.Text = "Browse submodule";
+            this.openSubmoduleToolStripMenuItem.DropDownOpening += new System.EventHandler(this.OpenSubmoduleToolStripMenuItemDropDownOpening);
+            // 
+            // toolStripSeparator11
+            // 
+            this.toolStripSeparator11.Name = "toolStripSeparator11";
+            this.toolStripSeparator11.Size = new System.Drawing.Size(57, 6);
+            // 
+            // pluginsToolStripMenuItem
+            // 
+            this.pluginsToolStripMenuItem.DropDownItems.AddRange(new System.Windows.Forms.ToolStripItem[] {
+            this.settingsToolStripMenuItem,
+            this.toolStripSeparator15});
+            this.pluginsToolStripMenuItem.Name = "pluginsToolStripMenuItem";
+            this.pluginsToolStripMenuItem.Size = new System.Drawing.Size(52, 20);
+            this.pluginsToolStripMenuItem.Text = "Plugins";
+            this.pluginsToolStripMenuItem.DropDownOpening += new System.EventHandler(this.pluginsToolStripMenuItem_DropDownOpening);
+            // 
+            // settingsToolStripMenuItem
+            // 
+            this.settingsToolStripMenuItem.Name = "settingsToolStripMenuItem";
+            this.settingsToolStripMenuItem.Size = new System.Drawing.Size(124, 22);
+            this.settingsToolStripMenuItem.Text = "Settings";
+            this.settingsToolStripMenuItem.Click += new System.EventHandler(this.SettingsToolStripMenuItemClick);
+            // 
+            // toolStripSeparator15
+            // 
+            this.toolStripSeparator15.Name = "toolStripSeparator15";
+            this.toolStripSeparator15.Size = new System.Drawing.Size(121, 6);
+            // 
+            // settingsToolStripMenuItem1
+            // 
+            this.settingsToolStripMenuItem1.DropDownItems.AddRange(new System.Windows.Forms.ToolStripItem[] {
+            this.gitMaintenanceToolStripMenuItem,
+            this.toolStripSeparator4,
+            this.editgitignoreToolStripMenuItem1,
+            this.editgitattributesToolStripMenuItem,
+            this.editmailmapToolStripMenuItem,
+            this.toolStripSeparator13,
+            this.settingsToolStripMenuItem2});
+            this.settingsToolStripMenuItem1.Name = "settingsToolStripMenuItem1";
+            this.settingsToolStripMenuItem1.Size = new System.Drawing.Size(58, 20);
+            this.settingsToolStripMenuItem1.Text = "Settings";
+            // 
+            // gitMaintenanceToolStripMenuItem
+            // 
+            this.gitMaintenanceToolStripMenuItem.DropDownItems.AddRange(new System.Windows.Forms.ToolStripItem[] {
+            this.compressGitDatabaseToolStripMenuItem,
+            this.verifyGitDatabaseToolStripMenuItem,
+            this.deleteIndexlockToolStripMenuItem});
+            this.gitMaintenanceToolStripMenuItem.Image = ((System.Drawing.Image)(resources.GetObject("gitMaintenanceToolStripMenuItem.Image")));
+            this.gitMaintenanceToolStripMenuItem.Name = "gitMaintenanceToolStripMenuItem";
+            this.gitMaintenanceToolStripMenuItem.Size = new System.Drawing.Size(169, 22);
+            this.gitMaintenanceToolStripMenuItem.Text = "Git maintenance";
+            // 
+            // compressGitDatabaseToolStripMenuItem
+            // 
+            this.compressGitDatabaseToolStripMenuItem.Name = "compressGitDatabaseToolStripMenuItem";
+            this.compressGitDatabaseToolStripMenuItem.Size = new System.Drawing.Size(195, 22);
+            this.compressGitDatabaseToolStripMenuItem.Text = "Compress git database";
+            this.compressGitDatabaseToolStripMenuItem.Click += new System.EventHandler(this.CompressGitDatabaseToolStripMenuItemClick);
+            // 
+            // verifyGitDatabaseToolStripMenuItem
+            // 
+            this.verifyGitDatabaseToolStripMenuItem.Name = "verifyGitDatabaseToolStripMenuItem";
+            this.verifyGitDatabaseToolStripMenuItem.Size = new System.Drawing.Size(195, 22);
+            this.verifyGitDatabaseToolStripMenuItem.Text = "Recover lost objects";
+            this.verifyGitDatabaseToolStripMenuItem.Click += new System.EventHandler(this.VerifyGitDatabaseToolStripMenuItemClick);
+            // 
+            // deleteIndexlockToolStripMenuItem
+            // 
+            this.deleteIndexlockToolStripMenuItem.Name = "deleteIndexlockToolStripMenuItem";
+            this.deleteIndexlockToolStripMenuItem.Size = new System.Drawing.Size(195, 22);
+            this.deleteIndexlockToolStripMenuItem.Text = "Delete index.lock";
+            this.deleteIndexlockToolStripMenuItem.Click += new System.EventHandler(this.deleteIndexlockToolStripMenuItem_Click);
+            // 
+            // toolStripSeparator4
+            // 
+            this.toolStripSeparator4.Name = "toolStripSeparator4";
+            this.toolStripSeparator4.Size = new System.Drawing.Size(166, 6);
+            // 
+            // editgitignoreToolStripMenuItem1
+            // 
+            this.editgitignoreToolStripMenuItem1.Name = "editgitignoreToolStripMenuItem1";
+            this.editgitignoreToolStripMenuItem1.Size = new System.Drawing.Size(169, 22);
+            this.editgitignoreToolStripMenuItem1.Text = "Edit .gitignore";
+            this.editgitignoreToolStripMenuItem1.Click += new System.EventHandler(this.EditGitignoreToolStripMenuItem1Click);
+            // 
+            // editgitattributesToolStripMenuItem
+            // 
+            this.editgitattributesToolStripMenuItem.Name = "editgitattributesToolStripMenuItem";
+            this.editgitattributesToolStripMenuItem.Size = new System.Drawing.Size(169, 22);
+            this.editgitattributesToolStripMenuItem.Text = "Edit .gitattributes";
+            this.editgitattributesToolStripMenuItem.Click += new System.EventHandler(this.editgitattributesToolStripMenuItem_Click);
+            // 
+            // editmailmapToolStripMenuItem
+            // 
+            this.editmailmapToolStripMenuItem.Name = "editmailmapToolStripMenuItem";
+            this.editmailmapToolStripMenuItem.Size = new System.Drawing.Size(169, 22);
+            this.editmailmapToolStripMenuItem.Text = "Edit .mailmap";
+            this.editmailmapToolStripMenuItem.Click += new System.EventHandler(this.EditMailMapToolStripMenuItemClick);
+            // 
+            // toolStripSeparator13
+            // 
+            this.toolStripSeparator13.Name = "toolStripSeparator13";
+            this.toolStripSeparator13.Size = new System.Drawing.Size(166, 6);
+            // 
+            // settingsToolStripMenuItem2
+            // 
+            this.settingsToolStripMenuItem2.Image = ((System.Drawing.Image)(resources.GetObject("settingsToolStripMenuItem2.Image")));
+            this.settingsToolStripMenuItem2.Name = "settingsToolStripMenuItem2";
+            this.settingsToolStripMenuItem2.Size = new System.Drawing.Size(169, 22);
+            this.settingsToolStripMenuItem2.Text = "Settings";
+            this.settingsToolStripMenuItem2.Click += new System.EventHandler(this.SettingsToolStripMenuItem2Click);
+            // 
+            // helpToolStripMenuItem
+            // 
+            this.helpToolStripMenuItem.DropDownItems.AddRange(new System.Windows.Forms.ToolStripItem[] {
+            this.commitcountPerUserToolStripMenuItem,
+            this.gitcommandLogToolStripMenuItem,
+            this.toolStripSeparator7,
+            this.userManualToolStripMenuItem,
+            this.changelogToolStripMenuItem,
+            this.toolStripSeparator3,
+            this.translateToolStripMenuItem,
+            this.toolStripSeparator16,
+            this.donateToolStripMenuItem,
+            this.aboutToolStripMenuItem});
+            this.helpToolStripMenuItem.Name = "helpToolStripMenuItem";
+            this.helpToolStripMenuItem.Size = new System.Drawing.Size(40, 20);
+            this.helpToolStripMenuItem.Text = "Help";
+            // 
+            // commitcountPerUserToolStripMenuItem
+            // 
+            this.commitcountPerUserToolStripMenuItem.Image = ((System.Drawing.Image)(resources.GetObject("commitcountPerUserToolStripMenuItem.Image")));
+            this.commitcountPerUserToolStripMenuItem.Name = "commitcountPerUserToolStripMenuItem";
+            this.commitcountPerUserToolStripMenuItem.Size = new System.Drawing.Size(168, 22);
+            this.commitcountPerUserToolStripMenuItem.Text = "Commits per user";
+            this.commitcountPerUserToolStripMenuItem.Click += new System.EventHandler(this.CommitcountPerUserToolStripMenuItemClick);
+            // 
+            // gitcommandLogToolStripMenuItem
+            // 
+            this.gitcommandLogToolStripMenuItem.Image = ((System.Drawing.Image)(resources.GetObject("gitcommandLogToolStripMenuItem.Image")));
+            this.gitcommandLogToolStripMenuItem.Name = "gitcommandLogToolStripMenuItem";
+            this.gitcommandLogToolStripMenuItem.Size = new System.Drawing.Size(168, 22);
+            this.gitcommandLogToolStripMenuItem.Text = "Gitcommand log";
+            this.gitcommandLogToolStripMenuItem.Click += new System.EventHandler(this.GitcommandLogToolStripMenuItemClick);
+            // 
+            // toolStripSeparator7
+            // 
+            this.toolStripSeparator7.Name = "toolStripSeparator7";
+            this.toolStripSeparator7.Size = new System.Drawing.Size(165, 6);
+            // 
+            // userManualToolStripMenuItem
+            // 
+            this.userManualToolStripMenuItem.Name = "userManualToolStripMenuItem";
+            this.userManualToolStripMenuItem.Size = new System.Drawing.Size(168, 22);
+            this.userManualToolStripMenuItem.Text = "User Manual";
+            this.userManualToolStripMenuItem.Click += new System.EventHandler(this.UserManualToolStripMenuItemClick);
+            // 
+            // changelogToolStripMenuItem
+            // 
+            this.changelogToolStripMenuItem.Name = "changelogToolStripMenuItem";
+            this.changelogToolStripMenuItem.Size = new System.Drawing.Size(168, 22);
+            this.changelogToolStripMenuItem.Text = "Changelog";
+            this.changelogToolStripMenuItem.Click += new System.EventHandler(this.ChangelogToolStripMenuItemClick);
+            // 
+            // toolStripSeparator3
+            // 
+            this.toolStripSeparator3.Name = "toolStripSeparator3";
+            this.toolStripSeparator3.Size = new System.Drawing.Size(165, 6);
+            // 
+            // translateToolStripMenuItem
+            // 
+            this.translateToolStripMenuItem.Name = "translateToolStripMenuItem";
+            this.translateToolStripMenuItem.Size = new System.Drawing.Size(168, 22);
+            this.translateToolStripMenuItem.Text = "Translate";
+            this.translateToolStripMenuItem.Click += new System.EventHandler(this.TranslateToolStripMenuItemClick);
+            // 
+            // toolStripSeparator16
+            // 
+            this.toolStripSeparator16.Name = "toolStripSeparator16";
+            this.toolStripSeparator16.Size = new System.Drawing.Size(165, 6);
+            // 
+            // donateToolStripMenuItem
+            // 
+            this.donateToolStripMenuItem.Name = "donateToolStripMenuItem";
+            this.donateToolStripMenuItem.Size = new System.Drawing.Size(168, 22);
+            this.donateToolStripMenuItem.Text = "Donate";
+            this.donateToolStripMenuItem.Click += new System.EventHandler(this.DonateToolStripMenuItemClick);
+            // 
+            // aboutToolStripMenuItem
+            // 
+            this.aboutToolStripMenuItem.Image = ((System.Drawing.Image)(resources.GetObject("aboutToolStripMenuItem.Image")));
+            this.aboutToolStripMenuItem.Name = "aboutToolStripMenuItem";
+            this.aboutToolStripMenuItem.Size = new System.Drawing.Size(168, 22);
+            this.aboutToolStripMenuItem.Text = "About";
+            this.aboutToolStripMenuItem.Click += new System.EventHandler(this.AboutToolStripMenuItemClick);
+            // 
+            // splitContainer3
+            // 
+            this.splitContainer3.Dock = System.Windows.Forms.DockStyle.Fill;
+            this.splitContainer3.Location = new System.Drawing.Point(0, 49);
+            this.splitContainer3.Name = "splitContainer3";
+            this.splitContainer3.Orientation = System.Windows.Forms.Orientation.Horizontal;
+            // 
+            // splitContainer3.Panel1
+            // 
+            this.splitContainer3.Panel1.Controls.Add(this.RevisionGrid);
+            // 
+            // splitContainer3.Panel2
+            // 
+            this.splitContainer3.Panel2.Controls.Add(this.tabControl1);
+            this.splitContainer3.Panel2MinSize = 0;
+            this.splitContainer3.Size = new System.Drawing.Size(959, 502);
+            this.splitContainer3.SplitterDistance = 218;
+            this.splitContainer3.TabIndex = 1;
+            this.splitContainer3.TabStop = false;
+            // 
+            // RevisionGrid
+            // 
+            this.RevisionGrid.AllowGraphWithFilter = false;
+            this.RevisionGrid.BranchFilter = "";
+            this.RevisionGrid.CurrentCheckout = "";
+            this.RevisionGrid.Dock = System.Windows.Forms.DockStyle.Fill;
+            this.RevisionGrid.Filter = "";
+            this.RevisionGrid.Font = new System.Drawing.Font("Tahoma", 9.75F);
+            this.RevisionGrid.InMemAuthorFilter = "";
+            this.RevisionGrid.InMemCommitterFilter = "";
+            this.RevisionGrid.InMemFilterIgnoreCase = false;
+            this.RevisionGrid.InMemMessageFilter = "";
+            this.RevisionGrid.LastRow = 0;
+            this.RevisionGrid.Location = new System.Drawing.Point(0, 0);
+            this.RevisionGrid.Margin = new System.Windows.Forms.Padding(3, 4, 3, 4);
+            this.RevisionGrid.Name = "RevisionGrid";
+			this.RevisionGrid.NormalFont = new Font(SystemFonts.DefaultFont.FontFamily, SystemFonts.DefaultFont.Size + 1);
+                // new System.Drawing.Font("Tahoma", 8.75F);
+            this.RevisionGrid.TabIndex = 0;
+            this.RevisionGrid.DoubleClick += new System.EventHandler(this.RevisionGridDoubleClick);
+            // 
+            // tabControl1
+            // 
+            this.tabControl1.Controls.Add(this.CommitInfo);
+            this.tabControl1.Controls.Add(this.Tree);
+            this.tabControl1.Controls.Add(this.Diff);
+            this.tabControl1.Dock = System.Windows.Forms.DockStyle.Fill;
+            this.tabControl1.Location = new System.Drawing.Point(0, 0);
+            this.tabControl1.Name = "tabControl1";
+            this.tabControl1.SelectedIndex = 0;
+            this.tabControl1.Size = new System.Drawing.Size(959, 280);
+            this.tabControl1.TabIndex = 0;
+            this.tabControl1.SelectedIndexChanged += new System.EventHandler(this.TabControl1SelectedIndexChanged);
+            // 
+            // CommitInfo
+            // 
+            this.CommitInfo.Controls.Add(this.RevisionInfo);
+            this.CommitInfo.Location = new System.Drawing.Point(4, 22);
+            this.CommitInfo.Margin = new System.Windows.Forms.Padding(15);
+            this.CommitInfo.Name = "CommitInfo";
+            this.CommitInfo.Size = new System.Drawing.Size(951, 254);
+            this.CommitInfo.TabIndex = 2;
+            this.CommitInfo.Text = "Commit";
+            this.CommitInfo.UseVisualStyleBackColor = true;
+            // 
+            // RevisionInfo
+            // 
+            this.RevisionInfo.BackColor = System.Drawing.SystemColors.Window;
+            this.RevisionInfo.Cursor = System.Windows.Forms.Cursors.IBeam;
+            this.RevisionInfo.Dock = System.Windows.Forms.DockStyle.Fill;
+            this.RevisionInfo.Font = new System.Drawing.Font("Tahoma", 9.75F);
+            this.RevisionInfo.Location = new System.Drawing.Point(0, 0);
+            this.RevisionInfo.Margin = new System.Windows.Forms.Padding(10);
+            this.RevisionInfo.Name = "RevisionInfo";
+            this.RevisionInfo.Size = new System.Drawing.Size(951, 254);
+            this.RevisionInfo.TabIndex = 1;
+            // 
+            // Tree
+            // 
+            this.Tree.Controls.Add(this.splitContainer4);
+            this.Tree.Location = new System.Drawing.Point(4, 22);
+            this.Tree.Name = "Tree";
+            this.Tree.Padding = new System.Windows.Forms.Padding(3);
+            this.Tree.Size = new System.Drawing.Size(951, 248);
+            this.Tree.TabIndex = 0;
+            this.Tree.Text = "File tree";
+            this.Tree.UseVisualStyleBackColor = true;
+            // 
+            // splitContainer4
+            // 
+            this.splitContainer4.Dock = System.Windows.Forms.DockStyle.Fill;
+            this.splitContainer4.FixedPanel = System.Windows.Forms.FixedPanel.Panel1;
+            this.splitContainer4.Location = new System.Drawing.Point(3, 3);
+            this.splitContainer4.Name = "splitContainer4";
+            // 
+            // splitContainer4.Panel1
+            // 
+            this.splitContainer4.Panel1.Controls.Add(this.GitTree);
+            // 
+            // splitContainer4.Panel2
+            // 
+            this.splitContainer4.Panel2.Controls.Add(this.FileText);
+            this.splitContainer4.Size = new System.Drawing.Size(945, 240);
+            this.splitContainer4.SplitterDistance = 213;
+            this.splitContainer4.TabIndex = 1;
+            // 
+            // GitTree
+            // 
+            this.GitTree.ContextMenuStrip = this.FileTreeContextMenu;
+            this.GitTree.Dock = System.Windows.Forms.DockStyle.Fill;
+            this.GitTree.HideSelection = false;
+            this.GitTree.Location = new System.Drawing.Point(0, 0);
+            this.GitTree.Name = "GitTree";
+            this.GitTree.Size = new System.Drawing.Size(213, 240);
+            this.GitTree.TabIndex = 0;
+            this.GitTree.BeforeExpand += new System.Windows.Forms.TreeViewCancelEventHandler(this.GitTreeBeforeExpand);
+            this.GitTree.AfterSelect += new System.Windows.Forms.TreeViewEventHandler(this.TreeView1AfterSelect);
+            this.GitTree.DoubleClick += new System.EventHandler(this.GitTreeDoubleClick);
+            this.GitTree.MouseDown += new System.Windows.Forms.MouseEventHandler(this.GitTreeMouseDown);
+            // 
+            // FileTreeContextMenu
+            // 
+            this.FileTreeContextMenu.Items.AddRange(new System.Windows.Forms.ToolStripItem[] {
+            this.saveAsToolStripMenuItem,
+            this.openFileToolStripMenuItem,
+            this.openFileWithToolStripMenuItem,
+            this.openWithToolStripMenuItem,
+            this.editCheckedOutFileToolStripMenuItem,
+            this.toolStripSeparator20,
+            this.copyFilenameToClipboardToolStripMenuItem,
+            this.fileHistoryToolStripMenuItem,
+            this.toolStripSeparator18,
+            this.findToolStripMenuItem});
+            this.FileTreeContextMenu.Name = "FileTreeContextMenu";
+            this.FileTreeContextMenu.Size = new System.Drawing.Size(318, 208);
+            this.FileTreeContextMenu.Opening += new System.ComponentModel.CancelEventHandler(this.FileTreeContextMenu_Opening);
+            // 
+            // saveAsToolStripMenuItem
+            // 
+            this.saveAsToolStripMenuItem.Name = "saveAsToolStripMenuItem";
+            this.saveAsToolStripMenuItem.Size = new System.Drawing.Size(317, 24);
+            this.saveAsToolStripMenuItem.Text = "Save as";
+            this.saveAsToolStripMenuItem.Click += new System.EventHandler(this.SaveAsOnClick);
+            // 
+            // openFileToolStripMenuItem
+            // 
+            this.openFileToolStripMenuItem.Name = "openFileToolStripMenuItem";
+            this.openFileToolStripMenuItem.Size = new System.Drawing.Size(317, 24);
+            this.openFileToolStripMenuItem.Text = "Open this revision (temp file)";
+            this.openFileToolStripMenuItem.Click += new System.EventHandler(this.OpenOnClick);
+            // 
+            // openFileWithToolStripMenuItem
+            // 
+            this.openFileWithToolStripMenuItem.Name = "openFileWithToolStripMenuItem";
+            this.openFileWithToolStripMenuItem.Size = new System.Drawing.Size(317, 24);
+            this.openFileWithToolStripMenuItem.Text = "Open this revision with... (temp file)";
+            this.openFileWithToolStripMenuItem.Click += new System.EventHandler(this.OpenWithOnClick);
+            // 
+            // openWithToolStripMenuItem
+            // 
+            this.openWithToolStripMenuItem.Name = "openWithToolStripMenuItem";
+            this.openWithToolStripMenuItem.ShortcutKeys = ((System.Windows.Forms.Keys)((System.Windows.Forms.Keys.Control | System.Windows.Forms.Keys.O)));
+            this.openWithToolStripMenuItem.Size = new System.Drawing.Size(317, 24);
+            this.openWithToolStripMenuItem.Text = "Open checked out file with...";
+            this.openWithToolStripMenuItem.Click += new System.EventHandler(this.openWithToolStripMenuItem_Click);
+            // 
+            // editCheckedOutFileToolStripMenuItem
+            // 
+            this.editCheckedOutFileToolStripMenuItem.Name = "editCheckedOutFileToolStripMenuItem";
+            this.editCheckedOutFileToolStripMenuItem.Size = new System.Drawing.Size(317, 24);
+            this.editCheckedOutFileToolStripMenuItem.Text = "Edit checked out file";
+            this.editCheckedOutFileToolStripMenuItem.Click += new System.EventHandler(this.editCheckedOutFileToolStripMenuItem_Click);
+            // 
+            // toolStripSeparator20
+            // 
+            this.toolStripSeparator20.Name = "toolStripSeparator20";
+            this.toolStripSeparator20.Size = new System.Drawing.Size(314, 6);
+            // 
+            // copyFilenameToClipboardToolStripMenuItem
+            // 
+            this.copyFilenameToClipboardToolStripMenuItem.Name = "copyFilenameToClipboardToolStripMenuItem";
+            this.copyFilenameToClipboardToolStripMenuItem.ShortcutKeys = ((System.Windows.Forms.Keys)((System.Windows.Forms.Keys.Control | System.Windows.Forms.Keys.C)));
+            this.copyFilenameToClipboardToolStripMenuItem.Size = new System.Drawing.Size(317, 24);
+            this.copyFilenameToClipboardToolStripMenuItem.Text = "Copy filename to clipboard";
+            this.copyFilenameToClipboardToolStripMenuItem.Click += new System.EventHandler(this.copyFilenameToClipboardToolStripMenuItem_Click);
+            // 
+            // fileHistoryToolStripMenuItem
+            // 
+            this.fileHistoryToolStripMenuItem.Name = "fileHistoryToolStripMenuItem";
+            this.fileHistoryToolStripMenuItem.Size = new System.Drawing.Size(317, 24);
+            this.fileHistoryToolStripMenuItem.Text = "File history";
+            this.fileHistoryToolStripMenuItem.Click += new System.EventHandler(this.FileHistoryOnClick);
+            // 
+            // toolStripSeparator18
+            // 
+            this.toolStripSeparator18.Name = "toolStripSeparator18";
+            this.toolStripSeparator18.Size = new System.Drawing.Size(314, 6);
+            // 
+            // findToolStripMenuItem
+            // 
+            this.findToolStripMenuItem.Name = "findToolStripMenuItem";
+            this.findToolStripMenuItem.ShortcutKeys = ((System.Windows.Forms.Keys)((System.Windows.Forms.Keys.Control | System.Windows.Forms.Keys.F)));
+            this.findToolStripMenuItem.Size = new System.Drawing.Size(317, 24);
+            this.findToolStripMenuItem.Text = "Find";
+            this.findToolStripMenuItem.Click += new System.EventHandler(this.FindFileOnClick);
+            // 
+            // FileText
+            // 
+            this.FileText.Dock = System.Windows.Forms.DockStyle.Fill;
+            this.FileText.Font = new System.Drawing.Font("Tahoma", 9.75F);
+            this.FileText.IgnoreWhitespaceChanges = false;
+            this.FileText.IsReadOnly = true;
+            this.FileText.Location = new System.Drawing.Point(0, 0);
+            this.FileText.Margin = new System.Windows.Forms.Padding(3, 4, 3, 4);
+            this.FileText.Name = "FileText";
+            this.FileText.NumberOfVisibleLines = 3;
+            this.FileText.ScrollPos = 0;
+            this.FileText.ShowEntireFile = false;
+            this.FileText.ShowLineNumbers = true;
+            this.FileText.Size = new System.Drawing.Size(728, 240);
+            this.FileText.TabIndex = 0;
+            this.FileText.TreatAllFilesAsText = false;
+            // 
+            // Diff
+            // 
+            this.Diff.Controls.Add(this.splitContainer1);
+            this.Diff.Location = new System.Drawing.Point(4, 22);
+            this.Diff.Name = "Diff";
+            this.Diff.Size = new System.Drawing.Size(951, 248);
+            this.Diff.TabIndex = 1;
+            this.Diff.Text = "Diff";
+            this.Diff.UseVisualStyleBackColor = true;
+            // 
+            // splitContainer1
+            // 
+            this.splitContainer1.Dock = System.Windows.Forms.DockStyle.Fill;
+            this.splitContainer1.FixedPanel = System.Windows.Forms.FixedPanel.Panel1;
+            this.splitContainer1.Location = new System.Drawing.Point(0, 0);
+            this.splitContainer1.Name = "splitContainer1";
+            // 
+            // splitContainer1.Panel1
+            // 
+            this.splitContainer1.Panel1.Controls.Add(this.DiffFiles);
+            // 
+            // splitContainer1.Panel2
+            // 
+            this.splitContainer1.Panel2.Controls.Add(this.DiffText);
+            this.splitContainer1.Size = new System.Drawing.Size(951, 246);
+            this.splitContainer1.SplitterDistance = 217;
+            this.splitContainer1.TabIndex = 0;
+            // 
+            // DiffFiles
+            // 
+            this.DiffFiles.ContextMenuStrip = this.DiffContextMenu;
+            this.DiffFiles.Dock = System.Windows.Forms.DockStyle.Fill;
+            this.DiffFiles.Font = new System.Drawing.Font("Tahoma", 9.75F);
+            this.DiffFiles.GitItemStatuses = null;
+            this.DiffFiles.Location = new System.Drawing.Point(0, 0);
+            this.DiffFiles.Margin = new System.Windows.Forms.Padding(3, 4, 3, 4);
+            this.DiffFiles.Name = "DiffFiles";
+            this.DiffFiles.Revision = null;
+            this.DiffFiles.SelectedItem = null;
+            this.DiffFiles.Size = new System.Drawing.Size(217, 246);
+            this.DiffFiles.TabIndex = 1;
+            this.DiffFiles.SelectedIndexChanged += new System.EventHandler(this.DiffFilesSelectedIndexChanged);
+            this.DiffFiles.DoubleClick += new System.EventHandler(this.DiffFilesDoubleClick);
+            // 
+            // DiffContextMenu
+            // 
+            this.DiffContextMenu.Items.AddRange(new System.Windows.Forms.ToolStripItem[] {
+            this.openWithDifftoolToolStripMenuItem,
+            this.copyFilenameToClipboardToolStripMenuItem1,
+            this.saveAsToolStripMenuItem1,
+            this.fileHistoryDiffToolstripMenuItem});
+            this.DiffContextMenu.Name = "DiffContextMenu";
+            this.DiffContextMenu.Size = new System.Drawing.Size(312, 100);
+            // 
+            // openWithDifftoolToolStripMenuItem
+            // 
+            this.openWithDifftoolToolStripMenuItem.Name = "openWithDifftoolToolStripMenuItem";
+            this.openWithDifftoolToolStripMenuItem.ShortcutKeys = System.Windows.Forms.Keys.F3;
+            this.openWithDifftoolToolStripMenuItem.Size = new System.Drawing.Size(311, 24);
+            this.openWithDifftoolToolStripMenuItem.Text = "Open with difftool";
+            this.openWithDifftoolToolStripMenuItem.Click += new System.EventHandler(this.openWithDifftoolToolStripMenuItem_Click);
+            // 
+            // copyFilenameToClipboardToolStripMenuItem1
+            // 
+            this.copyFilenameToClipboardToolStripMenuItem1.Name = "copyFilenameToClipboardToolStripMenuItem1";
+            this.copyFilenameToClipboardToolStripMenuItem1.ShortcutKeys = ((System.Windows.Forms.Keys)((System.Windows.Forms.Keys.Control | System.Windows.Forms.Keys.C)));
+            this.copyFilenameToClipboardToolStripMenuItem1.Size = new System.Drawing.Size(311, 24);
+            this.copyFilenameToClipboardToolStripMenuItem1.Text = "Copy filename to clipboard";
+            this.copyFilenameToClipboardToolStripMenuItem1.Click += new System.EventHandler(this.copyFilenameToClipboardToolStripMenuItem1_Click);
+            // 
+            // saveAsToolStripMenuItem1
+            // 
+            this.saveAsToolStripMenuItem1.Name = "saveAsToolStripMenuItem1";
+            this.saveAsToolStripMenuItem1.ShortcutKeys = ((System.Windows.Forms.Keys)((System.Windows.Forms.Keys.Control | System.Windows.Forms.Keys.S)));
+            this.saveAsToolStripMenuItem1.Size = new System.Drawing.Size(311, 24);
+            this.saveAsToolStripMenuItem1.Text = "Save as";
+            this.saveAsToolStripMenuItem1.Click += new System.EventHandler(this.saveAsToolStripMenuItem1_Click);
+            // 
+            // fileHistoryDiffToolstripMenuItem
+            // 
+            this.fileHistoryDiffToolstripMenuItem.Name = "fileHistoryDiffToolstripMenuItem";
+            this.fileHistoryDiffToolstripMenuItem.Size = new System.Drawing.Size(311, 24);
+            this.fileHistoryDiffToolstripMenuItem.Text = "File history";
+            this.fileHistoryDiffToolstripMenuItem.Click += new System.EventHandler(this.fileHistoryDiffToolstripMenuItem_Click);
+            // 
+            // DiffText
+            // 
+            this.DiffText.Dock = System.Windows.Forms.DockStyle.Fill;
+            this.DiffText.Font = new System.Drawing.Font("Tahoma", 9.75F);
+            this.DiffText.IgnoreWhitespaceChanges = false;
+            this.DiffText.IsReadOnly = true;
+            this.DiffText.Location = new System.Drawing.Point(0, 0);
+            this.DiffText.Margin = new System.Windows.Forms.Padding(3, 4, 3, 4);
+            this.DiffText.Name = "DiffText";
+            this.DiffText.NumberOfVisibleLines = 3;
+            this.DiffText.ScrollPos = 0;
+            this.DiffText.ShowEntireFile = false;
+            this.DiffText.ShowLineNumbers = true;
+            this.DiffText.Size = new System.Drawing.Size(730, 246);
+            this.DiffText.TabIndex = 0;
+            this.DiffText.TreatAllFilesAsText = false;
+            // 
+            // TreeContextMenu
+            // 
+            this.TreeContextMenu.Items.AddRange(new System.Windows.Forms.ToolStripItem[] {
+            this.saveToolStripMenuItem});
+            this.TreeContextMenu.Name = "TreeContextMenu";
+            this.TreeContextMenu.Size = new System.Drawing.Size(110, 28);
+            // 
+            // saveToolStripMenuItem
+            // 
+            this.saveToolStripMenuItem.Name = "saveToolStripMenuItem";
+            this.saveToolStripMenuItem.Size = new System.Drawing.Size(109, 24);
+            this.saveToolStripMenuItem.Text = "Save";
+            // 
+            // gitItemBindingSource
+            // 
+            this.gitItemBindingSource.DataSource = typeof(GitCommands.GitItem);
+            // 
+            // gitRevisionBindingSource
+            // 
+            this.gitRevisionBindingSource.DataSource = typeof(GitCommands.GitRevision);
+            // 
+            // statusStrip
+            // 
+            this.statusStrip.Items.AddRange(new System.Windows.Forms.ToolStripItem[] {
+            this.toolStripStatusLabel1});
+            this.statusStrip.Location = new System.Drawing.Point(0, 551);
+            this.statusStrip.Name = "statusStrip";
+            this.statusStrip.RightToLeft = System.Windows.Forms.RightToLeft.Yes;
+            this.statusStrip.Size = new System.Drawing.Size(959, 22);
+            this.statusStrip.TabIndex = 4;
+            this.statusStrip.Text = "statusStrip";
+            // 
+            // toolStripStatusLabel1
+            // 
+            this.toolStripStatusLabel1.Name = "toolStripStatusLabel1";
+            this.toolStripStatusLabel1.Size = new System.Drawing.Size(13, 17);
+            this.toolStripStatusLabel1.Text = "X";
+            this.toolStripStatusLabel1.Click += new System.EventHandler(this.toolStripStatusLabel1_Click);
+            // 
+            // FormBrowse
+            // 
+            this.AutoScaleDimensions = new System.Drawing.SizeF(6F, 13F);
+            this.AutoScaleMode = System.Windows.Forms.AutoScaleMode.Font;
+            this.ClientSize = new System.Drawing.Size(959, 573);
+            this.Controls.Add(this.splitContainer3);
+            this.Controls.Add(this.toolPanel);
+            this.Controls.Add(this.statusStrip);
+            this.Name = "FormBrowse";
+            this.Text = "Git Extensions";
+            this.FormClosing += new System.Windows.Forms.FormClosingEventHandler(this.FormBrowseFormClosing);
+            this.Load += new System.EventHandler(this.BrowseLoad);
+            this.toolPanel.ResumeLayout(false);
+            this.toolPanel.PerformLayout();
+            this.toolPanelContextMenu.ResumeLayout(false);
+            this.ToolStrip.ResumeLayout(false);
+            this.ToolStrip.PerformLayout();
+            this.menuStrip1.ResumeLayout(false);
+            this.menuStrip1.PerformLayout();
+            this.splitContainer3.Panel1.ResumeLayout(false);
+            this.splitContainer3.Panel2.ResumeLayout(false);
+            this.splitContainer3.ResumeLayout(false);
+            this.tabControl1.ResumeLayout(false);
+            this.CommitInfo.ResumeLayout(false);
+            this.Tree.ResumeLayout(false);
+            this.splitContainer4.Panel1.ResumeLayout(false);
+            this.splitContainer4.Panel2.ResumeLayout(false);
+            this.splitContainer4.ResumeLayout(false);
+            this.FileTreeContextMenu.ResumeLayout(false);
+            this.Diff.ResumeLayout(false);
+            this.splitContainer1.Panel1.ResumeLayout(false);
+            this.splitContainer1.Panel2.ResumeLayout(false);
+            this.splitContainer1.ResumeLayout(false);
+            this.DiffContextMenu.ResumeLayout(false);
+            this.TreeContextMenu.ResumeLayout(false);
+            ((System.ComponentModel.ISupportInitialize)(this.gitItemBindingSource)).EndInit();
+            ((System.ComponentModel.ISupportInitialize)(this.gitRevisionBindingSource)).EndInit();
+            this.statusStrip.ResumeLayout(false);
+            this.statusStrip.PerformLayout();
+            this.ResumeLayout(false);
+            this.PerformLayout();
+
+        }
+
+        #endregion
+
+        private System.Windows.Forms.TreeView GitTree;
+        private System.Windows.Forms.SplitContainer splitContainer3;
+        private System.Windows.Forms.TabControl tabControl1;
+        private System.Windows.Forms.TabPage Tree;
+        private System.Windows.Forms.BindingSource gitRevisionBindingSource;
+        private System.Windows.Forms.MenuStrip menuStrip1;
+        private System.Windows.Forms.ToolStripMenuItem fileToolStripMenuItem;
+        private System.Windows.Forms.ToolStripMenuItem openToolStripMenuItem;
+        private System.Windows.Forms.ToolStripMenuItem commandsToolStripMenuItem;
+        private System.Windows.Forms.ToolStripMenuItem checkoutToolStripMenuItem;
+        private System.Windows.Forms.BindingSource gitItemBindingSource;
+        private System.Windows.Forms.ToolStripMenuItem viewDiffToolStripMenuItem;
+        private System.Windows.Forms.ToolStripMenuItem branchToolStripMenuItem;
+        private System.Windows.Forms.ToolStripMenuItem cloneToolStripMenuItem;
+        private System.Windows.Forms.ToolStripMenuItem commitToolStripMenuItem;
+        private System.Windows.Forms.ToolStripMenuItem initNewRepositoryToolStripMenuItem;
+        private System.Windows.Forms.ToolStripMenuItem pushToolStripMenuItem;
+        private System.Windows.Forms.ToolStripMenuItem pullToolStripMenuItem;
+        private System.Windows.Forms.ToolStripMenuItem refreshToolStripMenuItem;
+        private System.Windows.Forms.ToolStripMenuItem helpToolStripMenuItem;
+        private System.Windows.Forms.ToolStripMenuItem aboutToolStripMenuItem;
+        private System.Windows.Forms.ToolStripMenuItem patchToolStripMenuItem;
+        private System.Windows.Forms.ToolStripMenuItem applyPatchToolStripMenuItem;
+        private System.Windows.Forms.ToolStripMenuItem gitToolStripMenuItem;
+        private System.Windows.Forms.ToolStripMenuItem gitBashToolStripMenuItem;
+        private System.Windows.Forms.ToolStripMenuItem gitGUIToolStripMenuItem;
+        private System.Windows.Forms.ToolStripMenuItem formatPatchToolStripMenuItem;
+        private RevisionGrid RevisionGrid;
+        private System.Windows.Forms.ToolStripMenuItem gitcommandLogToolStripMenuItem;
+        private System.Windows.Forms.ToolStripMenuItem checkoutBranchToolStripMenuItem;
+        private System.Windows.Forms.ToolStripMenuItem stashToolStripMenuItem;
+        private System.Windows.Forms.ToolStripMenuItem runMergetoolToolStripMenuItem;
+        private System.Windows.Forms.SplitContainer splitContainer4;
+        private System.Windows.Forms.ToolStripMenuItem deleteBranchToolStripMenuItem;
+        private System.Windows.Forms.ToolStripMenuItem cherryPickToolStripMenuItem;
+        private System.Windows.Forms.ToolStripMenuItem mergeBranchToolStripMenuItem;
+        private System.Windows.Forms.ToolStrip ToolStrip;
+        private System.Windows.Forms.ToolStripButton toolStripButton1;
+        private System.Windows.Forms.ToolStripSplitButton _NO_TRANSLATE_Workingdir;
+        private System.Windows.Forms.ToolStripSeparator toolStripSeparator1;
+        private System.Windows.Forms.ToolStripButton GitBash;
+        private System.Windows.Forms.ToolStripSeparator toolStripSeparator2;
+        private System.Windows.Forms.ToolStripButton EditSettings;
+        private System.Windows.Forms.ToolStripMenuItem tagToolStripMenuItem;
+        private System.Windows.Forms.ToolStripButton RefreshButton;
+        private System.Windows.Forms.ToolStripMenuItem commitcountPerUserToolStripMenuItem;
+        private System.Windows.Forms.ToolStripMenuItem kGitToolStripMenuItem;
+        private System.Windows.Forms.ToolStripSeparator toolStripSeparator3;
+        private System.Windows.Forms.ToolStripMenuItem donateToolStripMenuItem;
+        private System.Windows.Forms.ToolStripMenuItem deleteTagToolStripMenuItem;
+        private System.Windows.Forms.ToolStripMenuItem settingsToolStripMenuItem1;
+        private System.Windows.Forms.ToolStripMenuItem editgitignoreToolStripMenuItem1;
+        private System.Windows.Forms.ToolStripMenuItem settingsToolStripMenuItem2;
+        private System.Windows.Forms.ToolStripMenuItem archiveToolStripMenuItem;
+        private System.Windows.Forms.ToolStripMenuItem editmailmapToolStripMenuItem;
+        private System.Windows.Forms.ToolStripSeparator toolStripSeparator4;
+        private System.Windows.Forms.ToolStripMenuItem gitMaintenanceToolStripMenuItem;
+        private System.Windows.Forms.ToolStripMenuItem compressGitDatabaseToolStripMenuItem;
+        private System.Windows.Forms.ToolStripMenuItem verifyGitDatabaseToolStripMenuItem;
+        private System.Windows.Forms.ToolStripMenuItem rebaseToolStripMenuItem;
+        private System.Windows.Forms.ToolStripMenuItem remotesToolStripMenuItem;
+        private System.Windows.Forms.ToolStripMenuItem manageRemoteRepositoriesToolStripMenuItem1;
+        private System.Windows.Forms.ToolStripSeparator toolStripSeparator6;
+        private System.Windows.Forms.ToolStripMenuItem PuTTYToolStripMenuItem;
+        private System.Windows.Forms.ToolStripMenuItem startAuthenticationAgentToolStripMenuItem;
+        private System.Windows.Forms.ToolStripMenuItem generateOrImportKeyToolStripMenuItem;
+        private System.Windows.Forms.ToolStripSeparator toolStripSeparator5;
+        private System.Windows.Forms.ToolStripTextBox toolStripTextBoxFilter;
+        private System.Windows.Forms.TabPage Diff;
+        private System.Windows.Forms.SplitContainer splitContainer1;
+        private FileStatusList DiffFiles;
+        private System.Windows.Forms.ToolStripSeparator toolStripSeparator7;
+        private System.Windows.Forms.ToolStripMenuItem changelogToolStripMenuItem;
+        private System.Windows.Forms.ToolStripButton toolStripButtonPull;
+        private System.Windows.Forms.ToolStripButton toolStripButtonPush;
+        private FileViewer FileText;
+        private FileViewer DiffText;
+        private System.Windows.Forms.TabPage CommitInfo;
+        private CommitInfo RevisionInfo;
+        private System.Windows.Forms.ToolStripLabel toolStripLabel2;
+        private System.Windows.Forms.ToolStripMenuItem submodulesToolStripMenuItem;
+        private System.Windows.Forms.ToolStripMenuItem manageSubmodulesToolStripMenuItem;
+        private System.Windows.Forms.ToolStripSeparator toolStripSeparator8;
+        private System.Windows.Forms.ToolStripMenuItem updateAllSubmodulesToolStripMenuItem;
+        private System.Windows.Forms.ToolStripMenuItem initializeAllSubmodulesToolStripMenuItem;
+        private System.Windows.Forms.ToolStripMenuItem syncronizeAllSubmodulesToolStripMenuItem;
+        private System.Windows.Forms.ToolStripSplitButton toolStripSplitStash;
+        private System.Windows.Forms.ToolStripMenuItem stashChangesToolStripMenuItem;
+        private System.Windows.Forms.ToolStripMenuItem stashPopToolStripMenuItem;
+        private System.Windows.Forms.ToolStripSeparator toolStripSeparator9;
+        private System.Windows.Forms.ToolStripMenuItem viewStashToolStripMenuItem;
+        private System.Windows.Forms.ToolStripSeparator toolStripSeparator10;
+        private System.Windows.Forms.ToolStripMenuItem openSubmoduleToolStripMenuItem;
+        private System.Windows.Forms.ToolStripSeparator toolStripSeparator11;
+        private System.Windows.Forms.ToolStripSeparator toolStripSeparator12;
+        private System.Windows.Forms.ToolStripMenuItem exitToolStripMenuItem;
+        private System.Windows.Forms.ToolStripSeparator toolStripSeparator13;
+        private System.Windows.Forms.ToolStripMenuItem recentToolStripMenuItem;
+        private System.Windows.Forms.ToolStripMenuItem toolStripMenuItem2;
+        private System.Windows.Forms.ToolStripMenuItem updateAllSubmodulesRecursiveToolStripMenuItem;
+        private System.Windows.Forms.ToolStripMenuItem initializeAllSubmodulesRecursiveToolStripMenuItem;
+        private System.Windows.Forms.ToolStripMenuItem synchronizeAllSubmodulesRecursiveToolStripMenuItem;
+        private System.Windows.Forms.ToolStripSeparator toolStripSeparator14;
+        private System.Windows.Forms.ToolStripMenuItem pluginsToolStripMenuItem;
+        private System.Windows.Forms.ToolStripMenuItem settingsToolStripMenuItem;
+        private System.Windows.Forms.ToolStripSeparator toolStripSeparator15;
+        private System.Windows.Forms.ToolStripMenuItem closeToolStripMenuItem;
+        private System.Windows.Forms.ContextMenuStrip TreeContextMenu;
+        private System.Windows.Forms.ToolStripMenuItem saveToolStripMenuItem;
+        private System.Windows.Forms.ToolStripMenuItem userManualToolStripMenuItem;
+        private System.Windows.Forms.ToolStripMenuItem cleanupToolStripMenuItem;
+        private System.Windows.Forms.ContextMenuStrip DiffContextMenu;
+        private System.Windows.Forms.ToolStripMenuItem openWithDifftoolToolStripMenuItem;
+        private System.Windows.Forms.ToolStripMenuItem translateToolStripMenuItem;
+        private System.Windows.Forms.ToolStripSeparator toolStripSeparator16;
+        private System.Windows.Forms.ToolStripSeparator toolStripMenuItem1;
+        private System.Windows.Forms.ToolStripMenuItem fileExplorerToolStripMenuItem;
+        private System.Windows.Forms.ToolStripSeparator toolStripSeparator17;
+        private ContextMenuStrip FileTreeContextMenu;
+        private ToolStripMenuItem saveAsToolStripMenuItem;
+        private ToolStripMenuItem openFileToolStripMenuItem;
+        private ToolStripMenuItem openFileWithToolStripMenuItem;
+        private ToolStripMenuItem fileHistoryToolStripMenuItem;
+        private ToolStripMenuItem findToolStripMenuItem;
+        private ToolStripSeparator toolStripSeparator18;
+        private ToolStripMenuItem editgitattributesToolStripMenuItem;
+        private ToolStripMenuItem copyFilenameToClipboardToolStripMenuItem;
+        private ToolStripMenuItem copyFilenameToClipboardToolStripMenuItem1;
+        private ToolStripMenuItem deleteIndexlockToolStripMenuItem;
+        private ToolStripMenuItem saveAsToolStripMenuItem1;
+        private ToolStripSeparator toolStripSeparator19;
+        private ToolStripLabel toolStripLabel1;
+        private ToolStripComboBox toolStripBranches;
+        private ToolStripDropDownButton toolStripDropDownButton2;
+        private ToolStripMenuItem localToolStripMenuItem;
+        private ToolStripMenuItem remoteToolStripMenuItem;
+        private ToolStripDropDownButton toolStripDropDownButton1;
+        private ToolStripMenuItem commitToolStripMenuItem1;
+        private ToolStripMenuItem committerToolStripMenuItem;
+        private ToolStripMenuItem authorToolStripMenuItem;
+        private StatusStrip statusStrip;
+        private ToolStripStatusLabel toolStripStatusLabel1;
+        private ToolStripMenuItem openWithToolStripMenuItem;
+        private ToolStripSeparator toolStripSeparator20;
+        private ToolStripMenuItem bisectToolStripMenuItem;
+        private ToolStripMenuItem fileHistoryDiffToolstripMenuItem;
+        private ToolStripSplitButton branchSelect;
+        private ToolStripMenuItem diffContainsToolStripMenuItem;
+        private ToolStripMenuItem _repositoryHostsToolStripMenuItem;
+        private ToolStripMenuItem _forkCloneRepositoryToolStripMenuItem;
+        private ToolStripMenuItem _viewPullRequestsToolStripMenuItem;
+        private ToolStripMenuItem _createPullRequestsToolStripMenuItem;
+        private ToolStripMenuItem goToToolStripMenuItem;
+        private ToolStripButton toggleSplitViewLayout;
+        private ToolStripMenuItem editCheckedOutFileToolStripMenuItem;
+        private ToolStripPanel toolPanel;
+        private ToolStrip UserMenuToolStrip;
+        private ContextMenuStrip toolPanelContextMenu;
+        private ToolStripMenuItem toolPanelContextMenu_HideUserMenu;
+    }
+}