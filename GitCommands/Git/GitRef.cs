﻿using System;
using System.Collections.Generic;
using GitCommands.Config;

namespace GitCommands
{
    public class GitRef : IGitItem
    {
        public const string GitHeadsPrefix = "refs/heads/";

        private readonly string _mergeSettingName;
        private readonly string _remoteSettingName;
        private IList<IGitItem> _subItems;
       
        /// <summary>"refs/tags/"</summary>
        public static readonly string RefsTagsPrefix = "refs/tags/";
        /// <summary>"refs/heads/"</summary>
        public static readonly string RefsHeadsPrefix = "refs/heads/";
        /// <summary>"refs/remotes/"</summary>
        public static readonly string RefsRemotesPrefix = "refs/remotes/";
        /// <summary>"refs/bisect/"</summary>
        public static readonly string RefsBisectPrefix = "refs/bisect/";
       
        public GitModule Module { get; private set; }

        public GitRef(GitModule module, string guid, string completeName)
            : this(module, guid, completeName, string.Empty) { }

        public GitRef(GitModule module, string guid, string completeName, string remote)
        {
            Module = module;
            Guid = guid;
            Selected = false;
            CompleteName = completeName;
            Remote = remote;
            IsTag = CompleteName.StartsWith(RefsTagsPrefix);
            IsHead = CompleteName.StartsWith(RefsHeadsPrefix);
            IsRemote = CompleteName.StartsWith(RefsRemotesPrefix);
            IsBisect = CompleteName.StartsWith(RefsBisectPrefix);

            ParseName();

            _remoteSettingName = RemoteSettingName(Name);
            _mergeSettingName = String.Format("branch.{0}.merge", Name);
        }

        public static GitRef CreateBranchRef(GitModule module, string guid, string name)
        {
<<<<<<< HEAD
            return new GitRef(module, guid, GitHeadsPrefix + name);
=======
            return new GitRef(module, guid, RefsHeadsPrefix + name);
>>>>>>> 8930f097
        }

        public string CompleteName { get; private set; }
        public bool Selected { get; set; }
        public bool SelectedHeadMergeSource { get; set; }
        public bool IsTag { get; private set; }
        public bool IsHead { get; private set; }
        public bool IsRemote { get; private set; }
        public bool IsBisect { get; private set; }

        public bool IsOther
        {
            get { return !IsHead && !IsRemote && !IsTag; }
        }

        public string LocalName
        {
            get { return IsRemote ? Name.Substring(Remote.Length + 1) : Name; }
        }

        public string Remote { get; private set; }

        public string TrackingRemote
        {
            get
            {
                return GetTrackingRemote(Module.GetLocalConfig());
            }
            set
            {
                if (String.IsNullOrEmpty(value))
                    Module.UnsetSetting(_remoteSettingName);
                else
                {
                    Module.SetSetting(_remoteSettingName, value);

                    if (MergeWith == "")
                        MergeWith = Name;
                }
            }
        }

        /// <summary>Gets the setting name for a branch's remote.</summary>
        public static string RemoteSettingName(string branch)
        {
            return String.Format("branch.{0}.remote", branch);
        }

        /// <summary>
        /// This method is a faster than the property above. The property reads the config file
        /// every time it is accessed. This method accepts a config file what makes it faster when loading
        /// the revision graph.
        /// </summary>
        public string GetTrackingRemote(ConfigFile configFile)
        {
            return configFile.GetValue(_remoteSettingName);
        }

        public string MergeWith
        {
            get
            {
                return GetMergeWith(Module.GetLocalConfig());
            }
            set
            {
                if (String.IsNullOrEmpty(value))
                    Module.UnsetSetting(_mergeSettingName);
                else
                    Module.SetSetting(_mergeSettingName, GitCommandHelpers.GetFullBranchName(value));
            }
        }

        /// <summary>
        /// This method is a faster than the property above. The property reads the config file
        /// every time it is accessed. This method accepts a configfile what makes it faster when loading
        /// the revisiongraph.
        /// </summary>
        public string GetMergeWith(ConfigFile configFile)
        {
            string merge = configFile.GetValue(_mergeSettingName);
            return merge.StartsWith(RefsHeadsPrefix) ? merge.Substring(11) : merge;
        }


        public static GitRef NoHead(GitModule module)
        {
            return new GitRef(module, null, "");
        }

        #region IGitItem Members

        public string Guid { get; private set; }
        public string Name { get; private set; }

        public IEnumerable<IGitItem> SubItems
        {
            get { return _subItems ?? (_subItems = Module.GetTree(Guid, false)); }
        }

        #endregion

        public override string ToString()
        {
            return CompleteName;
        }

        private void ParseName()
        {
            if (IsRemote)
            {
                Name = CompleteName.Substring(CompleteName.LastIndexOf("remotes/") + 8);
            } 
            else if (IsTag)
            {
                // we need the one containing ^{}, because it contains the reference
                var temp =
                    CompleteName.Contains("^{}")
                        ? CompleteName.Substring(0, CompleteName.Length - 3)
                        : CompleteName;

                Name = temp.Substring(CompleteName.LastIndexOf("tags/") + 5);
            }
            else if (IsHead)
            {
                Name = CompleteName.Substring(CompleteName.LastIndexOf("heads/") + 6);
            }
            else
                //if we don't know ref type then we don't know if '/' is a valid ref character
                Name = CompleteName.SkipStr("refs/");
        }
    }
}<|MERGE_RESOLUTION|>--- conflicted
+++ resolved
@@ -46,11 +46,7 @@
 
         public static GitRef CreateBranchRef(GitModule module, string guid, string name)
         {
-<<<<<<< HEAD
-            return new GitRef(module, guid, GitHeadsPrefix + name);
-=======
             return new GitRef(module, guid, RefsHeadsPrefix + name);
->>>>>>> 8930f097
         }
 
         public string CompleteName { get; private set; }
