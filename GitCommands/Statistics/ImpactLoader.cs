--- conflicted
+++ resolved
@@ -124,13 +124,7 @@
         {
             using (GitCommandsInstance git = new GitCommandsInstance(module, CommandOutputMode.Stream))
             {
-<<<<<<< HEAD
-                Process p = git.CmdStartProcess(Settings.GitCommand, command);
-=======
-                git.StreamOutput = true;
-                git.CollectOutput = false;
                 Process p = git.CmdStartProcess(AppSettings.GitCommand, command);
->>>>>>> 1273cddb
 
                 // Read line
                 string line = p.StandardOutput.ReadLine();
