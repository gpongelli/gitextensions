--- conflicted
+++ resolved
@@ -1,1284 +1,1280 @@
-﻿using System;
-using System.Collections.Generic;
-using System.Diagnostics;
-using System.Drawing;
-using System.Reflection;
-using System.Text;
-using System.Windows.Forms;
-using GitCommands.Config;
-using GitCommands.Logging;
-using GitCommands.Repository;
-using Microsoft.Win32;
-
-namespace GitCommands
-{
-    public static class Settings
-    {
-        //Constants
-        public const string GitExtensionsVersionString = "2.32";
-        public const int GitExtensionsVersionInt = 232;
-
-        //semi-constants
-        public static readonly char PathSeparator = '\\';
-        public static readonly char PathSeparatorWrong = '/';
-
-        private static readonly Dictionary<String, object> byNameMap = new Dictionary<String, object>();
-        static Settings()
-        {
-            if (!RunningOnWindows())
-            {
-                PathSeparator = '/';
-                PathSeparatorWrong = '\\';
-            }
-
-            GitLog = new CommandLogger();
-
-            //Make applicationdatapath version dependent
-            ApplicationDataPath = Application.UserAppDataPath.Replace(Application.ProductVersion, string.Empty);
-        }
-
-        private static int? _UserMenuLocationX;
-        public static int UserMenuLocationX
-        {
-            get { return SafeGet("usermenulocationx", -1, ref _UserMenuLocationX); }
-            set { SafeSet("usermenulocationx", value, ref _UserMenuLocationX); }
-        }
-
-        private static int? _UserMenuLocationY;
-        public static int UserMenuLocationY
-        {
-            get { return SafeGet("usermenulocationy", -1, ref _UserMenuLocationY); }
-            set { SafeSet("usermenulocationy", value, ref _UserMenuLocationY); }
-        }
-
-        private static bool? _stashKeepIndex;
-        public static bool StashKeepIndex
-        {
-            get { return SafeGet("stashkeepindex", false, ref _stashKeepIndex); }
-            set { SafeSet("stashkeepindex", value, ref _stashKeepIndex); }
-        }
-
-
-        private static bool? _applyPatchIgnoreWhitespace;
-        public static bool ApplyPatchIgnoreWhitespace
-        {
-            get { return SafeGet("applypatchignorewhitespace", false, ref _applyPatchIgnoreWhitespace); }
-            set { SafeSet("applypatchignorewhitespace", value, ref _applyPatchIgnoreWhitespace); }
-        }
-
-        private static bool? _usePatienceDiffAlgorithm;
-        public static bool UsePatienceDiffAlgorithm
-        {
-            get { return SafeGet("usepatiencediffalgorithm", false, ref _usePatienceDiffAlgorithm); }
-            set { SafeSet("usepatiencediffalgorithm", value, ref _usePatienceDiffAlgorithm); }
-        }
-
-        private static bool? _showErrorsWhenStagingFiles;
-        public static bool ShowErrorsWhenStagingFiles
-        {
-            get { return SafeGet("showerrorswhenstagingfiles", true, ref _showErrorsWhenStagingFiles); }
-            set { SafeSet("showerrorswhenstagingfiles", value, ref _showErrorsWhenStagingFiles); }
-        }
-
-        private static string _lastCommitMessage;
-        public static string LastCommitMessage
-        {
-            get { return SafeGet("lastCommitMessage", "", ref _lastCommitMessage); }
-            set { SafeSet("lastCommitMessage", value, ref _lastCommitMessage); }
-        }
-
-        private static string _truncatePathMethod;
-        public static string TruncatePathMethod
-        {
-            get { return SafeGet("truncatepathmethod", "none", ref _truncatePathMethod); }
-            set { SafeSet("truncatepathmethod", value, ref _truncatePathMethod); }
-        }
-
-        private static bool? _showGitStatusInBrowseToolbar;
-        public static bool ShowGitStatusInBrowseToolbar
-        {
-            get { return SafeGet("showgitstatusinbrowsetoolbar", true, ref _showGitStatusInBrowseToolbar); }
-            set { SafeSet("showgitstatusinbrowsetoolbar", value, ref _showGitStatusInBrowseToolbar); }
-        }
-
-        public static bool CommitInfoShowContainedInBranches
-        {
-            get
-            {
-                return CommitInfoShowContainedInBranchesLocal ||
-                    CommitInfoShowContainedInBranchesRemote ||
-                    CommitInfoShowContainedInBranchesRemoteIfNoLocal;
-            }
-        }
-
-        private static bool? _commitInfoShowContainedInBranchesLocal;
-        public static bool CommitInfoShowContainedInBranchesLocal
-        {
-            get { return SafeGet("commitinfoshowcontainedinbrancheslocal", true, ref _commitInfoShowContainedInBranchesLocal); }
-            set { SafeSet("commitinfoshowcontainedinbrancheslocal", value, ref _commitInfoShowContainedInBranchesLocal); }
-        }
-
-        private static bool? _commitInfoShowContainedInBranchesRemote;
-        public static bool CommitInfoShowContainedInBranchesRemote
-        {
-            get { return SafeGet("commitinfoshowcontainedinbranchesremote", false, ref _commitInfoShowContainedInBranchesRemote); }
-            set { SafeSet("commitinfoshowcontainedinbranchesremote", value, ref _commitInfoShowContainedInBranchesRemote); }
-        }
-
-        private static bool? _commitInfoShowContainedInBranchesRemoteIfNoLocal;
-        public static bool CommitInfoShowContainedInBranchesRemoteIfNoLocal
-        {
-            get { return SafeGet("commitinfoshowcontainedinbranchesremoteifnolocal", false, ref _commitInfoShowContainedInBranchesRemoteIfNoLocal); }
-            set { SafeSet("commitinfoshowcontainedinbranchesremoteifnolocal", value, ref _commitInfoShowContainedInBranchesRemoteIfNoLocal); }
-        }
-
-        private static bool? _commitInfoShowContainedInTags;
-        public static bool CommitInfoShowContainedInTags
-        {
-            get { return SafeGet("commitinfoshowcontainedintags", true, ref _commitInfoShowContainedInTags); }
-            set { SafeSet("commitinfoshowcontainedintags", value, ref _commitInfoShowContainedInTags); }
-        }
-
-        public static string ApplicationDataPath { get; private set; }
-
-        private static string _translation;
-        public static string Translation
-        {
-            get { return SafeGet("translation", "", ref _translation); }
-            set { SafeSet("translation", value, ref _translation); }
-        }
-
-        private static bool? _userProfileHomeDir;
-        public static bool UserProfileHomeDir
-        {
-            get { return SafeGet("userprofilehomedir", false, ref _userProfileHomeDir); }
-            set { SafeSet("userprofilehomedir", value, ref _userProfileHomeDir); }
-        }
-
-        private static string _customHomeDir;
-        public static string CustomHomeDir
-        {
-            get { return SafeGet("customhomedir", "", ref _customHomeDir); }
-            set { SafeSet("customhomedir", value, ref _customHomeDir); }
-        }
-
-        private static string _iconColor;
-        public static string IconColor
-        {
-            get { return SafeGet("iconcolor", "default", ref _iconColor); }
-            set { SafeSet("iconcolor", value, ref _iconColor); }
-        }
-
-        private static string _iconStyle;
-        public static string IconStyle
-        {
-            get { return SafeGet("iconstyle", "default", ref _iconStyle); }
-            set { SafeSet("iconstyle", value, ref _iconStyle); }
-        }
-
-        private static int? _authorImageSize;
-        public static int AuthorImageSize
-        {
-            get { return SafeGet("authorimagesize", 80, ref _authorImageSize); }
-            set { SafeSet("authorimagesize", value, ref _authorImageSize); }
-        }
-
-        private static int? _authorImageCacheDays;
-        public static int AuthorImageCacheDays
-        {
-            get { return SafeGet("authorimagecachedays", 5, ref _authorImageCacheDays); }
-            set { SafeSet("authorimagecachedays", value, ref _authorImageCacheDays); }
-        }
-
-        private static bool? _showAuthorGravatar;
-        public static bool ShowAuthorGravatar
-        {
-            get { return SafeGet("showauthorgravatar", true, ref _showAuthorGravatar); }
-            set { SafeSet("showauthorgravatar", value, ref _showAuthorGravatar); }
-        }
-
-        private static bool? _closeCommitDialogAfterCommit;
-        public static bool CloseCommitDialogAfterCommit
-        {
-            get { return SafeGet("closecommitdialogaftercommit", true, ref _closeCommitDialogAfterCommit); }
-            set { SafeSet("closecommitdialogaftercommit", value, ref _closeCommitDialogAfterCommit); }
-        }
-
-        private static bool? _closeCommitDialogAfterLastCommit;
-        public static bool CloseCommitDialogAfterLastCommit
-        {
-            get { return SafeGet("closecommitdialogafterlastcommit", true, ref _closeCommitDialogAfterLastCommit); }
-            set { SafeSet("closecommitdialogafterlastcommit", value, ref _closeCommitDialogAfterLastCommit); }
-        }
-
-        private static bool? _refreshCommitDialogOnFormFocus;
-        public static bool RefreshCommitDialogOnFormFocus
-        {
-            get { return SafeGet("refreshcommitdialogonformfocus", false, ref _refreshCommitDialogOnFormFocus); }
-            set { SafeSet("refreshcommitdialogonformfocus", value, ref _refreshCommitDialogOnFormFocus); }
-        }
-
-        private static bool? _followRenamesInFileHistory;
-        public static bool FollowRenamesInFileHistory
-        {
-            get { return SafeGet("followrenamesinfilehistory", true, ref _followRenamesInFileHistory); }
-            set { SafeSet("followrenamesinfilehistory", value, ref _followRenamesInFileHistory); }
-        }
-
-        private static bool? _fullHistoryInFileHistory;
-        public static bool FullHistoryInFileHistory
-        {
-            get { return SafeGet("fullhistoryinfilehistory", false, ref _fullHistoryInFileHistory); }
-            set { SafeSet("fullhistoryinfilehistory", value, ref _fullHistoryInFileHistory); }
-        }
-
-        private static bool? _revisionGraphShowWorkingDirChanges;
-        public static bool RevisionGraphShowWorkingDirChanges
-        {
-            get { return SafeGet("revisiongraphshowworkingdirchanges", false, ref _revisionGraphShowWorkingDirChanges); }
-            set { SafeSet("revisiongraphshowworkingdirchanges", value, ref _revisionGraphShowWorkingDirChanges); }
-        }
-
-        private static bool? _DirtyDirWarnBeforeCheckoutBranch;
-        public static bool DirtyDirWarnBeforeCheckoutBranch
-        {
-            get { return SafeGet("DirtyDirWarnBeforeCheckoutBranch", false, ref _DirtyDirWarnBeforeCheckoutBranch); }
-            set { SafeSet("DirtyDirWarnBeforeCheckoutBranch", value, ref _DirtyDirWarnBeforeCheckoutBranch); }
-        }
-
-        private static bool? _revisionGraphDrawNonRelativesGray;
-        public static bool RevisionGraphDrawNonRelativesGray
-        {
-            get { return SafeGet("revisiongraphdrawnonrelativesgray", true, ref _revisionGraphDrawNonRelativesGray); }
-            set { SafeSet("revisiongraphdrawnonrelativesgray", value, ref _revisionGraphDrawNonRelativesGray); }
-        }
-
-        private static bool? _revisionGraphDrawNonRelativesTextGray;
-        public static bool RevisionGraphDrawNonRelativesTextGray
-        {
-            get { return SafeGet("revisiongraphdrawnonrelativestextgray", false, ref _revisionGraphDrawNonRelativesTextGray); }
-            set { SafeSet("revisiongraphdrawnonrelativestextgray", value, ref _revisionGraphDrawNonRelativesTextGray); }
-        }
-
-        public static readonly Dictionary<string, Encoding> availableEncodings = new Dictionary<string, Encoding>();
-           
-        private static Encoding GetEncoding(bool local, string settingName, bool fromSettings)
-        {
-            Encoding result;
-            string lname = local ? "_local" + '_' + WorkingDir : "_global";
-            lname = settingName + lname;
-            object o;
-            if (byNameMap.TryGetValue(lname, out o))
-                result = o as Encoding;
-            else
-            {
-                string encodingName;
-                if (fromSettings)
-                    encodingName = GetString("n_" + lname, null);
-                else
-                {
-                    ConfigFile cfg;
-                    if (local)
-                        cfg = Module.GetLocalConfig();
-                    else
-                        cfg = GitCommandHelpers.GetGlobalConfig();
-
-                    encodingName = cfg.GetValue(settingName);
-                }
-
-                if (string.IsNullOrEmpty(encodingName))
-                    result = null;
-                else if (!availableEncodings.TryGetValue(encodingName, out result))
-                {
-                    try
-                    {
-                        result = Encoding.GetEncoding(encodingName);
-                    }
-                    catch (ArgumentException ex)
-                    {
-                        throw new Exception(ex.Message + Environment.NewLine + "Unsupported encoding set in git config file: " + encodingName + Environment.NewLine + "Please check the setting i18n.commitencoding in your local and/or global config files. Command aborted.", ex);
-                    }
-                }
-                byNameMap[lname] = result;                
-            }
-
-            return result;
-
-        }
-
-        private static void SetEncoding(bool local, string settingName, Encoding encoding, bool toSettings)
-        {
-            string lname = local ? "_local" + '_' + WorkingDir : "_global";
-            lname = settingName + lname;
-            byNameMap[lname] = encoding;
-            //storing to config file is handled by FormSettings
-            if (toSettings)
-                SetString("n_" + lname, encoding == null ? null : encoding.HeaderName);
-        }
-
-        //encoding for files paths
-        public static Encoding SystemEncoding;
-        //Encoding that let us read all bytes without replacing any char
-        public static readonly Encoding LosslessEncoding = Encoding.GetEncoding("ISO-8859-1");//is any better?
-        //follow by git i18n CommitEncoding and LogOutputEncoding is a hell
-        //command output may consist of:
-        //1) commit message encoded in CommitEncoding, recoded to LogOutputEncoding or not dependent of 
-        //   pretty parameter (pretty=raw - recoded, pretty=format - not recoded)
-        //2) author name encoded dependently on config file encoding, not recoded to LogOutputEncoding
-        //3) file content encoded in its original encoding, not recoded to LogOutputEncoding
-        //4) file path (file name is encoded in system default encoding), not recoded to LogOutputEncoding,
-        //   every not ASCII character is escaped with \ followed by its code as a three digit octal number
-        //5) branch or tag name encoded in system default encoding, not recoded to LogOutputEncoding
-        //saying that "At the core level, git is character encoding agnostic." is not enough
-        //In my opinion every data not encoded in utf8 should contain information
-        //about its encoding, also git should emit structuralized data
-        //i18n CommitEncoding and LogOutputEncoding properties are stored in config file, because of 2)
-        //it is better to encode this file in utf8 for international projects. To read config file properly
-        //we must know its encoding, let user decide by setting AppEncoding property which encoding has to be used
-        //to read/write config file
-        public static Encoding GetAppEncoding(bool local)
-        {
-            return GetEncoding(local, "AppEncoding", true);
-        }
-        public static void SetAppEncoding(bool local, Encoding encoding)
-        {
-            SetEncoding(local, "AppEncoding", encoding, true);
-        }
-        public static Encoding AppEncoding
-        {
-            get
-            {
-                Encoding result = GetAppEncoding(true);
-                if (result == null)
-                    result = GetAppEncoding(false);
-                if (result == null)
-                    result = new UTF8Encoding(false);
-                return result;
-            }
-        }
-
-        public static Encoding GetFilesEncoding(bool local) 
-        {
-            return GetEncoding(local, "i18n.filesEncoding", false);                 
-        }
-        public static void SetFilesEncoding(bool local, Encoding encoding)
-        {
-            SetEncoding(local, "i18n.filesEncoding", encoding, false);
-        }
-        public static Encoding FilesEncoding
-        {
-            get
-            {
-                Encoding result = GetFilesEncoding(true);
-                if (result == null)
-                    result = GetFilesEncoding(false);
-                if (result == null)
-                    result = new UTF8Encoding(false);
-                return result;
-            }
-        }
-
-        public static Encoding GetCommitEncoding(bool local)
-        {
-            return GetEncoding(local, "i18n.commitEncoding", false);
-        }
-        public static void SetCommitEncoding(bool local, Encoding encoding)
-        {
-            SetEncoding(local, "i18n.commitEncoding", encoding, false);
-        }
-        public static Encoding CommitEncoding
-        {
-            get
-            {
-                Encoding result = GetCommitEncoding(true);
-                if (result == null)
-                    result = GetCommitEncoding(false);
-                if (result == null)
-                    result = new UTF8Encoding(false);
-                return result;
-            }
-        }
-
-        public static Encoding GetLogOutputEncoding(bool local)
-        {
-            return GetEncoding(local, "i18n.logoutputencoding", false);
-        }
-        public static void SetLogOutputEncoding(bool local, Encoding encoding)
-        {
-            SetEncoding(local, "i18n.logoutputencoding", encoding, false);
-        }
-        public static Encoding LogOutputEncoding
-        {
-            get
-            {
-                Encoding result = GetLogOutputEncoding(true);
-                if (result == null)
-                    result = GetLogOutputEncoding(false);
-                if (result == null)
-                    result = CommitEncoding;
-                if (result == null)
-                    result = new UTF8Encoding(false);
-                return result;
-            }
-        }
-
-        private static string _pullMerge;
-        public static string PullMerge
-        {
-            get { return SafeGet("pullmerge", "merge", ref _pullMerge); }
-            set { SafeSet("pullmerge", value, ref _pullMerge); }
-        }
-
-
-        private static string _smtp;
-        public static string Smtp
-        {
-            get { return SafeGet("smtp", "", ref _smtp); }
-            set { SafeSet("smtp", value, ref _smtp); }
-        }
-        
-        private static bool? _autoStash;
-        public static bool AutoStash
-        {
-            get { return SafeGet("autostash", false, ref _autoStash); }
-            set { SafeSet("autostash", value, ref _autoStash); }
-        }
-
-        private static bool? _mergeAtCheckout;
-        public static bool MergeAtCheckout
-        {
-            get { return SafeGet("mergeAtCheckout", true, ref _mergeAtCheckout); }
-            set { SafeSet("mergeAtCheckout", value, ref _mergeAtCheckout); }
-        }
-
-        private static bool? _includeUntrackedFilesInAutoStash;
-        public static bool IncludeUntrackedFilesInAutoStash
-        {
-            get { return SafeGet("includeUntrackedFilesInAutoStash", true, ref _includeUntrackedFilesInAutoStash); }
-            set { SafeSet("includeUntrackedFilesInAutoStash", value, ref _includeUntrackedFilesInAutoStash); }
-        }
-
-        private static bool? _includeUntrackedFilesInManualStash;
-        public static bool IncludeUntrackedFilesInManualStash
-        {
-            get { return SafeGet("includeUntrackedFilesInManualStash", true, ref _includeUntrackedFilesInManualStash); }
-            set { SafeSet("includeUntrackedFilesInManualStash", value, ref _includeUntrackedFilesInManualStash); }
-        }
-
-        private static bool? _orderRevisionByDate;
-        public static bool OrderRevisionByDate
-        {
-            get { return SafeGet("orderrevisionbydate", true, ref _orderRevisionByDate); }
-            set { SafeSet("orderrevisionbydate", value, ref _orderRevisionByDate); }
-        }
-
-        private static string _dictionary;
-        public static string Dictionary
-        {
-            get { return SafeGet("dictionary", "en-US", ref _dictionary); }
-            set { SafeSet("dictionary", value, ref _dictionary); }
-        }
-
-        private static bool? _showGitCommandLine;
-        public static bool ShowGitCommandLine
-        {
-            get { return SafeGet("showgitcommandline", false, ref _showGitCommandLine); }
-            set { SafeSet("showgitcommandline", value, ref _showGitCommandLine); }
-        }
-
-        private static bool? _showStashCount;
-        public static bool ShowStashCount
-        {
-            get { return SafeGet("showstashcount", false, ref _showStashCount); }
-            set { SafeSet("showstashcount", value, ref _showStashCount); }
-        }
-
-        private static bool? _relativeDate;
-        public static bool RelativeDate
-        {
-            get { return SafeGet("relativedate", true, ref _relativeDate); }
-            set { SafeSet("relativedate", value, ref _relativeDate); }
-        }
-
-        private static bool? _useFastChecks;
-        public static bool UseFastChecks
-        {
-            get { return SafeGet("usefastchecks", false, ref _useFastChecks); }
-            set { SafeSet("usefastchecks", value, ref _useFastChecks); }
-        }
-
-        private static bool? _showGitNotes;
-        public static bool ShowGitNotes
-        {
-            get { return SafeGet("showgitnotes", false, ref _showGitNotes); }
-            set { SafeSet("showgitnotes", value, ref _showGitNotes); }
-        }
-
-        private static int? _revisionGraphLayout;
-        public static int RevisionGraphLayout
-        {
-            get { return SafeGet("revisiongraphlayout", 2, ref _revisionGraphLayout); }
-            set { SafeSet("revisiongraphlayout", value, ref _revisionGraphLayout); }
-        }
-
-        private static bool? _showAuthorDate;
-        public static bool ShowAuthorDate
-        {
-            get { return SafeGet("showauthordate", true, ref _showAuthorDate); }
-            set { SafeSet("showauthordate", value, ref _showAuthorDate); }
-        }
-
-        private static bool? _closeProcessDialog;
-        public static bool CloseProcessDialog
-        {
-            get { return SafeGet("closeprocessdialog", false, ref _closeProcessDialog); }
-            set { SafeSet("closeprocessdialog", value, ref _closeProcessDialog); }
-        }
-
-        private static bool? _showCurrentBranchOnly;
-        public static bool ShowCurrentBranchOnly
-        {
-            get { return SafeGet("showcurrentbranchonly", false, ref _showCurrentBranchOnly); }
-            set { SafeSet("showcurrentbranchonly", value, ref _showCurrentBranchOnly); }
-        }
-
-        private static bool? _branchFilterEnabled;
-        public static bool BranchFilterEnabled
-        {
-            get { return SafeGet("branchfilterenabled", false, ref _branchFilterEnabled); }
-            set { SafeSet("branchfilterenabled", value, ref _branchFilterEnabled); }
-        }
-
-        private static int? _commitDialogSplitter;
-        public static int CommitDialogSplitter
-        {
-            get { return SafeGet("commitdialogsplitter", 400, ref _commitDialogSplitter); }
-            set { SafeSet("commitdialogsplitter", value, ref _commitDialogSplitter); }
-        }
-
-        private static int? _revisionGridQuickSearchTimeout;
-        public static int RevisionGridQuickSearchTimeout
-        {
-            get { return SafeGet("revisiongridquicksearchtimeout", 750, ref _revisionGridQuickSearchTimeout); }
-            set { SafeSet("revisiongridquicksearchtimeout", value, ref _revisionGridQuickSearchTimeout); }
-        }
-
-        private static string _gravatarFallbackService;
-        public static string GravatarFallbackService
-        {
-            get { return SafeGet("gravatarfallbackservice", "Identicon", ref _gravatarFallbackService); }
-            set { SafeSet("gravatarfallbackservice", value, ref _gravatarFallbackService); }
-        }
-
-        private static string _gitCommand;
-        public static string GitCommand
-        {
-            get { return SafeGet("gitcommand", "git", ref _gitCommand); }
-            set { SafeSet("gitcommand", value, ref _gitCommand); }
-        }
-
-        private static string _gitBinDir;
-        public static string GitBinDir
-        {
-            get { return SafeGet("gitbindir", "", ref _gitBinDir); }
-            set
-            {
-                var temp = value;
-                if (temp.Length > 0 && temp[temp.Length - 1] != PathSeparator)
-                    temp += PathSeparator;
-                SafeSet("gitbindir", temp, ref _gitBinDir);
-
-                //if (string.IsNullOrEmpty(_gitBinDir))
-                //    return;
-
-                //var path =
-                //    Environment.GetEnvironmentVariable("path", EnvironmentVariableTarget.Process) + ";" +
-                //    _gitBinDir;
-                //Environment.SetEnvironmentVariable("path", path, EnvironmentVariableTarget.Process);
-            }
-        }
-
-        private static int? _maxRevisionGraphCommits;
-        public static int MaxRevisionGraphCommits
-        {
-            get { return SafeGet("maxrevisiongraphcommits", 100000, ref _maxRevisionGraphCommits); }
-            set { SafeSet("maxrevisiongraphcommits", value, ref _maxRevisionGraphCommits); }
-        }
-
-        public delegate void WorkingDirChangedEventHandler(string oldDir, string newDir, string newGitDir);
-        public static event WorkingDirChangedEventHandler WorkingDirChanged;
-
-        private static readonly GitModule _module = new GitModule();
-        public static GitModule Module
-        {
-            [DebuggerStepThrough]
-            get
-            {
-                return _module;
-            }
-        }
-
-        public static string WorkingDir
-        {
-            get
-            {
-                return _module.WorkingDir;
-            }
-            set
-            {
-                string old = _module.WorkingDir;
-                _module.WorkingDir = value;
-                RecentWorkingDir = _module.WorkingDir;
-                if (WorkingDirChanged != null)
-                {
-                    WorkingDirChanged(old, _module.WorkingDir, _module.GetGitDirectory());
-                }
-            }
-        }
-
-        public static string RecentWorkingDir
-        {
-            get { return GetString("RecentWorkingDir", null); }
-            set { SetString("RecentWorkingDir", value); }
-        }
-
-        public static bool StartWithRecentWorkingDir
-        {
-            get { return GetBool("StartWithRecentWorkingDir", false).Value; }
-            set { SetBool("StartWithRecentWorkingDir", value); }
-        }
-
-        public static CommandLogger GitLog { get; private set; }
-
-        private static string _plink;
-        public static string Plink
-        {
-            get { return SafeGet("plink", "", ref _plink); }
-            set { SafeSet("plink", value, ref _plink); }
-        }
-        private static string _puttygen;
-        public static string Puttygen
-        {
-            get { return SafeGet("puttygen", "", ref _puttygen); }
-            set { SafeSet("puttygen", value, ref _puttygen); }
-        }
-
-        private static string _pageant;
-        public static string Pageant
-        {
-            get { return SafeGet("pageant", "", ref _pageant); }
-            set { SafeSet("pageant", value, ref _pageant); }
-        }
-
-        private static bool? _autoStartPageant;
-        public static bool AutoStartPageant
-        {
-            get { return SafeGet("autostartpageant", true, ref _autoStartPageant); }
-            set { SafeSet("autostartpageant", value, ref _autoStartPageant); }
-        }
-
-        private static bool? _markIllFormedLinesInCommitMsg;
-        public static bool MarkIllFormedLinesInCommitMsg
-        {
-            get { return SafeGet("markillformedlinesincommitmsg", false, ref _markIllFormedLinesInCommitMsg); }
-            set { SafeSet("markillformedlinesincommitmsg", value, ref _markIllFormedLinesInCommitMsg); }
-        }
-
-        #region Colors
-
-        private static Color? _otherTagColor;
-        public static Color OtherTagColor
-        {
-            get { return SafeGet("othertagcolor", Color.Gray, ref _otherTagColor); }
-            set { SafeSet("othertagcolor", value, ref _otherTagColor); }
-        }
-        private static Color? _tagColor;
-        public static Color TagColor
-        {
-            get { return SafeGet("tagcolor", Color.DarkBlue, ref _tagColor); }
-            set { SafeSet("tagcolor", value, ref _tagColor); }
-        }
-
-        private static Color? _graphColor;
-        public static Color GraphColor
-        {
-            get { return SafeGet("graphcolor", Color.DarkRed, ref _graphColor); }
-            set { SafeSet("graphcolor", value, ref _graphColor); }
-        }
-
-        private static Color? _branchColor;
-        public static Color BranchColor
-        {
-            get { return SafeGet("branchcolor", Color.DarkRed, ref _branchColor); }
-            set { SafeSet("branchcolor", value, ref _branchColor); }
-        }
-
-        private static Color? _remoteBranchColor;
-        public static Color RemoteBranchColor
-        {
-            get { return SafeGet("remotebranchcolor", Color.Green, ref _remoteBranchColor); }
-            set { SafeSet("remotebranchcolor", value, ref _remoteBranchColor); }
-        }
-
-        private static Color? _diffSectionColor;
-        public static Color DiffSectionColor
-        {
-            get { return SafeGet("diffsectioncolor", Color.FromArgb(230, 230, 230), ref _diffSectionColor); }
-            set { SafeSet("diffsectioncolor", value, ref _diffSectionColor); }
-        }
-
-        private static Color? _diffRemovedColor;
-        public static Color DiffRemovedColor
-        {
-            get { return SafeGet("diffremovedcolor", Color.FromArgb(255, 200, 200), ref _diffRemovedColor); }
-            set { SafeSet("diffremovedcolor", value, ref _diffRemovedColor); }
-        }
-
-        private static Color? _diffRemovedExtraColor;
-        public static Color DiffRemovedExtraColor
-        {
-            get { return SafeGet("diffremovedextracolor", Color.FromArgb(255, 150, 150), ref _diffRemovedExtraColor); }
-            set { SafeSet("diffremovedextracolor", value, ref _diffRemovedExtraColor); }
-        }
-
-        private static Color? _diffAddedColor;
-        public static Color DiffAddedColor
-        {
-            get { return SafeGet("diffaddedcolor", Color.FromArgb(200, 255, 200), ref _diffAddedColor); }
-            set { SafeSet("diffaddedcolor", value, ref _diffAddedColor); }
-        }
-
-        private static Color? _diffAddedExtraColor;
-        public static Color DiffAddedExtraColor
-        {
-            get { return SafeGet("diffaddedextracolor", Color.FromArgb(135, 255, 135), ref _diffAddedExtraColor); }
-            set { SafeSet("diffaddedextracolor", value, ref _diffAddedExtraColor); }
-        }
-
-        private static Font _diffFont;
-        public static Font DiffFont
-        {
-            get { return SafeGet("difffont", new Font("Courier New", 10), ref _diffFont); }
-            set { SafeSet("difffont", value, ref _diffFont); }
-        }
-
-        #endregion
-
-        private static bool? _multicolorBranches;
-        public static bool MulticolorBranches
-        {
-            get { return SafeGet("multicolorbranches", true, ref _multicolorBranches); }
-            set { SafeSet("multicolorbranches", value, ref _multicolorBranches); }
-        }
-
-        private static bool? _stripedBranchChange;
-        public static bool StripedBranchChange
-        {
-            get { return SafeGet("stripedbranchchange", true, ref _stripedBranchChange); }
-            set { SafeSet("stripedbranchchange", value, ref _stripedBranchChange); }
-        }
-
-        private static bool? _branchBorders;
-        public static bool BranchBorders
-        {
-            get { return SafeGet("branchborders", true, ref _branchBorders); }
-            set { SafeSet("branchborders", value, ref _branchBorders); }
-        }
-
-        private static bool? _showCurrentBranchInVisualStudio;
-        public static bool ShowCurrentBranchInVisualStudio
-        {
-            //This setting MUST be set to false by default, otherwise it will not work in Visual Studio without
-            //other changes in the Visual Studio plugin itself.
-            get { return SafeGet("showcurrentbranchinvisualstudio", true, ref _showCurrentBranchInVisualStudio); }
-            set { SafeSet("showcurrentbranchinvisualstudio", value, ref _showCurrentBranchInVisualStudio); }
-        }
-
-        private static string _lastFormatPatchDir;
-        public static string LastFormatPatchDir
-        {
-            get { return SafeGet("lastformatpatchdir", "", ref _lastFormatPatchDir); }
-            set { SafeSet("lastformatpatchdir", value, ref _lastFormatPatchDir); }
-        }
-
-        public static string GetDictionaryDir()
-        {
-            return GetInstallDir() + "\\Dictionaries\\";
-        }
-
-        public static string GetInstallDir()
-        {
-            return GetValue("InstallDir", "");
-        }
-
-        public static void SetInstallDir(string dir)
-        {
-            if (VersionIndependentRegKey != null)
-                SetValue("InstallDir", dir);
-        }
-
-        public static bool RunningOnWindows()
-        {
-            switch (Environment.OSVersion.Platform)
-            {
-                case PlatformID.Win32NT:
-                case PlatformID.Win32S:
-                case PlatformID.Win32Windows:
-                case PlatformID.WinCE:
-                    return true;
-                default:
-                    return false;
-            }
-        }
-
-        public static bool RunningOnUnix()
-        {
-            switch (Environment.OSVersion.Platform)
-            {
-                case PlatformID.Unix:
-                    return true;
-                default:
-                    return false;
-            }
-        }
-
-        public static bool RunningOnMacOSX()
-        {
-            switch (Environment.OSVersion.Platform)
-            {
-                case PlatformID.MacOSX:
-                    return true;
-                default:
-                    return false;
-            }
-        }
-
-        public static void SaveSettings()
-        {
-            try
-            {
-                SetValue("gitssh", GitCommandHelpers.GetSsh());
-                Repositories.SaveSettings();
-            }
-            catch
-            { }
-        }
-
-        private static void TransferEncodings()
-        {
-            string encoding = GetValue("encoding", "");
-            if (!encoding.IsNullOrEmpty())
-            {
-                Encoding _encoding;
-
-                if (encoding.Equals("Default", StringComparison.CurrentCultureIgnoreCase))
-                    _encoding = Encoding.Default;
-                else if (encoding.Equals("Unicode", StringComparison.CurrentCultureIgnoreCase))
-                    _encoding = new UnicodeEncoding();
-                else if (encoding.Equals("ASCII", StringComparison.CurrentCultureIgnoreCase))
-                    _encoding = new ASCIIEncoding();
-                else if (encoding.Equals("UTF7", StringComparison.CurrentCultureIgnoreCase))
-                    _encoding = new UTF7Encoding();
-                else if (encoding.Equals("UTF32", StringComparison.CurrentCultureIgnoreCase))
-                    _encoding = new UTF32Encoding(true, false);
-                else
-                    _encoding = new UTF8Encoding(false);
-
-                SetFilesEncoding(false, _encoding);
-                SetAppEncoding(false, _encoding);
-                SetValue("encoding", null as string);
-            }
-        }
-
-        private static void SetupSystemEncoding()
-        {
-            //check whether GitExtensions works with standard msysgit or msysgit-unicode
-
-            // invoke a git command that returns an invalid argument in its response, and
-            // check if a unicode-only character is reported back. If so assume msysgit-unicode
-
-            // git config --get with a malformed key (no section) returns:
-            // "error: key does not contain a section: <key>"
-            const string controlStr = "ą"; // "a caudata"
-            string arguments = string.Format("config --get {0}", controlStr);
-
-            int exitCode;
-            String s = Module.RunGitCmd(arguments, out exitCode, null, Encoding.UTF8);
-            if (s != null && s.IndexOf(controlStr) != -1)
-                SystemEncoding = Encoding.UTF8;
-            else
-                SystemEncoding = Encoding.Default;
-        
-        }
-
-        public static void LoadSettings()
-        {
-
-            SetupSystemEncoding();
-
-            Action<Encoding> addEncoding = delegate(Encoding e) { availableEncodings[e.HeaderName] = e; };
-            addEncoding(Encoding.Default);
-            addEncoding(new ASCIIEncoding());
-            addEncoding(new UnicodeEncoding());
-            addEncoding(new UTF7Encoding());
-            addEncoding(new UTF8Encoding());
-
-            try
-            {
-                TransferEncodings();
-                TransferVerDependentReg();
-            }
-            catch
-            { }
-
-            try
-            {
-                GitCommandHelpers.SetSsh(GetValue<string>("gitssh", null));
-            }
-            catch
-            { }
-        }
-
-        public static bool? _dashboardShowCurrentBranch;
-        public static bool DashboardShowCurrentBranch
-        {
-            get { return SafeGet("dashboardshowcurrentbranch", true, ref _dashboardShowCurrentBranch); }
-            set { SafeSet("dashboardshowcurrentbranch", value, ref _dashboardShowCurrentBranch); }
-        }
-
-        public static string _ownScripts;
-        public static string ownScripts
-        {
-            get { return SafeGet("ownScripts", "", ref _ownScripts); }
-            set { SafeSet("ownScripts", value, ref _ownScripts); }
-        }
-
-        private static bool? _pushAllTags;
-        public static bool PushAllTags
-        {
-            get { return SafeGet("pushalltags", false, ref _pushAllTags); }
-            set { SafeSet("pushalltags", value, ref _pushAllTags); }
-        }
-
-        private static bool? _AutoPullOnRejected;
-        public static bool AutoPullOnRejected
-        {
-            get { return SafeGet("AutoPullOnRejected", false, ref _AutoPullOnRejected); }
-            set { SafeSet("AutoPullOnRejected", value, ref _AutoPullOnRejected); }
-        }
-
-        private static bool? _RecursiveSubmodulesCheck;
-        public static bool RecursiveSubmodulesCheck
-        {
-            get { return SafeGet("RecursiveSubmodulesCheck", true, ref _RecursiveSubmodulesCheck); }
-            set { SafeSet("RecursiveSubmodulesCheck", value, ref _RecursiveSubmodulesCheck); }
-        }
-
-        private static string _ShorteningRecentRepoPathStrategy;
-        public static string ShorteningRecentRepoPathStrategy
-        {
-            get { return SafeGet("ShorteningRecentRepoPathStrategy", "", ref _ShorteningRecentRepoPathStrategy); }
-            set { SafeSet("ShorteningRecentRepoPathStrategy", value, ref _ShorteningRecentRepoPathStrategy); }
-        }
-
-        private static int? _MaxMostRecentRepositories;
-        public static int MaxMostRecentRepositories
-        {
-            get { return SafeGet("MaxMostRecentRepositories", 0, ref _MaxMostRecentRepositories); }
-            set { SafeSet("MaxMostRecentRepositories", value, ref _MaxMostRecentRepositories); }
-        }
-
-        private static int? _RecentReposComboMinWidth;
-        public static int RecentReposComboMinWidth
-        {
-            get { return SafeGet("RecentReposComboMinWidth", 0, ref _RecentReposComboMinWidth); }
-            set { SafeSet("RecentReposComboMinWidth", value, ref _RecentReposComboMinWidth); }
-        }
-
-        private static bool? _SortMostRecentRepos;
-        public static bool SortMostRecentRepos
-        {
-            get { return SafeGet("SortMostRecentRepos", false, ref _SortMostRecentRepos); }
-            set { SafeSet("SortMostRecentRepos", value, ref _SortMostRecentRepos); }
-        }
-
-        private static bool? _SortLessRecentRepos;
-        public static bool SortLessRecentRepos
-        {
-            get { return SafeGet("SortLessRecentRepos", false, ref _SortLessRecentRepos); }
-            set { SafeSet("SortLessRecentRepos", value, ref _SortLessRecentRepos); }
-        }
-
-        private static bool? _NoFastForwardMerge;
-        public static bool NoFastForwardMerge
-        {
-            get { return SafeGet("NoFastForwardMerge", false, ref _NoFastForwardMerge); }
-            set { SafeSet("NoFastForwardMerge", value, ref _NoFastForwardMerge); }
-        }
-
-        private static int? _CommitValidationMaxCntCharsFirstLine;
-        public static int CommitValidationMaxCntCharsFirstLine
-        {
-            get { return SafeGet("CommitValidationMaxCntCharsFirstLine", 0, ref _CommitValidationMaxCntCharsFirstLine); }
-            set { SafeSet("CommitValidationMaxCntCharsFirstLine", value, ref _CommitValidationMaxCntCharsFirstLine); }
-        }
-
-        private static int? _CommitValidationMaxCntCharsPerLine;
-        public static int CommitValidationMaxCntCharsPerLine
-        {
-            get { return SafeGet("CommitValidationMaxCntCharsPerLine", 0, ref _CommitValidationMaxCntCharsPerLine); }
-            set { SafeSet("CommitValidationMaxCntCharsPerLine", value, ref _CommitValidationMaxCntCharsPerLine); }
-        }
-
-        private static bool? _CommitValidationSecondLineMustBeEmpty;
-        public static bool CommitValidationSecondLineMustBeEmpty
-        {
-            get { return SafeGet("CommitValidationSecondLineMustBeEmpty", false, ref _CommitValidationSecondLineMustBeEmpty); }
-            set { SafeSet("CommitValidationSecondLineMustBeEmpty", value, ref _CommitValidationSecondLineMustBeEmpty); }
-        }
-
-        private static string _CommitValidationRegEx;
-        public static string CommitValidationRegEx
-        {
-            get { return SafeGet("CommitValidationRegEx", String.Empty, ref _CommitValidationRegEx); }
-            set { SafeSet("CommitValidationRegEx", value, ref _CommitValidationRegEx); }
-        }
-
-        private static string _CommitTemplates;
-        public static string CommitTemplates
-        {
-            get { return SafeGet("CommitTemplates", String.Empty, ref _CommitTemplates); }
-            set { SafeSet("CommitTemplates", value, ref _CommitTemplates); }
-        }
-
-        public static string GetGitExtensionsFullPath()
-        {
-            return GetGitExtensionsDirectory() + "\\GitExtensions.exe";
-        }
-
-        public static string GetGitExtensionsDirectory()
-        {
-            string fileName = Assembly.GetAssembly(typeof(Settings)).Location;
-            fileName = fileName.Substring(0, fileName.LastIndexOfAny(new[] { '\\', '/' }));
-            return fileName;
-        }
-
-        private static T SafeGet<T>(string key, T defaultValue, ref T field, Func<string, T> converter)
-        {
-            if (field == null && VersionIndependentRegKey != null)
-            {
-                var value = GetValue<object>(key, null);
-                field = value == null ? defaultValue : converter(value.ToString());
-            }
-            return field;
-        }
-
-        private static string SafeGet(string key, string defaultValue, ref string field)
-        {
-            return SafeGet(key, defaultValue, ref field, x => x);
-        }
-
-        private static Font SafeGet(string key, Font defaultValue, ref Font field)
-        {
-            return SafeGet(key, defaultValue, ref field, x => x.Parse(defaultValue));
-        }
-
-        private static bool SafeGet(string key, bool defaultValue, ref bool? field)
-        {
-            return SafeGet(key, defaultValue, ref field, x => x == "True").Value;
-        }
-
-        private static int SafeGet(string key, int defaultValue, ref int? field)
-        {
-            return SafeGet(key, defaultValue, ref field, x =>
-            {
-                int result;
-                return int.TryParse(x, out result) ? result : defaultValue;
-            }).Value;
-        }
-
-        private static Color SafeGet(string key, Color defaultValue, ref Color? field)
-        {
-            return SafeGet(key, defaultValue, ref field, x => ColorTranslator.FromHtml(x)).Value;
-        }
-
-        private static void SafeSet<T>(string key, T value, ref T field)
-        {
-            if (Object.Equals(field, value))
-                return;
-            field = value;
-            SetValue(key, field);
-        }
-
-        private static void SafeSet(string key, Color value, ref Color? field)
-        {
-            field = value;
-            SetValue(key, ColorTranslator.ToHtml(field.Value));
-        }
-
-        private static void SafeSet(string key, Font value, ref Font field)
-        {
-            field = value;
-            SetValue(key, field.AsString());
-        }
-
-        private static RegistryKey _VersionIndependentRegKey;
-
-        private static RegistryKey VersionIndependentRegKey
-        {
-            get
-            {
-                if (_VersionIndependentRegKey == null)
-                {
-                    _VersionIndependentRegKey = Registry.CurrentUser.OpenSubKey("Software\\GitExtensions\\GitExtensions", true);
-                    if (_VersionIndependentRegKey == null)
-                        _VersionIndependentRegKey = Registry.CurrentUser.CreateSubKey("Software\\GitExtensions\\GitExtensions", RegistryKeyPermissionCheck.ReadWriteSubTree);
-                }
-                return _VersionIndependentRegKey;
-            }
-        }
-
-        public static T GetValue<T>(string name, T defaultValue)
-        {
-            T value = (T)VersionIndependentRegKey.GetValue(name, null);
-
-            if (value != null)
-                return value;
-          
-            return defaultValue;
-        }
-
-        //temporary code to transfer version dependent registry caused that there was no way to set value to null
-        //if there was the same named key in version dependent registry
-        private static void TransferVerDependentReg()
-        {
-            bool? transfered = GetBool("TransferedVerDependentReg", false);
-            if (!transfered.Value)
-            {
-                string r = Application.UserAppDataRegistry.Name.Replace(Application.ProductVersion, "1.0.0.0");
-                r = r.Substring(Registry.CurrentUser.Name.Length + 1, r.Length - Registry.CurrentUser.Name.Length - 1);
-                RegistryKey versionDependentRegKey = Registry.CurrentUser.OpenSubKey(r, true);
-                try
-                {
-                    foreach (string key in versionDependentRegKey.GetValueNames())
-                    {
-                        object val = versionDependentRegKey.GetValue(key);
-                        object independentVal = VersionIndependentRegKey.GetValue(key, null);
-                        if (independentVal == null)
-                            SetValue<object>(key, val);
-                    }
-                }
-                finally
-                {
-                    versionDependentRegKey.Close();
-                }
-                SetBool("TransferedVerDependentReg", true);
-            }
-            
-        }
-
-        public static void SetValue<T>(string name, T value)
-        {
-            if (value == null)
-                VersionIndependentRegKey.DeleteValue(name);
-            else
-                VersionIndependentRegKey.SetValue(name, value);
-        }
-
-        public static T GetByName<T>(string name, T defaultValue, Func<object, T> decode)
-        {
-            object o;
-            if (byNameMap.TryGetValue(name, out o))
-            {
-                if( o == null || o is T)
-                    return (T)o;
-                else
-                    throw new Exception("Incompatible class for settings: " + name + ". Expected: " + typeof(T).FullName + ", found: " + o.GetType().FullName);
-            }
-            else
-            {
-                o = GetValue<object>(name, null);
-                T result = o == null ? defaultValue : decode(o);
-
-                byNameMap[name] = result;
-                return result;
-            }
-        }
-
-        public static void SetByName<T>(string name, T value, Func<T, object> encode)
-        {
-            object o;
-            if (byNameMap.TryGetValue(name, out o))
-                if (Object.Equals(o, value))
-                    return;
-            if (value == null)
-                o = null;
-            else
-                o = encode(value);
-            SetValue<object>(name, o);
-            byNameMap[name] = value;
-        }
-
-        public static bool? GetBool(string name, bool? defaultValue)
-        {
-            return GetByName<bool?>(name, defaultValue, x => {
-                var val = x.ToString().ToLower();
-                if (val == "true") return true;
-                if (val == "false") return false;
-                return null;
-            });
-        }
-
-        public static void SetBool(string name, bool? value)
-        {
-<<<<<<< HEAD
-            SetByName<string>(name, value, s => s);
-=======
-            SetByName<bool?>(name, value, (bool? b) => b.Value ? "true" : "false");
->>>>>>> 0f06a431
-        }
-
-        public static void SetString(string name, string value)
-        {
-            SetByName<string>(name, value, s => s);
-        }
-
-        public static string GetString(string name, string defaultValue)
-        {
-            return GetByName<string>(name, defaultValue, x => x.ToString());
-        }
-
-        public static string PrefixedName(string prefix, string name) 
-        {
-            return prefix == null ? name : prefix + '_' + name;
-        }
-    }
-
-    public static class FontParser
-    {
-        public static string AsString(this Font value)
-        {
-            return String.Format("{0};{1}", value.FontFamily.Name, value.Size);
-        }
-
-        public static Font Parse(this string value, Font defaultValue)
-        {
-            if (value == null)
-                return defaultValue;
-
-            string[] parts = value.Split(';');
-
-            if (parts.Length < 2)
-                return defaultValue;
-
-            try
-            {
-                return new Font(parts[0], Single.Parse(parts[1]));
-            }
-            catch (Exception)
-            {
-                return defaultValue;
-            }
-        }
-    }
+﻿using System;
+using System.Collections.Generic;
+using System.Diagnostics;
+using System.Drawing;
+using System.Reflection;
+using System.Text;
+using System.Windows.Forms;
+using GitCommands.Config;
+using GitCommands.Logging;
+using GitCommands.Repository;
+using Microsoft.Win32;
+
+namespace GitCommands
+{
+    public static class Settings
+    {
+        //Constants
+        public const string GitExtensionsVersionString = "2.32";
+        public const int GitExtensionsVersionInt = 232;
+
+        //semi-constants
+        public static readonly char PathSeparator = '\\';
+        public static readonly char PathSeparatorWrong = '/';
+
+        private static readonly Dictionary<String, object> byNameMap = new Dictionary<String, object>();
+        static Settings()
+        {
+            if (!RunningOnWindows())
+            {
+                PathSeparator = '/';
+                PathSeparatorWrong = '\\';
+            }
+
+            GitLog = new CommandLogger();
+
+            //Make applicationdatapath version dependent
+            ApplicationDataPath = Application.UserAppDataPath.Replace(Application.ProductVersion, string.Empty);
+        }
+
+        private static int? _UserMenuLocationX;
+        public static int UserMenuLocationX
+        {
+            get { return SafeGet("usermenulocationx", -1, ref _UserMenuLocationX); }
+            set { SafeSet("usermenulocationx", value, ref _UserMenuLocationX); }
+        }
+
+        private static int? _UserMenuLocationY;
+        public static int UserMenuLocationY
+        {
+            get { return SafeGet("usermenulocationy", -1, ref _UserMenuLocationY); }
+            set { SafeSet("usermenulocationy", value, ref _UserMenuLocationY); }
+        }
+
+        private static bool? _stashKeepIndex;
+        public static bool StashKeepIndex
+        {
+            get { return SafeGet("stashkeepindex", false, ref _stashKeepIndex); }
+            set { SafeSet("stashkeepindex", value, ref _stashKeepIndex); }
+        }
+
+
+        private static bool? _applyPatchIgnoreWhitespace;
+        public static bool ApplyPatchIgnoreWhitespace
+        {
+            get { return SafeGet("applypatchignorewhitespace", false, ref _applyPatchIgnoreWhitespace); }
+            set { SafeSet("applypatchignorewhitespace", value, ref _applyPatchIgnoreWhitespace); }
+        }
+
+        private static bool? _usePatienceDiffAlgorithm;
+        public static bool UsePatienceDiffAlgorithm
+        {
+            get { return SafeGet("usepatiencediffalgorithm", false, ref _usePatienceDiffAlgorithm); }
+            set { SafeSet("usepatiencediffalgorithm", value, ref _usePatienceDiffAlgorithm); }
+        }
+
+        private static bool? _showErrorsWhenStagingFiles;
+        public static bool ShowErrorsWhenStagingFiles
+        {
+            get { return SafeGet("showerrorswhenstagingfiles", true, ref _showErrorsWhenStagingFiles); }
+            set { SafeSet("showerrorswhenstagingfiles", value, ref _showErrorsWhenStagingFiles); }
+        }
+
+        private static string _lastCommitMessage;
+        public static string LastCommitMessage
+        {
+            get { return SafeGet("lastCommitMessage", "", ref _lastCommitMessage); }
+            set { SafeSet("lastCommitMessage", value, ref _lastCommitMessage); }
+        }
+
+        private static string _truncatePathMethod;
+        public static string TruncatePathMethod
+        {
+            get { return SafeGet("truncatepathmethod", "none", ref _truncatePathMethod); }
+            set { SafeSet("truncatepathmethod", value, ref _truncatePathMethod); }
+        }
+
+        private static bool? _showGitStatusInBrowseToolbar;
+        public static bool ShowGitStatusInBrowseToolbar
+        {
+            get { return SafeGet("showgitstatusinbrowsetoolbar", true, ref _showGitStatusInBrowseToolbar); }
+            set { SafeSet("showgitstatusinbrowsetoolbar", value, ref _showGitStatusInBrowseToolbar); }
+        }
+
+        public static bool CommitInfoShowContainedInBranches
+        {
+            get
+            {
+                return CommitInfoShowContainedInBranchesLocal ||
+                    CommitInfoShowContainedInBranchesRemote ||
+                    CommitInfoShowContainedInBranchesRemoteIfNoLocal;
+            }
+        }
+
+        private static bool? _commitInfoShowContainedInBranchesLocal;
+        public static bool CommitInfoShowContainedInBranchesLocal
+        {
+            get { return SafeGet("commitinfoshowcontainedinbrancheslocal", true, ref _commitInfoShowContainedInBranchesLocal); }
+            set { SafeSet("commitinfoshowcontainedinbrancheslocal", value, ref _commitInfoShowContainedInBranchesLocal); }
+        }
+
+        private static bool? _commitInfoShowContainedInBranchesRemote;
+        public static bool CommitInfoShowContainedInBranchesRemote
+        {
+            get { return SafeGet("commitinfoshowcontainedinbranchesremote", false, ref _commitInfoShowContainedInBranchesRemote); }
+            set { SafeSet("commitinfoshowcontainedinbranchesremote", value, ref _commitInfoShowContainedInBranchesRemote); }
+        }
+
+        private static bool? _commitInfoShowContainedInBranchesRemoteIfNoLocal;
+        public static bool CommitInfoShowContainedInBranchesRemoteIfNoLocal
+        {
+            get { return SafeGet("commitinfoshowcontainedinbranchesremoteifnolocal", false, ref _commitInfoShowContainedInBranchesRemoteIfNoLocal); }
+            set { SafeSet("commitinfoshowcontainedinbranchesremoteifnolocal", value, ref _commitInfoShowContainedInBranchesRemoteIfNoLocal); }
+        }
+
+        private static bool? _commitInfoShowContainedInTags;
+        public static bool CommitInfoShowContainedInTags
+        {
+            get { return SafeGet("commitinfoshowcontainedintags", true, ref _commitInfoShowContainedInTags); }
+            set { SafeSet("commitinfoshowcontainedintags", value, ref _commitInfoShowContainedInTags); }
+        }
+
+        public static string ApplicationDataPath { get; private set; }
+
+        private static string _translation;
+        public static string Translation
+        {
+            get { return SafeGet("translation", "", ref _translation); }
+            set { SafeSet("translation", value, ref _translation); }
+        }
+
+        private static bool? _userProfileHomeDir;
+        public static bool UserProfileHomeDir
+        {
+            get { return SafeGet("userprofilehomedir", false, ref _userProfileHomeDir); }
+            set { SafeSet("userprofilehomedir", value, ref _userProfileHomeDir); }
+        }
+
+        private static string _customHomeDir;
+        public static string CustomHomeDir
+        {
+            get { return SafeGet("customhomedir", "", ref _customHomeDir); }
+            set { SafeSet("customhomedir", value, ref _customHomeDir); }
+        }
+
+        private static string _iconColor;
+        public static string IconColor
+        {
+            get { return SafeGet("iconcolor", "default", ref _iconColor); }
+            set { SafeSet("iconcolor", value, ref _iconColor); }
+        }
+
+        private static string _iconStyle;
+        public static string IconStyle
+        {
+            get { return SafeGet("iconstyle", "default", ref _iconStyle); }
+            set { SafeSet("iconstyle", value, ref _iconStyle); }
+        }
+
+        private static int? _authorImageSize;
+        public static int AuthorImageSize
+        {
+            get { return SafeGet("authorimagesize", 80, ref _authorImageSize); }
+            set { SafeSet("authorimagesize", value, ref _authorImageSize); }
+        }
+
+        private static int? _authorImageCacheDays;
+        public static int AuthorImageCacheDays
+        {
+            get { return SafeGet("authorimagecachedays", 5, ref _authorImageCacheDays); }
+            set { SafeSet("authorimagecachedays", value, ref _authorImageCacheDays); }
+        }
+
+        private static bool? _showAuthorGravatar;
+        public static bool ShowAuthorGravatar
+        {
+            get { return SafeGet("showauthorgravatar", true, ref _showAuthorGravatar); }
+            set { SafeSet("showauthorgravatar", value, ref _showAuthorGravatar); }
+        }
+
+        private static bool? _closeCommitDialogAfterCommit;
+        public static bool CloseCommitDialogAfterCommit
+        {
+            get { return SafeGet("closecommitdialogaftercommit", true, ref _closeCommitDialogAfterCommit); }
+            set { SafeSet("closecommitdialogaftercommit", value, ref _closeCommitDialogAfterCommit); }
+        }
+
+        private static bool? _closeCommitDialogAfterLastCommit;
+        public static bool CloseCommitDialogAfterLastCommit
+        {
+            get { return SafeGet("closecommitdialogafterlastcommit", true, ref _closeCommitDialogAfterLastCommit); }
+            set { SafeSet("closecommitdialogafterlastcommit", value, ref _closeCommitDialogAfterLastCommit); }
+        }
+
+        private static bool? _refreshCommitDialogOnFormFocus;
+        public static bool RefreshCommitDialogOnFormFocus
+        {
+            get { return SafeGet("refreshcommitdialogonformfocus", false, ref _refreshCommitDialogOnFormFocus); }
+            set { SafeSet("refreshcommitdialogonformfocus", value, ref _refreshCommitDialogOnFormFocus); }
+        }
+
+        private static bool? _followRenamesInFileHistory;
+        public static bool FollowRenamesInFileHistory
+        {
+            get { return SafeGet("followrenamesinfilehistory", true, ref _followRenamesInFileHistory); }
+            set { SafeSet("followrenamesinfilehistory", value, ref _followRenamesInFileHistory); }
+        }
+
+        private static bool? _fullHistoryInFileHistory;
+        public static bool FullHistoryInFileHistory
+        {
+            get { return SafeGet("fullhistoryinfilehistory", false, ref _fullHistoryInFileHistory); }
+            set { SafeSet("fullhistoryinfilehistory", value, ref _fullHistoryInFileHistory); }
+        }
+
+        private static bool? _revisionGraphShowWorkingDirChanges;
+        public static bool RevisionGraphShowWorkingDirChanges
+        {
+            get { return SafeGet("revisiongraphshowworkingdirchanges", false, ref _revisionGraphShowWorkingDirChanges); }
+            set { SafeSet("revisiongraphshowworkingdirchanges", value, ref _revisionGraphShowWorkingDirChanges); }
+        }
+
+        private static bool? _DirtyDirWarnBeforeCheckoutBranch;
+        public static bool DirtyDirWarnBeforeCheckoutBranch
+        {
+            get { return SafeGet("DirtyDirWarnBeforeCheckoutBranch", false, ref _DirtyDirWarnBeforeCheckoutBranch); }
+            set { SafeSet("DirtyDirWarnBeforeCheckoutBranch", value, ref _DirtyDirWarnBeforeCheckoutBranch); }
+        }
+
+        private static bool? _revisionGraphDrawNonRelativesGray;
+        public static bool RevisionGraphDrawNonRelativesGray
+        {
+            get { return SafeGet("revisiongraphdrawnonrelativesgray", true, ref _revisionGraphDrawNonRelativesGray); }
+            set { SafeSet("revisiongraphdrawnonrelativesgray", value, ref _revisionGraphDrawNonRelativesGray); }
+        }
+
+        private static bool? _revisionGraphDrawNonRelativesTextGray;
+        public static bool RevisionGraphDrawNonRelativesTextGray
+        {
+            get { return SafeGet("revisiongraphdrawnonrelativestextgray", false, ref _revisionGraphDrawNonRelativesTextGray); }
+            set { SafeSet("revisiongraphdrawnonrelativestextgray", value, ref _revisionGraphDrawNonRelativesTextGray); }
+        }
+
+        public static readonly Dictionary<string, Encoding> availableEncodings = new Dictionary<string, Encoding>();
+           
+        private static Encoding GetEncoding(bool local, string settingName, bool fromSettings)
+        {
+            Encoding result;
+            string lname = local ? "_local" + '_' + WorkingDir : "_global";
+            lname = settingName + lname;
+            object o;
+            if (byNameMap.TryGetValue(lname, out o))
+                result = o as Encoding;
+            else
+            {
+                string encodingName;
+                if (fromSettings)
+                    encodingName = GetString("n_" + lname, null);
+                else
+                {
+                    ConfigFile cfg;
+                    if (local)
+                        cfg = Module.GetLocalConfig();
+                    else
+                        cfg = GitCommandHelpers.GetGlobalConfig();
+
+                    encodingName = cfg.GetValue(settingName);
+                }
+
+                if (string.IsNullOrEmpty(encodingName))
+                    result = null;
+                else if (!availableEncodings.TryGetValue(encodingName, out result))
+                {
+                    try
+                    {
+                        result = Encoding.GetEncoding(encodingName);
+                    }
+                    catch (ArgumentException ex)
+                    {
+                        throw new Exception(ex.Message + Environment.NewLine + "Unsupported encoding set in git config file: " + encodingName + Environment.NewLine + "Please check the setting i18n.commitencoding in your local and/or global config files. Command aborted.", ex);
+                    }
+                }
+                byNameMap[lname] = result;                
+            }
+
+            return result;
+
+        }
+
+        private static void SetEncoding(bool local, string settingName, Encoding encoding, bool toSettings)
+        {
+            string lname = local ? "_local" + '_' + WorkingDir : "_global";
+            lname = settingName + lname;
+            byNameMap[lname] = encoding;
+            //storing to config file is handled by FormSettings
+            if (toSettings)
+                SetString("n_" + lname, encoding == null ? null : encoding.HeaderName);
+        }
+
+        //encoding for files paths
+        public static Encoding SystemEncoding;
+        //Encoding that let us read all bytes without replacing any char
+        public static readonly Encoding LosslessEncoding = Encoding.GetEncoding("ISO-8859-1");//is any better?
+        //follow by git i18n CommitEncoding and LogOutputEncoding is a hell
+        //command output may consist of:
+        //1) commit message encoded in CommitEncoding, recoded to LogOutputEncoding or not dependent of 
+        //   pretty parameter (pretty=raw - recoded, pretty=format - not recoded)
+        //2) author name encoded dependently on config file encoding, not recoded to LogOutputEncoding
+        //3) file content encoded in its original encoding, not recoded to LogOutputEncoding
+        //4) file path (file name is encoded in system default encoding), not recoded to LogOutputEncoding,
+        //   every not ASCII character is escaped with \ followed by its code as a three digit octal number
+        //5) branch or tag name encoded in system default encoding, not recoded to LogOutputEncoding
+        //saying that "At the core level, git is character encoding agnostic." is not enough
+        //In my opinion every data not encoded in utf8 should contain information
+        //about its encoding, also git should emit structuralized data
+        //i18n CommitEncoding and LogOutputEncoding properties are stored in config file, because of 2)
+        //it is better to encode this file in utf8 for international projects. To read config file properly
+        //we must know its encoding, let user decide by setting AppEncoding property which encoding has to be used
+        //to read/write config file
+        public static Encoding GetAppEncoding(bool local)
+        {
+            return GetEncoding(local, "AppEncoding", true);
+        }
+        public static void SetAppEncoding(bool local, Encoding encoding)
+        {
+            SetEncoding(local, "AppEncoding", encoding, true);
+        }
+        public static Encoding AppEncoding
+        {
+            get
+            {
+                Encoding result = GetAppEncoding(true);
+                if (result == null)
+                    result = GetAppEncoding(false);
+                if (result == null)
+                    result = new UTF8Encoding(false);
+                return result;
+            }
+        }
+
+        public static Encoding GetFilesEncoding(bool local) 
+        {
+            return GetEncoding(local, "i18n.filesEncoding", false);                 
+        }
+        public static void SetFilesEncoding(bool local, Encoding encoding)
+        {
+            SetEncoding(local, "i18n.filesEncoding", encoding, false);
+        }
+        public static Encoding FilesEncoding
+        {
+            get
+            {
+                Encoding result = GetFilesEncoding(true);
+                if (result == null)
+                    result = GetFilesEncoding(false);
+                if (result == null)
+                    result = new UTF8Encoding(false);
+                return result;
+            }
+        }
+
+        public static Encoding GetCommitEncoding(bool local)
+        {
+            return GetEncoding(local, "i18n.commitEncoding", false);
+        }
+        public static void SetCommitEncoding(bool local, Encoding encoding)
+        {
+            SetEncoding(local, "i18n.commitEncoding", encoding, false);
+        }
+        public static Encoding CommitEncoding
+        {
+            get
+            {
+                Encoding result = GetCommitEncoding(true);
+                if (result == null)
+                    result = GetCommitEncoding(false);
+                if (result == null)
+                    result = new UTF8Encoding(false);
+                return result;
+            }
+        }
+
+        public static Encoding GetLogOutputEncoding(bool local)
+        {
+            return GetEncoding(local, "i18n.logoutputencoding", false);
+        }
+        public static void SetLogOutputEncoding(bool local, Encoding encoding)
+        {
+            SetEncoding(local, "i18n.logoutputencoding", encoding, false);
+        }
+        public static Encoding LogOutputEncoding
+        {
+            get
+            {
+                Encoding result = GetLogOutputEncoding(true);
+                if (result == null)
+                    result = GetLogOutputEncoding(false);
+                if (result == null)
+                    result = CommitEncoding;
+                if (result == null)
+                    result = new UTF8Encoding(false);
+                return result;
+            }
+        }
+
+        private static string _pullMerge;
+        public static string PullMerge
+        {
+            get { return SafeGet("pullmerge", "merge", ref _pullMerge); }
+            set { SafeSet("pullmerge", value, ref _pullMerge); }
+        }
+
+
+        private static string _smtp;
+        public static string Smtp
+        {
+            get { return SafeGet("smtp", "", ref _smtp); }
+            set { SafeSet("smtp", value, ref _smtp); }
+        }
+        
+        private static bool? _autoStash;
+        public static bool AutoStash
+        {
+            get { return SafeGet("autostash", false, ref _autoStash); }
+            set { SafeSet("autostash", value, ref _autoStash); }
+        }
+
+        private static bool? _mergeAtCheckout;
+        public static bool MergeAtCheckout
+        {
+            get { return SafeGet("mergeAtCheckout", true, ref _mergeAtCheckout); }
+            set { SafeSet("mergeAtCheckout", value, ref _mergeAtCheckout); }
+        }
+
+        private static bool? _includeUntrackedFilesInAutoStash;
+        public static bool IncludeUntrackedFilesInAutoStash
+        {
+            get { return SafeGet("includeUntrackedFilesInAutoStash", true, ref _includeUntrackedFilesInAutoStash); }
+            set { SafeSet("includeUntrackedFilesInAutoStash", value, ref _includeUntrackedFilesInAutoStash); }
+        }
+
+        private static bool? _includeUntrackedFilesInManualStash;
+        public static bool IncludeUntrackedFilesInManualStash
+        {
+            get { return SafeGet("includeUntrackedFilesInManualStash", true, ref _includeUntrackedFilesInManualStash); }
+            set { SafeSet("includeUntrackedFilesInManualStash", value, ref _includeUntrackedFilesInManualStash); }
+        }
+
+        private static bool? _orderRevisionByDate;
+        public static bool OrderRevisionByDate
+        {
+            get { return SafeGet("orderrevisionbydate", true, ref _orderRevisionByDate); }
+            set { SafeSet("orderrevisionbydate", value, ref _orderRevisionByDate); }
+        }
+
+        private static string _dictionary;
+        public static string Dictionary
+        {
+            get { return SafeGet("dictionary", "en-US", ref _dictionary); }
+            set { SafeSet("dictionary", value, ref _dictionary); }
+        }
+
+        private static bool? _showGitCommandLine;
+        public static bool ShowGitCommandLine
+        {
+            get { return SafeGet("showgitcommandline", false, ref _showGitCommandLine); }
+            set { SafeSet("showgitcommandline", value, ref _showGitCommandLine); }
+        }
+
+        private static bool? _showStashCount;
+        public static bool ShowStashCount
+        {
+            get { return SafeGet("showstashcount", false, ref _showStashCount); }
+            set { SafeSet("showstashcount", value, ref _showStashCount); }
+        }
+
+        private static bool? _relativeDate;
+        public static bool RelativeDate
+        {
+            get { return SafeGet("relativedate", true, ref _relativeDate); }
+            set { SafeSet("relativedate", value, ref _relativeDate); }
+        }
+
+        private static bool? _useFastChecks;
+        public static bool UseFastChecks
+        {
+            get { return SafeGet("usefastchecks", false, ref _useFastChecks); }
+            set { SafeSet("usefastchecks", value, ref _useFastChecks); }
+        }
+
+        private static bool? _showGitNotes;
+        public static bool ShowGitNotes
+        {
+            get { return SafeGet("showgitnotes", false, ref _showGitNotes); }
+            set { SafeSet("showgitnotes", value, ref _showGitNotes); }
+        }
+
+        private static int? _revisionGraphLayout;
+        public static int RevisionGraphLayout
+        {
+            get { return SafeGet("revisiongraphlayout", 2, ref _revisionGraphLayout); }
+            set { SafeSet("revisiongraphlayout", value, ref _revisionGraphLayout); }
+        }
+
+        private static bool? _showAuthorDate;
+        public static bool ShowAuthorDate
+        {
+            get { return SafeGet("showauthordate", true, ref _showAuthorDate); }
+            set { SafeSet("showauthordate", value, ref _showAuthorDate); }
+        }
+
+        private static bool? _closeProcessDialog;
+        public static bool CloseProcessDialog
+        {
+            get { return SafeGet("closeprocessdialog", false, ref _closeProcessDialog); }
+            set { SafeSet("closeprocessdialog", value, ref _closeProcessDialog); }
+        }
+
+        private static bool? _showCurrentBranchOnly;
+        public static bool ShowCurrentBranchOnly
+        {
+            get { return SafeGet("showcurrentbranchonly", false, ref _showCurrentBranchOnly); }
+            set { SafeSet("showcurrentbranchonly", value, ref _showCurrentBranchOnly); }
+        }
+
+        private static bool? _branchFilterEnabled;
+        public static bool BranchFilterEnabled
+        {
+            get { return SafeGet("branchfilterenabled", false, ref _branchFilterEnabled); }
+            set { SafeSet("branchfilterenabled", value, ref _branchFilterEnabled); }
+        }
+
+        private static int? _commitDialogSplitter;
+        public static int CommitDialogSplitter
+        {
+            get { return SafeGet("commitdialogsplitter", 400, ref _commitDialogSplitter); }
+            set { SafeSet("commitdialogsplitter", value, ref _commitDialogSplitter); }
+        }
+
+        private static int? _revisionGridQuickSearchTimeout;
+        public static int RevisionGridQuickSearchTimeout
+        {
+            get { return SafeGet("revisiongridquicksearchtimeout", 750, ref _revisionGridQuickSearchTimeout); }
+            set { SafeSet("revisiongridquicksearchtimeout", value, ref _revisionGridQuickSearchTimeout); }
+        }
+
+        private static string _gravatarFallbackService;
+        public static string GravatarFallbackService
+        {
+            get { return SafeGet("gravatarfallbackservice", "Identicon", ref _gravatarFallbackService); }
+            set { SafeSet("gravatarfallbackservice", value, ref _gravatarFallbackService); }
+        }
+
+        private static string _gitCommand;
+        public static string GitCommand
+        {
+            get { return SafeGet("gitcommand", "git", ref _gitCommand); }
+            set { SafeSet("gitcommand", value, ref _gitCommand); }
+        }
+
+        private static string _gitBinDir;
+        public static string GitBinDir
+        {
+            get { return SafeGet("gitbindir", "", ref _gitBinDir); }
+            set
+            {
+                var temp = value;
+                if (temp.Length > 0 && temp[temp.Length - 1] != PathSeparator)
+                    temp += PathSeparator;
+                SafeSet("gitbindir", temp, ref _gitBinDir);
+
+                //if (string.IsNullOrEmpty(_gitBinDir))
+                //    return;
+
+                //var path =
+                //    Environment.GetEnvironmentVariable("path", EnvironmentVariableTarget.Process) + ";" +
+                //    _gitBinDir;
+                //Environment.SetEnvironmentVariable("path", path, EnvironmentVariableTarget.Process);
+            }
+        }
+
+        private static int? _maxRevisionGraphCommits;
+        public static int MaxRevisionGraphCommits
+        {
+            get { return SafeGet("maxrevisiongraphcommits", 100000, ref _maxRevisionGraphCommits); }
+            set { SafeSet("maxrevisiongraphcommits", value, ref _maxRevisionGraphCommits); }
+        }
+
+        public delegate void WorkingDirChangedEventHandler(string oldDir, string newDir, string newGitDir);
+        public static event WorkingDirChangedEventHandler WorkingDirChanged;
+
+        private static readonly GitModule _module = new GitModule();
+        public static GitModule Module
+        {
+            [DebuggerStepThrough]
+            get
+            {
+                return _module;
+            }
+        }
+
+        public static string WorkingDir
+        {
+            get
+            {
+                return _module.WorkingDir;
+            }
+            set
+            {
+                string old = _module.WorkingDir;
+                _module.WorkingDir = value;
+                RecentWorkingDir = _module.WorkingDir;
+                if (WorkingDirChanged != null)
+                {
+                    WorkingDirChanged(old, _module.WorkingDir, _module.GetGitDirectory());
+                }
+            }
+        }
+
+        public static string RecentWorkingDir
+        {
+            get { return GetString("RecentWorkingDir", null); }
+            set { SetString("RecentWorkingDir", value); }
+        }
+
+        public static bool StartWithRecentWorkingDir
+        {
+            get { return GetBool("StartWithRecentWorkingDir", false).Value; }
+            set { SetBool("StartWithRecentWorkingDir", value); }
+        }
+
+        public static CommandLogger GitLog { get; private set; }
+
+        private static string _plink;
+        public static string Plink
+        {
+            get { return SafeGet("plink", "", ref _plink); }
+            set { SafeSet("plink", value, ref _plink); }
+        }
+        private static string _puttygen;
+        public static string Puttygen
+        {
+            get { return SafeGet("puttygen", "", ref _puttygen); }
+            set { SafeSet("puttygen", value, ref _puttygen); }
+        }
+
+        private static string _pageant;
+        public static string Pageant
+        {
+            get { return SafeGet("pageant", "", ref _pageant); }
+            set { SafeSet("pageant", value, ref _pageant); }
+        }
+
+        private static bool? _autoStartPageant;
+        public static bool AutoStartPageant
+        {
+            get { return SafeGet("autostartpageant", true, ref _autoStartPageant); }
+            set { SafeSet("autostartpageant", value, ref _autoStartPageant); }
+        }
+
+        private static bool? _markIllFormedLinesInCommitMsg;
+        public static bool MarkIllFormedLinesInCommitMsg
+        {
+            get { return SafeGet("markillformedlinesincommitmsg", false, ref _markIllFormedLinesInCommitMsg); }
+            set { SafeSet("markillformedlinesincommitmsg", value, ref _markIllFormedLinesInCommitMsg); }
+        }
+
+        #region Colors
+
+        private static Color? _otherTagColor;
+        public static Color OtherTagColor
+        {
+            get { return SafeGet("othertagcolor", Color.Gray, ref _otherTagColor); }
+            set { SafeSet("othertagcolor", value, ref _otherTagColor); }
+        }
+        private static Color? _tagColor;
+        public static Color TagColor
+        {
+            get { return SafeGet("tagcolor", Color.DarkBlue, ref _tagColor); }
+            set { SafeSet("tagcolor", value, ref _tagColor); }
+        }
+
+        private static Color? _graphColor;
+        public static Color GraphColor
+        {
+            get { return SafeGet("graphcolor", Color.DarkRed, ref _graphColor); }
+            set { SafeSet("graphcolor", value, ref _graphColor); }
+        }
+
+        private static Color? _branchColor;
+        public static Color BranchColor
+        {
+            get { return SafeGet("branchcolor", Color.DarkRed, ref _branchColor); }
+            set { SafeSet("branchcolor", value, ref _branchColor); }
+        }
+
+        private static Color? _remoteBranchColor;
+        public static Color RemoteBranchColor
+        {
+            get { return SafeGet("remotebranchcolor", Color.Green, ref _remoteBranchColor); }
+            set { SafeSet("remotebranchcolor", value, ref _remoteBranchColor); }
+        }
+
+        private static Color? _diffSectionColor;
+        public static Color DiffSectionColor
+        {
+            get { return SafeGet("diffsectioncolor", Color.FromArgb(230, 230, 230), ref _diffSectionColor); }
+            set { SafeSet("diffsectioncolor", value, ref _diffSectionColor); }
+        }
+
+        private static Color? _diffRemovedColor;
+        public static Color DiffRemovedColor
+        {
+            get { return SafeGet("diffremovedcolor", Color.FromArgb(255, 200, 200), ref _diffRemovedColor); }
+            set { SafeSet("diffremovedcolor", value, ref _diffRemovedColor); }
+        }
+
+        private static Color? _diffRemovedExtraColor;
+        public static Color DiffRemovedExtraColor
+        {
+            get { return SafeGet("diffremovedextracolor", Color.FromArgb(255, 150, 150), ref _diffRemovedExtraColor); }
+            set { SafeSet("diffremovedextracolor", value, ref _diffRemovedExtraColor); }
+        }
+
+        private static Color? _diffAddedColor;
+        public static Color DiffAddedColor
+        {
+            get { return SafeGet("diffaddedcolor", Color.FromArgb(200, 255, 200), ref _diffAddedColor); }
+            set { SafeSet("diffaddedcolor", value, ref _diffAddedColor); }
+        }
+
+        private static Color? _diffAddedExtraColor;
+        public static Color DiffAddedExtraColor
+        {
+            get { return SafeGet("diffaddedextracolor", Color.FromArgb(135, 255, 135), ref _diffAddedExtraColor); }
+            set { SafeSet("diffaddedextracolor", value, ref _diffAddedExtraColor); }
+        }
+
+        private static Font _diffFont;
+        public static Font DiffFont
+        {
+            get { return SafeGet("difffont", new Font("Courier New", 10), ref _diffFont); }
+            set { SafeSet("difffont", value, ref _diffFont); }
+        }
+
+        #endregion
+
+        private static bool? _multicolorBranches;
+        public static bool MulticolorBranches
+        {
+            get { return SafeGet("multicolorbranches", true, ref _multicolorBranches); }
+            set { SafeSet("multicolorbranches", value, ref _multicolorBranches); }
+        }
+
+        private static bool? _stripedBranchChange;
+        public static bool StripedBranchChange
+        {
+            get { return SafeGet("stripedbranchchange", true, ref _stripedBranchChange); }
+            set { SafeSet("stripedbranchchange", value, ref _stripedBranchChange); }
+        }
+
+        private static bool? _branchBorders;
+        public static bool BranchBorders
+        {
+            get { return SafeGet("branchborders", true, ref _branchBorders); }
+            set { SafeSet("branchborders", value, ref _branchBorders); }
+        }
+
+        private static bool? _showCurrentBranchInVisualStudio;
+        public static bool ShowCurrentBranchInVisualStudio
+        {
+            //This setting MUST be set to false by default, otherwise it will not work in Visual Studio without
+            //other changes in the Visual Studio plugin itself.
+            get { return SafeGet("showcurrentbranchinvisualstudio", true, ref _showCurrentBranchInVisualStudio); }
+            set { SafeSet("showcurrentbranchinvisualstudio", value, ref _showCurrentBranchInVisualStudio); }
+        }
+
+        private static string _lastFormatPatchDir;
+        public static string LastFormatPatchDir
+        {
+            get { return SafeGet("lastformatpatchdir", "", ref _lastFormatPatchDir); }
+            set { SafeSet("lastformatpatchdir", value, ref _lastFormatPatchDir); }
+        }
+
+        public static string GetDictionaryDir()
+        {
+            return GetInstallDir() + "\\Dictionaries\\";
+        }
+
+        public static string GetInstallDir()
+        {
+            return GetValue("InstallDir", "");
+        }
+
+        public static void SetInstallDir(string dir)
+        {
+            if (VersionIndependentRegKey != null)
+                SetValue("InstallDir", dir);
+        }
+
+        public static bool RunningOnWindows()
+        {
+            switch (Environment.OSVersion.Platform)
+            {
+                case PlatformID.Win32NT:
+                case PlatformID.Win32S:
+                case PlatformID.Win32Windows:
+                case PlatformID.WinCE:
+                    return true;
+                default:
+                    return false;
+            }
+        }
+
+        public static bool RunningOnUnix()
+        {
+            switch (Environment.OSVersion.Platform)
+            {
+                case PlatformID.Unix:
+                    return true;
+                default:
+                    return false;
+            }
+        }
+
+        public static bool RunningOnMacOSX()
+        {
+            switch (Environment.OSVersion.Platform)
+            {
+                case PlatformID.MacOSX:
+                    return true;
+                default:
+                    return false;
+            }
+        }
+
+        public static void SaveSettings()
+        {
+            try
+            {
+                SetValue("gitssh", GitCommandHelpers.GetSsh());
+                Repositories.SaveSettings();
+            }
+            catch
+            { }
+        }
+
+        private static void TransferEncodings()
+        {
+            string encoding = GetValue("encoding", "");
+            if (!encoding.IsNullOrEmpty())
+            {
+                Encoding _encoding;
+
+                if (encoding.Equals("Default", StringComparison.CurrentCultureIgnoreCase))
+                    _encoding = Encoding.Default;
+                else if (encoding.Equals("Unicode", StringComparison.CurrentCultureIgnoreCase))
+                    _encoding = new UnicodeEncoding();
+                else if (encoding.Equals("ASCII", StringComparison.CurrentCultureIgnoreCase))
+                    _encoding = new ASCIIEncoding();
+                else if (encoding.Equals("UTF7", StringComparison.CurrentCultureIgnoreCase))
+                    _encoding = new UTF7Encoding();
+                else if (encoding.Equals("UTF32", StringComparison.CurrentCultureIgnoreCase))
+                    _encoding = new UTF32Encoding(true, false);
+                else
+                    _encoding = new UTF8Encoding(false);
+
+                SetFilesEncoding(false, _encoding);
+                SetAppEncoding(false, _encoding);
+                SetValue("encoding", null as string);
+            }
+        }
+
+        private static void SetupSystemEncoding()
+        {
+            //check whether GitExtensions works with standard msysgit or msysgit-unicode
+
+            // invoke a git command that returns an invalid argument in its response, and
+            // check if a unicode-only character is reported back. If so assume msysgit-unicode
+
+            // git config --get with a malformed key (no section) returns:
+            // "error: key does not contain a section: <key>"
+            const string controlStr = "ą"; // "a caudata"
+            string arguments = string.Format("config --get {0}", controlStr);
+
+            int exitCode;
+            String s = Module.RunGitCmd(arguments, out exitCode, null, Encoding.UTF8);
+            if (s != null && s.IndexOf(controlStr) != -1)
+                SystemEncoding = Encoding.UTF8;
+            else
+                SystemEncoding = Encoding.Default;
+        
+        }
+
+        public static void LoadSettings()
+        {
+
+            SetupSystemEncoding();
+
+            Action<Encoding> addEncoding = delegate(Encoding e) { availableEncodings[e.HeaderName] = e; };
+            addEncoding(Encoding.Default);
+            addEncoding(new ASCIIEncoding());
+            addEncoding(new UnicodeEncoding());
+            addEncoding(new UTF7Encoding());
+            addEncoding(new UTF8Encoding());
+
+            try
+            {
+                TransferEncodings();
+                TransferVerDependentReg();
+            }
+            catch
+            { }
+
+            try
+            {
+                GitCommandHelpers.SetSsh(GetValue<string>("gitssh", null));
+            }
+            catch
+            { }
+        }
+
+        public static bool? _dashboardShowCurrentBranch;
+        public static bool DashboardShowCurrentBranch
+        {
+            get { return SafeGet("dashboardshowcurrentbranch", true, ref _dashboardShowCurrentBranch); }
+            set { SafeSet("dashboardshowcurrentbranch", value, ref _dashboardShowCurrentBranch); }
+        }
+
+        public static string _ownScripts;
+        public static string ownScripts
+        {
+            get { return SafeGet("ownScripts", "", ref _ownScripts); }
+            set { SafeSet("ownScripts", value, ref _ownScripts); }
+        }
+
+        private static bool? _pushAllTags;
+        public static bool PushAllTags
+        {
+            get { return SafeGet("pushalltags", false, ref _pushAllTags); }
+            set { SafeSet("pushalltags", value, ref _pushAllTags); }
+        }
+
+        private static bool? _AutoPullOnRejected;
+        public static bool AutoPullOnRejected
+        {
+            get { return SafeGet("AutoPullOnRejected", false, ref _AutoPullOnRejected); }
+            set { SafeSet("AutoPullOnRejected", value, ref _AutoPullOnRejected); }
+        }
+
+        private static bool? _RecursiveSubmodulesCheck;
+        public static bool RecursiveSubmodulesCheck
+        {
+            get { return SafeGet("RecursiveSubmodulesCheck", true, ref _RecursiveSubmodulesCheck); }
+            set { SafeSet("RecursiveSubmodulesCheck", value, ref _RecursiveSubmodulesCheck); }
+        }
+
+        private static string _ShorteningRecentRepoPathStrategy;
+        public static string ShorteningRecentRepoPathStrategy
+        {
+            get { return SafeGet("ShorteningRecentRepoPathStrategy", "", ref _ShorteningRecentRepoPathStrategy); }
+            set { SafeSet("ShorteningRecentRepoPathStrategy", value, ref _ShorteningRecentRepoPathStrategy); }
+        }
+
+        private static int? _MaxMostRecentRepositories;
+        public static int MaxMostRecentRepositories
+        {
+            get { return SafeGet("MaxMostRecentRepositories", 0, ref _MaxMostRecentRepositories); }
+            set { SafeSet("MaxMostRecentRepositories", value, ref _MaxMostRecentRepositories); }
+        }
+
+        private static int? _RecentReposComboMinWidth;
+        public static int RecentReposComboMinWidth
+        {
+            get { return SafeGet("RecentReposComboMinWidth", 0, ref _RecentReposComboMinWidth); }
+            set { SafeSet("RecentReposComboMinWidth", value, ref _RecentReposComboMinWidth); }
+        }
+
+        private static bool? _SortMostRecentRepos;
+        public static bool SortMostRecentRepos
+        {
+            get { return SafeGet("SortMostRecentRepos", false, ref _SortMostRecentRepos); }
+            set { SafeSet("SortMostRecentRepos", value, ref _SortMostRecentRepos); }
+        }
+
+        private static bool? _SortLessRecentRepos;
+        public static bool SortLessRecentRepos
+        {
+            get { return SafeGet("SortLessRecentRepos", false, ref _SortLessRecentRepos); }
+            set { SafeSet("SortLessRecentRepos", value, ref _SortLessRecentRepos); }
+        }
+
+        private static bool? _NoFastForwardMerge;
+        public static bool NoFastForwardMerge
+        {
+            get { return SafeGet("NoFastForwardMerge", false, ref _NoFastForwardMerge); }
+            set { SafeSet("NoFastForwardMerge", value, ref _NoFastForwardMerge); }
+        }
+
+        private static int? _CommitValidationMaxCntCharsFirstLine;
+        public static int CommitValidationMaxCntCharsFirstLine
+        {
+            get { return SafeGet("CommitValidationMaxCntCharsFirstLine", 0, ref _CommitValidationMaxCntCharsFirstLine); }
+            set { SafeSet("CommitValidationMaxCntCharsFirstLine", value, ref _CommitValidationMaxCntCharsFirstLine); }
+        }
+
+        private static int? _CommitValidationMaxCntCharsPerLine;
+        public static int CommitValidationMaxCntCharsPerLine
+        {
+            get { return SafeGet("CommitValidationMaxCntCharsPerLine", 0, ref _CommitValidationMaxCntCharsPerLine); }
+            set { SafeSet("CommitValidationMaxCntCharsPerLine", value, ref _CommitValidationMaxCntCharsPerLine); }
+        }
+
+        private static bool? _CommitValidationSecondLineMustBeEmpty;
+        public static bool CommitValidationSecondLineMustBeEmpty
+        {
+            get { return SafeGet("CommitValidationSecondLineMustBeEmpty", false, ref _CommitValidationSecondLineMustBeEmpty); }
+            set { SafeSet("CommitValidationSecondLineMustBeEmpty", value, ref _CommitValidationSecondLineMustBeEmpty); }
+        }
+
+        private static string _CommitValidationRegEx;
+        public static string CommitValidationRegEx
+        {
+            get { return SafeGet("CommitValidationRegEx", String.Empty, ref _CommitValidationRegEx); }
+            set { SafeSet("CommitValidationRegEx", value, ref _CommitValidationRegEx); }
+        }
+
+        private static string _CommitTemplates;
+        public static string CommitTemplates
+        {
+            get { return SafeGet("CommitTemplates", String.Empty, ref _CommitTemplates); }
+            set { SafeSet("CommitTemplates", value, ref _CommitTemplates); }
+        }
+
+        public static string GetGitExtensionsFullPath()
+        {
+            return GetGitExtensionsDirectory() + "\\GitExtensions.exe";
+        }
+
+        public static string GetGitExtensionsDirectory()
+        {
+            string fileName = Assembly.GetAssembly(typeof(Settings)).Location;
+            fileName = fileName.Substring(0, fileName.LastIndexOfAny(new[] { '\\', '/' }));
+            return fileName;
+        }
+
+        private static T SafeGet<T>(string key, T defaultValue, ref T field, Func<string, T> converter)
+        {
+            if (field == null && VersionIndependentRegKey != null)
+            {
+                var value = GetValue<object>(key, null);
+                field = value == null ? defaultValue : converter(value.ToString());
+            }
+            return field;
+        }
+
+        private static string SafeGet(string key, string defaultValue, ref string field)
+        {
+            return SafeGet(key, defaultValue, ref field, x => x);
+        }
+
+        private static Font SafeGet(string key, Font defaultValue, ref Font field)
+        {
+            return SafeGet(key, defaultValue, ref field, x => x.Parse(defaultValue));
+        }
+
+        private static bool SafeGet(string key, bool defaultValue, ref bool? field)
+        {
+            return SafeGet(key, defaultValue, ref field, x => x == "True").Value;
+        }
+
+        private static int SafeGet(string key, int defaultValue, ref int? field)
+        {
+            return SafeGet(key, defaultValue, ref field, x =>
+            {
+                int result;
+                return int.TryParse(x, out result) ? result : defaultValue;
+            }).Value;
+        }
+
+        private static Color SafeGet(string key, Color defaultValue, ref Color? field)
+        {
+            return SafeGet(key, defaultValue, ref field, x => ColorTranslator.FromHtml(x)).Value;
+        }
+
+        private static void SafeSet<T>(string key, T value, ref T field)
+        {
+            if (Object.Equals(field, value))
+                return;
+            field = value;
+            SetValue(key, field);
+        }
+
+        private static void SafeSet(string key, Color value, ref Color? field)
+        {
+            field = value;
+            SetValue(key, ColorTranslator.ToHtml(field.Value));
+        }
+
+        private static void SafeSet(string key, Font value, ref Font field)
+        {
+            field = value;
+            SetValue(key, field.AsString());
+        }
+
+        private static RegistryKey _VersionIndependentRegKey;
+
+        private static RegistryKey VersionIndependentRegKey
+        {
+            get
+            {
+                if (_VersionIndependentRegKey == null)
+                {
+                    _VersionIndependentRegKey = Registry.CurrentUser.OpenSubKey("Software\\GitExtensions\\GitExtensions", true);
+                    if (_VersionIndependentRegKey == null)
+                        _VersionIndependentRegKey = Registry.CurrentUser.CreateSubKey("Software\\GitExtensions\\GitExtensions", RegistryKeyPermissionCheck.ReadWriteSubTree);
+                }
+                return _VersionIndependentRegKey;
+            }
+        }
+
+        public static T GetValue<T>(string name, T defaultValue)
+        {
+            T value = (T)VersionIndependentRegKey.GetValue(name, null);
+
+            if (value != null)
+                return value;
+          
+            return defaultValue;
+        }
+
+        //temporary code to transfer version dependent registry caused that there was no way to set value to null
+        //if there was the same named key in version dependent registry
+        private static void TransferVerDependentReg()
+        {
+            bool? transfered = GetBool("TransferedVerDependentReg", false);
+            if (!transfered.Value)
+            {
+                string r = Application.UserAppDataRegistry.Name.Replace(Application.ProductVersion, "1.0.0.0");
+                r = r.Substring(Registry.CurrentUser.Name.Length + 1, r.Length - Registry.CurrentUser.Name.Length - 1);
+                RegistryKey versionDependentRegKey = Registry.CurrentUser.OpenSubKey(r, true);
+                try
+                {
+                    foreach (string key in versionDependentRegKey.GetValueNames())
+                    {
+                        object val = versionDependentRegKey.GetValue(key);
+                        object independentVal = VersionIndependentRegKey.GetValue(key, null);
+                        if (independentVal == null)
+                            SetValue<object>(key, val);
+                    }
+                }
+                finally
+                {
+                    versionDependentRegKey.Close();
+                }
+                SetBool("TransferedVerDependentReg", true);
+            }
+            
+        }
+
+        public static void SetValue<T>(string name, T value)
+        {
+            if (value == null)
+                VersionIndependentRegKey.DeleteValue(name);
+            else
+                VersionIndependentRegKey.SetValue(name, value);
+        }
+
+        public static T GetByName<T>(string name, T defaultValue, Func<object, T> decode)
+        {
+            object o;
+            if (byNameMap.TryGetValue(name, out o))
+            {
+                if( o == null || o is T)
+                    return (T)o;
+                else
+                    throw new Exception("Incompatible class for settings: " + name + ". Expected: " + typeof(T).FullName + ", found: " + o.GetType().FullName);
+            }
+            else
+            {
+                o = GetValue<object>(name, null);
+                T result = o == null ? defaultValue : decode(o);
+
+                byNameMap[name] = result;
+                return result;
+            }
+        }
+
+        public static void SetByName<T>(string name, T value, Func<T, object> encode)
+        {
+            object o;
+            if (byNameMap.TryGetValue(name, out o))
+                if (Object.Equals(o, value))
+                    return;
+            if (value == null)
+                o = null;
+            else
+                o = encode(value);
+            SetValue<object>(name, o);
+            byNameMap[name] = value;
+        }
+
+        public static bool? GetBool(string name, bool? defaultValue)
+        {
+            return GetByName<bool?>(name, defaultValue, x => {
+                var val = x.ToString().ToLower();
+                if (val == "true") return true;
+                if (val == "false") return false;
+                return null;
+            });
+        }
+
+        public static void SetBool(string name, bool? value)
+        {
+            SetByName<bool?>(name, value, (bool? b) => b.Value ? "true" : "false");
+        }
+
+        public static void SetString(string name, string value)
+        {
+            SetByName<string>(name, value, s => s);
+        }
+
+        public static string GetString(string name, string defaultValue)
+        {
+            return GetByName<string>(name, defaultValue, x => x.ToString());
+        }
+
+        public static string PrefixedName(string prefix, string name) 
+        {
+            return prefix == null ? name : prefix + '_' + name;
+        }
+    }
+
+    public static class FontParser
+    {
+        public static string AsString(this Font value)
+        {
+            return String.Format("{0};{1}", value.FontFamily.Name, value.Size);
+        }
+
+        public static Font Parse(this string value, Font defaultValue)
+        {
+            if (value == null)
+                return defaultValue;
+
+            string[] parts = value.Split(';');
+
+            if (parts.Length < 2)
+                return defaultValue;
+
+            try
+            {
+                return new Font(parts[0], Single.Parse(parts[1]));
+            }
+            catch (Exception)
+            {
+                return defaultValue;
+            }
+        }
+    }
 }