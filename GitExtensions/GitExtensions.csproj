--- conflicted
+++ resolved
@@ -222,11 +222,8 @@
   <Import Project="$(MSBuildToolsPath)\Microsoft.CSharp.targets" />
   <Import Project="$(SolutionDir)\.nuget\nuget.targets" />
   <PropertyGroup>
-<<<<<<< HEAD
+    <PostBuildEvent>$(ProjectDir)copy_plugins.cmd $(ConfigurationName)</PostBuildEvent>
     <PostBuildEvent>xcopy "$(ProjectDir)..\libgit2sharp\Lib\NativeBinaries\*" "$(TargetDir)NativeBinaries\" /E /D /Y</PostBuildEvent>
-=======
-    <PostBuildEvent>$(ProjectDir)copy_plugins.cmd $(ConfigurationName)</PostBuildEvent>
->>>>>>> b1dfefb1
   </PropertyGroup>
   <!-- To modify your build process, add your task inside one of the targets below and uncomment it. 
        Other similar extension points exist, see Microsoft.Common.targets.
