<?xml version="1.0" encoding="utf-8"?>
<Project ToolsVersion="4.0" DefaultTargets="Build" xmlns="http://schemas.microsoft.com/developer/msbuild/2003">
  <PropertyGroup>
    <Configuration Condition=" '$(Configuration)' == '' ">Debug</Configuration>
    <Platform Condition=" '$(Platform)' == '' ">AnyCPU</Platform>
    <ProductVersion>8.0.30703</ProductVersion>
    <SchemaVersion>2.0</SchemaVersion>
    <ProjectGuid>{F15A69AF-7EBD-4F69-A026-5071FA3EC61B}</ProjectGuid>
    <OutputType>WinExe</OutputType>
    <AppDesignerFolder>Properties</AppDesignerFolder>
    <RootNamespace>GitExtensions</RootNamespace>
    <AssemblyName>GitExtensions</AssemblyName>
    <FileAlignment>512</FileAlignment>
    <IsWebBootstrapper>false</IsWebBootstrapper>
    <ApplicationIcon>..\Bin\Logo\git-extensions-logo-final_mixed.ico</ApplicationIcon>
    <FileUpgradeFlags>
    </FileUpgradeFlags>
    <OldToolsVersion>3.5</OldToolsVersion>
    <UpgradeBackupLocation />
    <PublishUrl>publish\</PublishUrl>
    <Install>true</Install>
    <InstallFrom>Disk</InstallFrom>
    <UpdateEnabled>false</UpdateEnabled>
    <UpdateMode>Foreground</UpdateMode>
    <UpdateInterval>7</UpdateInterval>
    <UpdateIntervalUnits>Days</UpdateIntervalUnits>
    <UpdatePeriodically>false</UpdatePeriodically>
    <UpdateRequired>false</UpdateRequired>
    <MapFileExtensions>true</MapFileExtensions>
    <ApplicationRevision>0</ApplicationRevision>
    <ApplicationVersion>1.0.0.%2a</ApplicationVersion>
    <UseApplicationTrust>false</UseApplicationTrust>
    <BootstrapperEnabled>true</BootstrapperEnabled>
    <StartupObject>GitExtensions.Program</StartupObject>
    <SolutionDir Condition="$(SolutionDir) == '' Or $(SolutionDir) == '*Undefined*'">..\</SolutionDir>
    <RestorePackages>true</RestorePackages>
<<<<<<< HEAD
    <ReleaseVersion>2.48</ReleaseVersion>
    <TargetFrameworkVersion>v4.5</TargetFrameworkVersion>
=======
    <ReleaseVersion></ReleaseVersion>
>>>>>>> ed6d99a4
  </PropertyGroup>
  <PropertyGroup Condition=" '$(Configuration)|$(Platform)' == 'Debug|AnyCPU' ">
    <DebugSymbols>true</DebugSymbols>
    <DebugType>full</DebugType>
    <Optimize>false</Optimize>
    <OutputPath>bin\Debug\</OutputPath>
    <DefineConstants>DEBUG;TRACE</DefineConstants>
    <ErrorReport>prompt</ErrorReport>
    <WarningLevel>4</WarningLevel>
    <TreatWarningsAsErrors>true</TreatWarningsAsErrors>
    <PlatformTarget>x86</PlatformTarget>
  </PropertyGroup>
  <PropertyGroup Condition=" '$(Configuration)|$(Platform)' == 'Release|AnyCPU' ">
    <DebugType>pdbonly</DebugType>
    <Optimize>true</Optimize>
    <OutputPath>bin\Release\</OutputPath>
    <DefineConstants>TRACE</DefineConstants>
    <ErrorReport>prompt</ErrorReport>
    <WarningLevel>4</WarningLevel>
    <TreatWarningsAsErrors>true</TreatWarningsAsErrors>
  </PropertyGroup>
  <PropertyGroup>
    <ApplicationManifest>app.manifest</ApplicationManifest>
  </PropertyGroup>
  <ItemGroup>
    <Reference Include="SmartFormat, Version=1.6.1.0, Culture=neutral, processorArchitecture=MSIL">
      <HintPath>..\packages\SmartFormat.NET.1.6.1.0\lib\net40-Client\SmartFormat.dll</HintPath>
      <Private>True</Private>
    </Reference>
    <Reference Include="System" />
<<<<<<< HEAD
    <Reference Include="System.Core" />
=======
    <Reference Include="System.Core">
    </Reference>
    <Reference Include="System.IO">
      <HintPath>..\packages\Microsoft.Bcl.1.1.10\lib\net40\System.IO.dll</HintPath>
    </Reference>
    <Reference Include="System.Net.Http, Version=2.2.29.0, Culture=neutral, PublicKeyToken=b03f5f7f11d50a3a, processorArchitecture=MSIL">
      <SpecificVersion>False</SpecificVersion>
      <HintPath>..\packages\Microsoft.Net.Http.2.2.29\lib\net40\System.Net.Http.dll</HintPath>
    </Reference>
    <Reference Include="System.Net.Http.Extensions">
      <HintPath>..\packages\Microsoft.Net.Http.2.2.29\lib\net40\System.Net.Http.Extensions.dll</HintPath>
    </Reference>
    <Reference Include="System.Net.Http.Primitives">
      <HintPath>..\packages\Microsoft.Net.Http.2.2.29\lib\net40\System.Net.Http.Primitives.dll</HintPath>
    </Reference>
    <Reference Include="System.Net.Http.WebRequest, Version=2.2.29.0, Culture=neutral, PublicKeyToken=b03f5f7f11d50a3a, processorArchitecture=MSIL">
      <SpecificVersion>False</SpecificVersion>
      <HintPath>..\packages\Microsoft.Net.Http.2.2.29\lib\net40\System.Net.Http.WebRequest.dll</HintPath>
    </Reference>
    <Reference Include="System.Runtime">
      <HintPath>..\packages\Microsoft.Bcl.1.1.10\lib\net40\System.Runtime.dll</HintPath>
    </Reference>
    <Reference Include="System.Threading.Tasks">
      <HintPath>..\packages\Microsoft.Bcl.1.1.10\lib\net40\System.Threading.Tasks.dll</HintPath>
    </Reference>
>>>>>>> ed6d99a4
    <Reference Include="System.Windows.Forms" />
    <Reference Include="System.Net.Http.Primitives">
      <HintPath>..\packages\Microsoft.Net.Http.2.2.29\lib\net45\System.Net.Http.Primitives.dll</HintPath>
    </Reference>
    <Reference Include="System.Net.Http.Extensions">
      <HintPath>..\packages\Microsoft.Net.Http.2.2.29\lib\net45\System.Net.Http.Extensions.dll</HintPath>
    </Reference>
    <Reference Include="System.Net.Http" />
    <Reference Include="System.Net.Http.WebRequest" />
    <Reference Include="SmartFormat">
      <HintPath>..\packages\SmartFormat.NET.1.6.1.0\lib\net40\SmartFormat.dll</HintPath>
    </Reference>
  </ItemGroup>
  <ItemGroup>
    <Compile Include="..\CommonAssemblyInfo.cs">
      <Link>Properties\CommonAssemblyInfo.cs</Link>
    </Compile>
    <Compile Include="Program.cs" />
    <EmbeddedResource Include="Properties\Resources.resx">
      <Generator>ResXFileCodeGenerator</Generator>
      <LastGenOutput>Resources.Designer.cs</LastGenOutput>
      <SubType>Designer</SubType>
    </EmbeddedResource>
    <Compile Include="Properties\AssemblyInfo.cs" />
    <Compile Include="Properties\Resources.Designer.cs">
      <AutoGen>True</AutoGen>
      <DependentUpon>Resources.resx</DependentUpon>
      <DesignTime>True</DesignTime>
    </Compile>
    <None Include="app.config" />
    <None Include="app.manifest" />
    <None Include="packages.config" />
    <None Include="Properties\Settings.settings">
      <Generator>SettingsSingleFileGenerator</Generator>
      <LastGenOutput>Settings.Designer.cs</LastGenOutput>
    </None>
    <Compile Include="Properties\Settings.Designer.cs">
      <AutoGen>True</AutoGen>
      <DependentUpon>Settings.settings</DependentUpon>
      <DesignTimeSharedInput>True</DesignTimeSharedInput>
    </Compile>
  </ItemGroup>
  <ItemGroup>
    <ProjectReference Include="..\Externals\NBug\NBug\NBug.csproj">
      <Project>{62CED1D5-F603-40DE-8BF5-3E49D3A392F4}</Project>
      <Name>NBug</Name>
    </ProjectReference>
    <ProjectReference Include="..\GitUI\GitUI.csproj">
      <Project>{CF5B22E7-230F-4E50-BE88-C4F7023CED2C}</Project>
      <Name>GitUI</Name>
    </ProjectReference>
    <ProjectReference Include="..\Plugins\AutoCompileSubmodules\AutoCompileSubmodules.csproj">
      <Project>{7E5433F4-DD13-4D8E-95B2-59B4FFE7D636}</Project>
      <Name>AutoCompileSubmodules</Name>
      <Private>False</Private>
    </ProjectReference>
    <ProjectReference Include="..\Plugins\BackgroundFetch\BackgroundFetch.csproj">
      <Project>{F261BCD1-F5F7-4664-A230-E52032E6E9FD}</Project>
      <Name>BackgroundFetch</Name>
      <Private>False</Private>
    </ProjectReference>
    <ProjectReference Include="..\Plugins\CreateLocalBranches\CreateLocalBranches.csproj">
      <Project>{31D96116-16A6-45C2-9A6D-6DD5A1FC5F20}</Project>
      <Name>CreateLocalBranches</Name>
      <Private>False</Private>
    </ProjectReference>
    <ProjectReference Include="..\Plugins\DeleteUnusedBranches\DeleteUnusedBranches.csproj">
      <Project>{921F0443-C3A1-4A09-82E8-C4AFB9654943}</Project>
      <Name>DeleteUnusedBranches</Name>
      <Private>False</Private>
    </ProjectReference>
    <ProjectReference Include="..\Plugins\FindLargeFiles\FindLargeFiles.csproj">
      <Project>{F261BCD1-F5F7-4664-A229-E52032E6E9FD}</Project>
      <Name>FindLargeFiles</Name>
      <Private>False</Private>
    </ProjectReference>
    <ProjectReference Include="..\Plugins\Gerrit\Gerrit.csproj">
      <Project>{EC6988F6-0E8E-42D2-8E41-E562C5FB65BC}</Project>
      <Name>Gerrit</Name>
      <Private>False</Private>
    </ProjectReference>
    <ProjectReference Include="..\Plugins\Github3\Github3.csproj">
      <Project>{B1B0C273-AB3F-48BF-92C7-DE0BE90D5870}</Project>
      <Name>Github3</Name>
      <Private>False</Private>
    </ProjectReference>
    <ProjectReference Include="..\Plugins\GitUIPluginInterfaces\GitUIPluginInterfaces.csproj">
      <Project>{27559302-F35E-4B62-A6EC-11FF21A5FA6F}</Project>
      <Name>GitUIPluginInterfaces</Name>
    </ProjectReference>
    <ProjectReference Include="..\Plugins\Gource\Gource.csproj">
      <Project>{687A73BB-12A0-4AF7-B420-4A9C47DB75CB}</Project>
      <Name>Gource</Name>
      <Private>False</Private>
    </ProjectReference>
    <ProjectReference Include="..\Plugins\ProxySwitcher\ProxySwitcher.csproj">
      <Project>{274F449F-7472-4248-9A57-8CA665A75B5D}</Project>
      <Name>ProxySwitcher</Name>
      <Private>False</Private>
    </ProjectReference>
    <ProjectReference Include="..\Plugins\ReleaseNotesGenerator\ReleaseNotesGenerator.csproj">
      <Project>{8B3778F2-6049-4D4C-B94F-D5FF3A5DC7F8}</Project>
      <Name>ReleaseNotesGenerator</Name>
      <Private>False</Private>
    </ProjectReference>
    <ProjectReference Include="..\Plugins\Stash\Stash.csproj">
      <Project>{50AEAB6C-83C4-45F8-AA01-90E1405C48AF}</Project>
      <Name>Stash</Name>
    </ProjectReference>
    <ProjectReference Include="..\Plugins\Statistics\GitImpact\GitImpact.csproj">
      <Project>{0B131F9D-BB10-4C3E-9656-5AB858158DE5}</Project>
      <Name>GitImpact</Name>
      <Private>False</Private>
    </ProjectReference>
    <ProjectReference Include="..\Plugins\Statistics\GitStatistics\GitStatistics.csproj">
      <Project>{92B57383-233E-46AE-8A86-6E98BF349A72}</Project>
      <Name>GitStatistics</Name>
      <Private>False</Private>
    </ProjectReference>
    <ProjectReference Include="..\GitCommands\GitCommands.csproj">
      <Project>{BD6AA2A2-997D-4AFF-ACC7-B64F6E51D181}</Project>
      <Name>GitCommands</Name>
    </ProjectReference>
    <ProjectReference Include="..\ResourceManager\ResourceManager.csproj">
      <Project>{D3440FD7-AFC5-4351-8741-6CDBF15CE944}</Project>
      <Name>ResourceManager</Name>
    </ProjectReference>
  </ItemGroup>
  <ItemGroup>
    <BootstrapperPackage Include="Microsoft.Net.Client.3.5">
      <Visible>False</Visible>
      <ProductName>.NET Framework 3.5 SP1 Client Profile</ProductName>
      <Install>false</Install>
    </BootstrapperPackage>
    <BootstrapperPackage Include="Microsoft.Net.Framework.2.0">
      <Visible>False</Visible>
      <ProductName>.NET Framework 2.0 %28x86%29</ProductName>
      <Install>true</Install>
    </BootstrapperPackage>
    <BootstrapperPackage Include="Microsoft.Net.Framework.3.0">
      <Visible>False</Visible>
      <ProductName>.NET Framework 3.0 %28x86%29</ProductName>
      <Install>false</Install>
    </BootstrapperPackage>
    <BootstrapperPackage Include="Microsoft.Net.Framework.3.5">
      <Visible>False</Visible>
      <ProductName>.NET Framework 3.5</ProductName>
      <Install>false</Install>
    </BootstrapperPackage>
    <BootstrapperPackage Include="Microsoft.Net.Framework.3.5.SP1">
      <Visible>False</Visible>
      <ProductName>.NET Framework 3.5 SP1</ProductName>
      <Install>false</Install>
    </BootstrapperPackage>
  </ItemGroup>
  <ItemGroup>
    <EmbeddedResource Include="AutoCompleteRegexes.txt" />
  </ItemGroup>
  <Import Project="..\FxCop.targets" />
  <Import Project="$(MSBuildToolsPath)\Microsoft.CSharp.targets" />
  <Import Project="$(SolutionDir)\.nuget\NuGet.targets" />
  <PropertyGroup Condition=" '$(OS)' == 'Windows_NT' ">
    <PostBuildEvent>$(ProjectDir)copy_plugins.cmd $(ConfigurationName)</PostBuildEvent>
  </PropertyGroup>
  <PropertyGroup Condition=" '$(OS)' != 'Windows_NT' ">
    <PostBuildEvent>$(ProjectDir)copy_plugins.sh $(SolutionDir) $(ConfigurationName)</PostBuildEvent>
  </PropertyGroup>
  <Import Project="..\packages\Microsoft.Bcl.Build.1.0.21\build\Microsoft.Bcl.Build.targets" Condition="Exists('..\packages\Microsoft.Bcl.Build.1.0.21\build\Microsoft.Bcl.Build.targets')" />
  <Target Name="EnsureNuGetPackageBuildImports" BeforeTargets="PrepareForBuild">
    <PropertyGroup>
      <ErrorText>This project references NuGet package(s) that are missing on this computer. Enable NuGet Package Restore to download them.  For more information, see http://go.microsoft.com/fwlink/?LinkID=322105. The missing file is {0}.</ErrorText>
    </PropertyGroup>
    <Error Condition="!Exists('..\packages\Microsoft.Bcl.Build.1.0.21\build\Microsoft.Bcl.Build.targets')" Text="$([System.String]::Format('$(ErrorText)', '..\packages\Microsoft.Bcl.Build.1.0.21\build\Microsoft.Bcl.Build.targets'))" />
  </Target>
  <!-- To modify your build process, add your task inside one of the targets below and uncomment it.
       Other similar extension points exist, see Microsoft.Common.targets.
  <Target Name="BeforeBuild">
  </Target>
  <Target Name="AfterBuild">
  </Target>
  -->
</Project><|MERGE_RESOLUTION|>--- conflicted
+++ resolved
@@ -34,12 +34,8 @@
     <StartupObject>GitExtensions.Program</StartupObject>
     <SolutionDir Condition="$(SolutionDir) == '' Or $(SolutionDir) == '*Undefined*'">..\</SolutionDir>
     <RestorePackages>true</RestorePackages>
-<<<<<<< HEAD
-    <ReleaseVersion>2.48</ReleaseVersion>
+    <ReleaseVersion></ReleaseVersion>
     <TargetFrameworkVersion>v4.5</TargetFrameworkVersion>
-=======
-    <ReleaseVersion></ReleaseVersion>
->>>>>>> ed6d99a4
   </PropertyGroup>
   <PropertyGroup Condition=" '$(Configuration)|$(Platform)' == 'Debug|AnyCPU' ">
     <DebugSymbols>true</DebugSymbols>
@@ -70,10 +66,7 @@
       <Private>True</Private>
     </Reference>
     <Reference Include="System" />
-<<<<<<< HEAD
     <Reference Include="System.Core" />
-=======
-    <Reference Include="System.Core">
     </Reference>
     <Reference Include="System.IO">
       <HintPath>..\packages\Microsoft.Bcl.1.1.10\lib\net40\System.IO.dll</HintPath>
@@ -97,8 +90,6 @@
     </Reference>
     <Reference Include="System.Threading.Tasks">
       <HintPath>..\packages\Microsoft.Bcl.1.1.10\lib\net40\System.Threading.Tasks.dll</HintPath>
-    </Reference>
->>>>>>> ed6d99a4
     <Reference Include="System.Windows.Forms" />
     <Reference Include="System.Net.Http.Primitives">
       <HintPath>..\packages\Microsoft.Net.Http.2.2.29\lib\net45\System.Net.Http.Primitives.dll</HintPath>
