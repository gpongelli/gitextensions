#basic visual studio directories
_UpgradeReport_Files/
[Dd]ebug*/
[Rr]elease*/
!ReleaseNotesGenerator
ipch/
_ReSharper*/
TestResults/

*.sdf
*.opensdf
*.ipch

*/obj
Plugins/*/obj
Plugins/*/bin
Plugins/*/*/obj
Plugins/*/*/bin

#ignore output mild compiler
GitExtensionsShellEx/Generated/

#ignore some unwanted files
*.ncb
*.suo
*.csproj.user
*.orig
*.msi
*.user
*.aps
*.bak
*.[Cc]ache
Thumbs.db
GitPlugin/bin/*
GitPlugin/Properties/Resources.resources
*.pidb
*.resources
*.userprefs
*.dotCover
*.ncrunchproject
*.ncrunchsolution
test-results/*
GitCommandsTests/test-results/*
/!runTests.bat
GitExtensionsMono.sln.VisualState.xml
TestResult.xml
libgit2sharp

# Backup & report files from converting an old project file to a newer
# Visual Studio version. Backup files are not needed, because we have git ;-)
_UpgradeReport_Files/
Backup*/
UpgradeLog*.XML
UpgradeLog*.htm*

#nuget
<<<<<<< HEAD
packages/
=======
packages/

>>>>>>> 680e9a91
<|MERGE_RESOLUTION|>--- conflicted
+++ resolved
@@ -1,62 +1,57 @@
-#basic visual studio directories
-_UpgradeReport_Files/
-[Dd]ebug*/
-[Rr]elease*/
-!ReleaseNotesGenerator
-ipch/
-_ReSharper*/
-TestResults/
-
-*.sdf
-*.opensdf
-*.ipch
-
-*/obj
-Plugins/*/obj
-Plugins/*/bin
-Plugins/*/*/obj
-Plugins/*/*/bin
-
-#ignore output mild compiler
-GitExtensionsShellEx/Generated/
-
-#ignore some unwanted files
-*.ncb
-*.suo
-*.csproj.user
-*.orig
-*.msi
-*.user
-*.aps
-*.bak
-*.[Cc]ache
-Thumbs.db
-GitPlugin/bin/*
-GitPlugin/Properties/Resources.resources
-*.pidb
-*.resources
-*.userprefs
-*.dotCover
-*.ncrunchproject
-*.ncrunchsolution
-test-results/*
-GitCommandsTests/test-results/*
-/!runTests.bat
-GitExtensionsMono.sln.VisualState.xml
-TestResult.xml
-libgit2sharp
-
-# Backup & report files from converting an old project file to a newer
-# Visual Studio version. Backup files are not needed, because we have git ;-)
-_UpgradeReport_Files/
-Backup*/
-UpgradeLog*.XML
-UpgradeLog*.htm*
-
-#nuget
-<<<<<<< HEAD
-packages/
-=======
-packages/
-
->>>>>>> 680e9a91
+#basic visual studio directories
+_UpgradeReport_Files/
+[Dd]ebug*/
+[Rr]elease*/
+!ReleaseNotesGenerator
+ipch/
+_ReSharper*/
+TestResults/
+
+*.sdf
+*.opensdf
+*.ipch
+
+*/obj
+Plugins/*/obj
+Plugins/*/bin
+Plugins/*/*/obj
+Plugins/*/*/bin
+
+#ignore output mild compiler
+GitExtensionsShellEx/Generated/
+
+#ignore some unwanted files
+*.ncb
+*.suo
+*.csproj.user
+*.orig
+*.msi
+*.user
+*.aps
+*.bak
+*.[Cc]ache
+Thumbs.db
+GitPlugin/bin/*
+GitPlugin/Properties/Resources.resources
+*.pidb
+*.resources
+*.userprefs
+*.dotCover
+*.ncrunchproject
+*.ncrunchsolution
+test-results/*
+GitCommandsTests/test-results/*
+/!runTests.bat
+GitExtensionsMono.sln.VisualState.xml
+TestResult.xml
+libgit2sharp
+
+# Backup & report files from converting an old project file to a newer
+# Visual Studio version. Backup files are not needed, because we have git ;-)
+_UpgradeReport_Files/
+Backup*/
+UpgradeLog*.XML
+UpgradeLog*.htm*
+
+#nuget
+packages/