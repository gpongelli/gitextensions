--- conflicted
+++ resolved
@@ -47,13 +47,10 @@
     <Reference Include="System.Windows.Forms" />
   </ItemGroup>
   <ItemGroup>
-<<<<<<< HEAD
     <PackageReference Include="Microsoft.VisualStudio.Composition" Version="15.6.36" />
-=======
     <PackageReference Include="System.Collections.Immutable">
       <Version>1.5.0</Version>
     </PackageReference>
->>>>>>> a269358b
     <PackageReference Include="System.Reactive.Interfaces" Version="3.1.1" />
     <PackageReference Include="System.ValueTuple">
       <Version>4.5.0</Version>
