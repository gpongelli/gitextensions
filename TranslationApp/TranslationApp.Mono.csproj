--- conflicted
+++ resolved
@@ -59,12 +59,7 @@
   </PropertyGroup>
   <ItemGroup>
     <Reference Include="System" />
-<<<<<<< HEAD
     <Reference Include="System.Core" />
-=======
-    <Reference Include="System.Core">
-    </Reference>
->>>>>>> ed6d99a4
     <Reference Include="System.Drawing" />
     <Reference Include="System.Windows.Forms" />
   </ItemGroup>
