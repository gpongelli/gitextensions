--- conflicted
+++ resolved
@@ -552,14 +552,11 @@
       <ComponentRef Id="Microsoft.WindowsAPICodePack.dll"/>
       <ComponentRef Id="Microsoft.WindowsAPICodePack.Shell.dll"/>
       <ComponentRef Id="NBug.dll"/>
-<<<<<<< HEAD
+      <ComponentRef Id="SmartFormat.dll"/>
       <ComponentRef Id="LibGit2Sharp.dll"/>
       <ComponentRef Id="libgit2.license.txt"/>
       <ComponentRef Id="git2x86.dll"/>
       <ComponentRef Id="git2x64.dll"/>
-=======
-      <ComponentRef Id="SmartFormat.dll"/>
->>>>>>> 1e631fba
       <ComponentRef Id="NetSpell.SpellChecker.dll"/>
       <ComponentRef Id="ResourceManager.dll"/>
       <ComponentRef Id="GitUIPluginInterfaces.dll"/>
